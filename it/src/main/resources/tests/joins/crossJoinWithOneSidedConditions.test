--- conflicted
+++ resolved
@@ -1,17 +1,6 @@
 {
     "name": "cross join with conditions that must be pushed ahead of the join (or else the join explodes, taking several minutes to complete)",
 
-<<<<<<< HEAD
-  "backends": {
-    "mongodb_read_only": "pending",
-    "postgresql":        "pending",
-    "marklogic":         "skip",
-    "couchbase":         "skip",
-    "spark_local": "skip",
-    "fallback": "skip",
-    "spark_hdfs": "skip"
-  },
-=======
     "backends": {
         "couchbase":         "skip",
         "mongodb_read_only": "pending",
@@ -20,7 +9,6 @@
         "spark_local": "skip",
         "spark_hdfs": "skip"
     },
->>>>>>> 4a42accd
 
     "data": ["../largeZips.data", "../zips.data"],
 
