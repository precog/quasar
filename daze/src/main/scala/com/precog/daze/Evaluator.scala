/*
 *  ____    ____    _____    ____    ___     ____ 
 * |  _ \  |  _ \  | ____|  / ___|  / _/    / ___|        Precog (R)
 * | |_) | | |_) | |  _|   | |     | |  /| | |  _         Advanced Analytics Engine for NoSQL Data
 * |  __/  |  _ <  | |___  | |___  |/ _| | | |_| |        Copyright (C) 2010 - 2013 SlamData, Inc.
 * |_|     |_| \_\ |_____|  \____|   /__/   \____|        All Rights Reserved.
 *
 * This program is free software: you can redistribute it and/or modify it under the terms of the 
 * GNU Affero General Public License as published by the Free Software Foundation, either version 
 * 3 of the License, or (at your option) any later version.
 *
 * This program is distributed in the hope that it will be useful, but WITHOUT ANY WARRANTY; 
 * without even the implied warranty of MERCHANTABILITY or FITNESS FOR A PARTICULAR PURPOSE. See 
 * the GNU Affero General Public License for more details.
 *
 * You should have received a copy of the GNU Affero General Public License along with this 
 * program. If not, see <http://www.gnu.org/licenses/>.
 *
 */
package com.precog
package daze

import annotation.tailrec

import com.precog.common._
import com.precog.common.security._
import com.precog.common.accounts._
import com.precog.bytecode._
import com.precog.yggdrasil._
import com.precog.yggdrasil.TableModule._
import com.precog.yggdrasil.table._
import com.precog.yggdrasil.table.ColumnarTableModuleConfig
import com.precog.yggdrasil.serialization._
import com.precog.yggdrasil.util.IdSourceConfig
import com.precog.util._

import org.joda.time._
import org.joda.time.format._
import org.joda.time.DateTimeZone

import java.lang.Math._
import collection.immutable.ListSet

import org.slf4j.LoggerFactory

import akka.dispatch.Future

import scalaz.{NonEmptyList => NEL, _}
import scalaz.StateT.{StateMonadTrans, stateTMonadState}
import scalaz.std.anyVal._
import scalaz.std.list._
import scalaz.std.map._
import scalaz.std.set._
import scalaz.std.partialFunction._
import scalaz.syntax.monad._
import scalaz.syntax.traverse._
import scalaz.syntax.std.function2._

import scala.Function._
import scala.collection.immutable.Queue

trait EvaluatorConfig extends IdSourceConfig {
  def maxSliceSize: Int
}

case class EvaluationContext(apiKey: APIKey, account: AccountDetails, basePath: Path, startTime: DateTime)

trait EvaluatorModule[M[+_]] extends CrossOrdering
    with Memoizer
    with TypeInferencer
    with CondRewriter
    with JoinOptimizerModule[M]
    with OpFinderModule[M] 
    with StaticInlinerModule[M] 
    with ReductionFinderModule[M]
    with TransSpecableModule[M]
    with PredicatePullupsModule[M]
    with TableModule[M] // Remove this explicit dep!
    with TableLibModule[M] {

  import dag._
  import instructions._

  type GroupId = Int
  
  type Evaluator[N[+_]] <: EvaluatorLike[N]
  
  abstract class EvaluatorLike[N[+_]](N0: Monad[N])(implicit mn: M ~> N, nm: N ~> M)
<<<<<<< HEAD
      extends OpFinder
      with ReductionFinder
      with StaticInliner
      with PredicatePullups
      with YggConfigComponent {
    
=======
      extends OpFinder 
      with ReductionFinder
      with StaticInliner
      with JoinOptimizer
      with PredicatePullups
      with YggConfigComponent {

>>>>>>> 3da241d0
    type YggConfig <: EvaluatorConfig

    import library._  
    import yggConfig._
    import trans._
    import constants._

    private implicit val N = N0
    private val evalLogger = LoggerFactory.getLogger("com.precog.daze.Evaluator")
    private val transState = StateMonadTrans[EvaluatorState]
    private val monadState = stateTMonadState[EvaluatorState, N]

    def report: QueryLogger[N, instructions.Line]

    private def MorphLogger(loc: instructions.Line): MorphLogger = new MorphLogger {
      def info(msg: String): M[Unit] = nm(report.info(loc, msg))
      def warn(msg: String): M[Unit] = nm(report.warn(loc, msg))
      def error(msg: String): M[Unit] = nm(report.error(loc, msg))
      def die(): M[Unit] = nm(report.die())
    }

    def MorphContext(ctx: EvaluationContext, node: DepGraph): MorphContext =
      new MorphContext(ctx, MorphLogger(node.loc))
  
    def freshIdScanner: Scanner
    
    def Forall: Reduction { type Result = Option[Boolean] }
    def Exists: Reduction { type Result = Option[Boolean] }
    def concatString(ctx: MorphContext): F2
    def coerceToDouble(ctx: MorphContext): F1

    def composeOptimizations(optimize: Boolean, funcs: List[DepGraph => DepGraph]): DepGraph => DepGraph =
      if (optimize) funcs.reverse.map(Endo[DepGraph]).suml.run else identity

    // Have to be idempotent on subgraphs
    def stagedRewriteDAG(optimize: Boolean, ctx: EvaluationContext): DepGraph => DepGraph = {
      // rewrites are written in `andThen` order
      // we reverse above because our semigroup uses `compose`
      composeOptimizations(optimize, List(
        inlineStatics(_, ctx),
        optimizeJoins(_, ctx),
        rewriteConditionals(_)
      ))
    }

    def fullRewriteDAG(optimize: Boolean, ctx: EvaluationContext): DepGraph => DepGraph = {
      stagedRewriteDAG(optimize, ctx) andThen
        (orderCrosses _) andThen
        composeOptimizations(optimize, List[DepGraph => DepGraph](
          // TODO: Predicate pullups break a SnapEngage query (see PLATFORM-951)
          //predicatePullups(_, ctx),
          inferTypes(JType.JUniverseT),
          { g => megaReduce(g, findReductions(g, ctx)) },
          memoize
        ))
    }

    /**
     * The entry point to the evaluator.  The main implementation of the evaluator
     * is comprised by the inner functions, `fullEval` (the main evaluator function)
     * and `prepareEval` (which has the primary eval loop).
     */
    def eval(graph: DepGraph, ctx: EvaluationContext, optimize: Boolean): N[Table] = {
      evalLogger.debug("Eval for {} = {}", ctx.account.apiKey.toString, graph)

      val rewrittenDAG = fullRewriteDAG(optimize, ctx)(graph)

      def resolveTopLevelGroup(spec: BucketSpec, splits: Map[Identifier, Int => N[Table]]): StateT[N, EvaluatorState, N[GroupingSpec]] = spec match {
        case UnionBucketSpec(left, right) => 
          for {
            leftSpec <- resolveTopLevelGroup(left, splits) 
            rightSpec <- resolveTopLevelGroup(right, splits)
            
            val commonIds = findCommonIds(left, right)
            val keySpec = buildKeySpec(commonIds)
          } yield {
            for {
              leftRes <- leftSpec
              rightRes <- rightSpec
            } yield GroupingAlignment(keySpec, keySpec, leftRes, rightRes, GroupingSpec.Union)
          }
        
        case IntersectBucketSpec(left, right) => 
          for {
            leftSpec <- resolveTopLevelGroup(left, splits)
            rightSpec <- resolveTopLevelGroup(right, splits)
            
            val commonIds = findCommonIds(left, right)
            val keySpec = buildKeySpec(commonIds)
          } yield {
            for {
              leftRes <- leftSpec
              rightRes <- rightSpec
            } yield GroupingAlignment(keySpec, keySpec, leftRes, rightRes, GroupingSpec.Intersection)
          }
        
        case dag.Group(id, target, forest) => 
          val common = findCommonality(enumerateGraphs(forest) + target)
          
          common match {
            case Some(reducedTarget) => 
              for {
                pendingTarget <- prepareEval(reducedTarget, splits)
                resultTargetTable = pendingTarget.table.transform { liftToValues(pendingTarget.trans) }
                _ <- monadState.gets(identity)
                subSpec <- resolveLowLevelGroup(resultTargetTable, reducedTarget, forest, splits)
              } yield {
                // TODO FIXME if the target has forcing points, targetTrans is insufficient
                val Some(trans) = mkTransSpec(target, reducedTarget, ctx)
                N.point(GroupingSource(resultTargetTable, SourceKey.Single, Some(liftToValues(trans)), id, subSpec))
              }
              
            case None => 
              sys.error("Attempted to evaluate bucket spec without transspecable commonality.")
          }
        
        case UnfixedSolution(_, _) | dag.Extra(_) => 
          sys.error("assertion error")
      }

      //** only used in resolveTopLevelGroup **/
      def resolveLowLevelGroup(commonTable: Table, commonGraph: DepGraph, forest: BucketSpec, splits: Map[Identifier, Int => N[Table]]): StateT[N, EvaluatorState, GroupKeySpec] = forest match {
        case UnionBucketSpec(left, right) =>
          for {
            leftRes <- resolveLowLevelGroup(commonTable, commonGraph, left, splits)
            rightRes <- resolveLowLevelGroup(commonTable, commonGraph, right, splits)
          } yield GroupKeySpecOr(leftRes, rightRes)
        
        case IntersectBucketSpec(left, right) => 
          for {
            leftRes <- resolveLowLevelGroup(commonTable, commonGraph, left, splits)
            rightRes <- resolveLowLevelGroup(commonTable, commonGraph, right, splits)
          } yield GroupKeySpecAnd(leftRes, rightRes)
        
        case UnfixedSolution(id, solution) =>
          val Some(spec) = mkTransSpec(solution, commonGraph, ctx)
          for {
            _ <- monadState.gets(identity)
            liftedTrans = TransSpec.deepMap(spec) {
              case Leaf(_) => DerefObjectStatic(Leaf(Source), paths.Value)
            }
          } yield GroupKeySpecSource(CPathField(id.toString), liftedTrans)
        
        case dag.Extra(graph) =>
          val Some(spec) = mkTransSpec(graph, commonGraph, ctx)
          for {
            state <- monadState.gets(identity)
            extraId = state.extraCount
            _ <- monadState.modify { _.copy(extraCount = extraId + 1) }

            liftedTrans = TransSpec.deepMap(spec) {
              case Leaf(_) => DerefObjectStatic(Leaf(Source), paths.Value)
            }
          } yield GroupKeySpecSource(CPathField("extra" + extraId), trans.Filter(liftedTrans, liftedTrans))
        
        case dag.Group(_, _, _) => 
          sys.error("assertion error")
      }

      def prepareEval(graph: DepGraph, splits: Map[Identifier, Int => N[Table]]): StateT[N, EvaluatorState, PendingTable] = {
        evalLogger.trace("Loop on %s".format(graph))

        val startTime = System.nanoTime
        
        def assumptionCheck(graph: DepGraph): StateT[N, EvaluatorState, Option[(Table, TableOrder)]] =
          for (state <- monadState.gets(identity)) yield state.assume.get(graph)
        
        def memoized(graph: DepGraph, f: DepGraph => StateT[N, EvaluatorState, PendingTable]) = {
          def memoizedResult = graph match {
            case graph: StagingPoint => {
              for {
                pending <- f(graph)
                _ <- monadState.modify { state => state.copy(assume = state.assume + (graph -> (pending.table, pending.sort))) }
              } yield pending
            }
            
            case _ => f(graph)
          }
  
          assumptionCheck(graph) flatMap { assumedResult: Option[(Table, TableOrder)] =>
            val liftedAssumption = assumedResult map { case (table, sort) =>
              monadState point PendingTable(table, graph, TransSpec1.Id, sort)
            }
            
            liftedAssumption getOrElse memoizedResult
          }
        }
        
        def get0(pt: PendingTable): (TransSpec1, DepGraph) = (pt.trans, pt.graph)
        
        def set0(pt: PendingTable, tg: (TransSpec1, DepGraph)): StateT[N, EvaluatorState, PendingTable] = {
          for {
            _ <- monadState.modify { state => state.copy(assume = state.assume + (tg._2 -> (pt.table, pt.sort))) }
          } yield pt.copy(trans = tg._1, graph = tg._2)
        }

        def init0(tg: (TransSpec1, DepGraph)): StateT[N, EvaluatorState, PendingTable] =
          memoized(tg._2, evalNotTransSpecable)

        /**
         * Crosses the result of the left and right DepGraphs together.
         */
        def cross(graph: DepGraph, left: DepGraph, right: DepGraph, hint: Option[CrossOrder])
            (spec: (TransSpec2, TransSpec2) => TransSpec2): StateT[N, EvaluatorState, PendingTable] = {
          import CrossOrder._
          def valueSpec = DerefObjectStatic(Leaf(Source), paths.Value)
          (prepareEval(left, splits) |@| prepareEval(right, splits)).tupled flatMap { case (ptLeft, ptRight) =>
            val lTable = ptLeft.table.transform(liftToValues(ptLeft.trans))
            val rTable = ptRight.table.transform(liftToValues(ptRight.trans))
            val crossSpec = buildWrappedCrossSpec(spec)
            val resultM = Table.cross(lTable.compact(valueSpec), rTable.compact(valueSpec), hint)(crossSpec)

            transState liftM mn(resultM map { case (joinOrder, table) =>
              val sort = joinOrder match {
                case CrossLeft =>
                  ptLeft.sort match {
                    case IdentityOrder(ids) =>
                      val rIds = ptRight.sort match {
                        case IdentityOrder(rIds) if graph.uniqueIdentities => rIds
                        case _ => Vector.empty
                      }
                      IdentityOrder(ids ++ rIds.map(_ + left.identities.length))

                    case otherSort => otherSort
                  }

                case CrossRight =>
                  ptRight.sort match {
                    case IdentityOrder(ids) =>
                      val lIds = ptLeft.sort match {
                        case IdentityOrder(lIds) if graph.uniqueIdentities => lIds
                        case _ => Vector.empty
                      }
                      IdentityOrder(ids.map(_ + left.identities.length) ++ lIds)

                    case valueOrder => valueOrder
                  }

                case CrossLeftRight => // Not actually hit yet. Soon!
                  (ptLeft.sort, ptRight.sort) match {
                    case (IdentityOrder(lIds), IdentityOrder(rIds)) =>
                      IdentityOrder(lIds ++ rIds.map(_ + left.identities.length))
                    case (otherSort, _) => otherSort
                  }

                case CrossRightLeft => // Not actually hit yet. Soon!
                  (ptLeft.sort, ptRight.sort) match {
                    case (IdentityOrder(lIds), IdentityOrder(rIds)) =>
                      IdentityOrder(rIds.map(_ + left.identities.length) ++ lIds)
                    case (otherSort, _) => otherSort
                  }
              }

              PendingTable(table, graph, TransSpec1.Id, sort)
            })
          }
        }

        def join(graph: DepGraph, left: DepGraph, right: DepGraph, joinSort: JoinSort)
            (spec: (TransSpec2, TransSpec2) => TransSpec2): StateT[N, EvaluatorState, PendingTable] = {

          import JoinOrder._

          sealed trait JoinKey
          case class IdentityJoin(ids: Vector[(Int, Int)]) extends JoinKey
          case class ValueJoin(id: Int) extends JoinKey

          val idMatch = IdentityMatch(left, right)

          def joinSortToJoinKey(sort: JoinSort): JoinKey = sort match {
            case IdentitySort => IdentityJoin(idMatch.sharedIndices)
            case ValueSort(id) => ValueJoin(id)
          }

          def identityJoinSpec(ids: Vector[Int]): TransSpec1 = {
            val components = for (i <- ids)
              yield trans.WrapArray(DerefArrayStatic(SourceKey.Single, CPathIndex(i))): TransSpec1
            components reduceLeft { trans.InnerArrayConcat(_, _) }
          }

          val joinKey = joinSortToJoinKey(joinSort)
          val (leftKeySpec, rightKeySpec) = joinKey match {
            case IdentityJoin(ids) => 
              val (lIds, rIds) = ids.unzip
              (identityJoinSpec(lIds), identityJoinSpec(rIds))
            case ValueJoin(id) =>
              val valueKeySpec = trans.DerefObjectStatic(Leaf(Source), CPathField("sort-" + id))
              (valueKeySpec, valueKeySpec)
          }

          def isSorted(sort: TableOrder): Boolean = (joinKey, sort) match {
            case (IdentityJoin(keys), IdentityOrder(ids)) =>
              ids.zipWithIndex take keys.length forall { case (i, j) => i == j }
            case (ValueJoin(id0), ValueOrder(id1)) => id0 == id1
            case _ => false
          }

          def join0(pendingTableLeft: PendingTable, pendingTableRight: PendingTable): M[PendingTable] = {
            val leftResult = pendingTableLeft.table.transform(liftToValues(pendingTableLeft.trans))
            val rightResult = pendingTableRight.table.transform(liftToValues(pendingTableRight.trans))

            def adjustTableOrder(order: TableOrder)(f: Int => Int) = order match {
              case IdentityOrder(ids) => IdentityOrder(ids map f)
              case valueOrder => valueOrder
            }

            val leftSort = adjustTableOrder(pendingTableLeft.sort)(idMatch.mapLeftIndex)
            val rightSort = adjustTableOrder(pendingTableRight.sort)(idMatch.mapRightIndex)

            val joinSpec = buildWrappedJoinSpec(idMatch)(spec)
            val resultM = (isSorted(leftSort), isSorted(rightSort)) match {
              case (true, true) =>
                M point (KeyOrder -> simpleJoin(leftResult, rightResult)(leftKeySpec, rightKeySpec, joinSpec))
              case (lSorted, rSorted) =>
                val hint = Some(if (lSorted) LeftOrder else if (rSorted) RightOrder else KeyOrder)
                Table.join(leftResult, rightResult, hint)(leftKeySpec, rightKeySpec, joinSpec)
            }

            resultM map { case (joinOrder, result) =>
              val sort = (joinKey, joinOrder) match {
                case (ValueJoin(id), KeyOrder) => ValueOrder(id)
                case (ValueJoin(_), LeftOrder) => leftSort
                case (ValueJoin(_), RightOrder) => rightSort
                case (IdentityJoin(ids), KeyOrder) => IdentityOrder(Vector.range(0, ids.size))
                case (IdentityJoin(ids), LeftOrder) => leftSort
                case (IdentityJoin(ids), RightOrder) => rightSort
              }

              PendingTable(result, graph, TransSpec1.Id, sort)
            }
          }

          (prepareEval(left, splits) |@| prepareEval(right, splits)).tupled flatMap {
            case (pendingTableLeft, pendingTableRight) =>
              transState liftM mn(join0(pendingTableLeft, pendingTableRight))
          }
        }

        type TSM[+T] = StateT[N, EvaluatorState, T]
        def evalTransSpecable(to: DepGraph): StateT[N, EvaluatorState, PendingTable] = {
          mkTransSpecWithState[TSM, PendingTable](to, None, ctx, get0, set0, init0)
        }
        
        def evalNotTransSpecable(graph: DepGraph): StateT[N, EvaluatorState, PendingTable] = graph match {
          case dag.Observe(data, samples) =>
            for {
              pendingTableData <- prepareEval(data, splits)
              pendingTableSamples <- prepareEval(samples, splits)

              tableData = pendingTableData.table
              tableSamples = pendingTableSamples.table

              result <- {
                //idea: make `samples` table an infinite sample table with replacement
                //then don't need to kick out non-infinite sample sets in the compiler
                //also can make solution more general by accepting discrete random variable
                val keySpec = trans.WrapObject(trans.DerefObjectStatic(TransSpec1.Id, paths.Key), paths.Key.name)
                val valueSpec = trans.WrapObject(trans.DerefObjectStatic(TransSpec1.Id, paths.Value), paths.Value.name)
                
                val keyTable = tableData.transform(keySpec).canonicalize(maxSliceSize)
                val valueTable = tableSamples.transform(valueSpec).canonicalize(maxSliceSize)

                transState liftM mn(keyTable.zip(valueTable))
              }
            } yield {
              val sort = pendingTableData.sort match {
                case ValueOrder(_) => IdentityOrder.empty
                case identityOrder => identityOrder
              }
              PendingTable(result, graph, TransSpec1.Id, sort)
            }

          case Join(op, joinSort @ (IdentitySort | ValueSort(_)), left, right) =>
            join(graph, left, right, joinSort)(transFromBinOp(op, ctx))

<<<<<<< HEAD
            for {
              pendingTableLeft <- prepareEval(left, splits)
              pendingTableRight <- prepareEval(right, splits)
            } yield {
              assert(pendingTableLeft.graph != pendingTableRight.graph, "TransSpecable case should have already been handled")
              
              (left.identities, right.identities) match {
                case (Identities.Specs(_), Identities.Specs(_)) =>
                  val prefixLength = sharedPrefixLength(left, right)

                  val identities = left.identities.length + right.identities.length - prefixLength
                  val key = joinSort match {
                    case IdentitySort => buildJoinKeySpec(prefixLength)
                    case ValueSort(id) => trans.DerefObjectStatic(Leaf(Source), CPathField("sort-" + id))
                    case _ => sys.error("unreachable code")
                  }

                  val spec = buildWrappedJoinSpec(prefixLength, left.identities.length, right.identities.length)(transFromBinOp(op, MorphContext(ctx, graph)))

                  val leftResult = pendingTableLeft.table.transform(liftToValues(pendingTableLeft.trans))
                  val rightResult = pendingTableRight.table.transform(liftToValues(pendingTableRight.trans))
                  val result = join(leftResult, rightResult)(key, spec)

                  PendingTable(result, graph, TransSpec1.Id)

                case (Identities.Undefined, _) | (_, Identities.Undefined) =>
                  PendingTable(Table.empty, graph, TransSpec1.Id)
              }
            }
          
=======
>>>>>>> 3da241d0
          case dag.Filter(joinSort @ (IdentitySort | ValueSort(_)), target, boolean) => 
            join(graph, target, boolean, joinSort)(trans.Filter(_, _))

          case s: SplitParam => 
            sys.error("Inlining of SplitParam failed")
          
          // not using extractors due to bug
          case s: SplitGroup => 
            val f = splits(s.parentId)
            transState liftM f(s.id) map { PendingTable(_, graph, TransSpec1.Id, IdentityOrder(s)) }

          case Const(value) =>
            val table = value match {
              case CString(str) => Table.constString(Set(str))
              
              case CLong(ln) => Table.constLong(Set(ln))
              case CDouble(d) => Table.constDouble(Set(d))
              case CNum(n) => Table.constDecimal(Set(n))
              
              case CBoolean(b) => Table.constBoolean(Set(b))

              case CNull => Table.constNull
              
              case CDate(d) => Table.constDate(Set(d))

              case RObject.empty => Table.constEmptyObject
              case RArray.empty => Table.constEmptyArray
              case CEmptyObject => Table.constEmptyObject
              case CEmptyArray => Table.constEmptyArray

              case CUndefined => Table.empty

              case rv => Table.fromRValues(Stream(rv))
            }

            val spec = buildConstantWrapSpec(Leaf(Source))
            monadState point PendingTable(table.transform(spec), graph, TransSpec1.Id, IdentityOrder.empty)

          case Undefined() =>
            monadState point PendingTable(Table.empty, graph, TransSpec1.Id, IdentityOrder.empty)
          
          // TODO technically, we can do this without forcing by pre-lifting PendingTable#trans
          case dag.New(parent) => 
            for {
              pendingTable <- prepareEval(parent, splits)
              idSpec = makeTableTrans(Map(paths.Key -> trans.WrapArray(Scan(Leaf(Source), freshIdScanner))))
              tableM2 = pendingTable.table.transform(liftToValues(pendingTable.trans)).transform(idSpec)
            } yield PendingTable(tableM2, graph, TransSpec1.Id, IdentityOrder(graph))
        
          case dag.LoadLocal(parent, jtpe) => 
            for {
              pendingTable <- prepareEval(parent, splits)
              Path(prefixStr) = ctx.basePath
              f1 = concatString(MorphContext(ctx, graph)).applyl(CString(prefixStr.replaceAll("/$", "")))
              trans2 = trans.Map1(trans.DerefObjectStatic(pendingTable.trans, paths.Value), f1)
<<<<<<< HEAD
              back <- transState liftM mn(pendingTable.table.transform(trans2).load(ctx.account.apiKey, jtpe))
            } yield PendingTable(back, graph, TransSpec1.Id)
=======
              back <- transState liftM mn(pendingTable.table.transform(trans2).load(ctx.apiKey, jtpe))
            } yield PendingTable(back, graph, TransSpec1.Id, IdentityOrder(graph))
>>>>>>> 3da241d0
          
          case dag.Morph1(mor, parent) => 
            for {
              pendingTable <- prepareEval(parent, splits)
<<<<<<< HEAD
              back <- transState liftM mn(mor(pendingTable.table.transform(liftToValues(pendingTable.trans)), MorphContext(ctx, graph)))
            } yield PendingTable(back, graph, TransSpec1.Id)
=======
              back <- transState liftM mn(mor(pendingTable.table.transform(liftToValues(pendingTable.trans)), ctx))
            } yield {
              PendingTable(back, graph, TransSpec1.Id, findMorphOrder(mor.idPolicy, pendingTable.sort))
            }
>>>>>>> 3da241d0
        
          // TODO: There are many thigns wrong. Morph2 needs to get join info from compiler, which
          // isn't possible currently. We special case "Match" when they don't match to deal with it,
          // but that is weird.
          case dag.Morph2(mor, left, right) =>
            val spec: (TransSpec2, TransSpec2) => TransSpec2 = { (srcLeft, srcRight) =>
              trans.InnerArrayConcat(trans.WrapArray(srcLeft), trans.WrapArray(srcRight))
            }

            val joined: StateT[N, EvaluatorState, (Morph1Apply, PendingTable)] = mor.alignment match {
              case MorphismAlignment.Cross(morph1) =>
                ((transState liftM mn(morph1)) |@| cross(graph, left, right, None)(spec)).tupled

              case MorphismAlignment.Match(morph1) if areJoinable(left, right) =>
                ((transState liftM mn(morph1)) |@| join(graph, left, right, IdentitySort)(spec)).tupled

              // TODO: Remove and see if things break. Also, 
              case MorphismAlignment.Match(morph1) =>
                val hint = if (left.isSingleton || !right.isSingleton) CrossOrder.CrossRight
                           else CrossOrder.CrossLeft
                ((transState liftM mn(morph1)) |@| cross(graph, left, right, Some(hint))(spec)).tupled

              case MorphismAlignment.Custom(idPolicy, f) =>
                val pair = (prepareEval(left, splits) |@| prepareEval(right, splits)).tupled
                pair flatMap { case (ptLeft, ptRight) =>
                  val leftTable = ptLeft.table.transform(liftToValues(ptLeft.trans))
                  val rightTable = ptRight.table.transform(liftToValues(ptRight.trans))
                  def sort(policy: IdentityPolicy): TableOrder = policy match {
                    case IdentityPolicy.Retain.Left => ptLeft.sort
                    case IdentityPolicy.Retain.Right => ptRight.sort
                    case IdentityPolicy.Retain.Merge => IdentityOrder.empty
                    case IdentityPolicy.Retain.Cross => ptLeft.sort
                    case IdentityPolicy.Synthesize => IdentityOrder.single
                    case IdentityPolicy.Strip => IdentityOrder.empty
                    case IdentityPolicy.Product(leftPolicy, _) => sort(leftPolicy)
                  }

                  transState liftM mn(f(leftTable, rightTable) map { case (table, morph1) =>
                    (morph1, PendingTable(table, graph, TransSpec1.Id, sort(idPolicy)))
                  })
                }
            }

<<<<<<< HEAD
              back <- transState liftM mn(morph1(transformed, MorphContext(ctx, graph)))
            } yield PendingTable(back, graph, TransSpec1.Id)
=======
            joined flatMap { case (morph1, PendingTable(joinedTable, _, _, sort)) =>
              transState liftM mn(morph1(joinedTable, ctx)) map { table =>
                PendingTable(table, graph, TransSpec1.Id, findMorphOrder(mor.idPolicy, sort))
              }
            }
>>>>>>> 3da241d0
        
          case dag.Distinct(parent) =>
            val idSpec = makeTableTrans(Map(paths.Key -> trans.WrapArray(Scan(Leaf(Source), freshIdScanner))))

            for {
              pending <- prepareEval(parent, splits)

              valueSpec = DerefObjectStatic(Leaf(Source), paths.Value)
              table = pending.table.transform(liftToValues(pending.trans))
              distinct = table.distinct(valueSpec)
              result = distinct.transform(idSpec)
            } yield {
              PendingTable(result, graph, TransSpec1.Id, IdentityOrder(graph))
            }

          /**
          returns an array (to be dereferenced later) containing the result of each reduction
          */
          case m @ MegaReduce(reds, parent) => 
            val firstCoalesce = reds.map {
              case (_, reductions) => coalesce(reductions.map((_, None)))
            }

            val reduction = coalesce(firstCoalesce.zipWithIndex map { case (r, j) => (r, Some(j)) })

            val spec = combineTransSpecs(reds.map(_._1))

            for {
              pendingTable <- prepareEval(parent, splits)
              liftedTrans = liftToValues(pendingTable.trans)
              
              result = mn(pendingTable.table
                .transform(liftedTrans)
                .transform(DerefObjectStatic(Leaf(Source), paths.Value))
                .transform(spec)
                .reduce(reduction.reducer(MorphContext(ctx, graph)))(reduction.monoid))

              table = result.map(reduction.extract)

              keyWrapped = trans.WrapObject(
                trans.ConstLiteral(
                  CEmptyArray,
                  trans.DerefArrayStatic(Leaf(Source), CPathIndex(0))),
                paths.Key.name)

              valueWrapped = trans.InnerObjectConcat(
                keyWrapped,
                trans.WrapObject(Leaf(Source), paths.Value.name))

              wrapped <- transState liftM table map { _.transform(valueWrapped) }
              rvalue <- transState liftM result.map(reduction.extractValue)

              _ <- monadState.modify { state =>
                state.copy(
                  assume = state.assume + (m -> (wrapped, IdentityOrder.empty)),
                  reductions = state.reductions + (m -> rvalue)
                )
              }
            } yield {
              PendingTable(wrapped, graph, TransSpec1.Id, IdentityOrder(graph))
            }

          case r @ dag.Reduce(red, parent) => 
            for {
              pendingTable <- prepareEval(parent, splits)
              liftedTrans = liftToValues(pendingTable.trans)
              result <- transState liftM mn(red(pendingTable.table.transform(DerefObjectStatic(liftedTrans, paths.Value)), MorphContext(ctx, graph)))
              wrapped = result transform buildConstantWrapSpec(Leaf(Source))
            } yield PendingTable(wrapped, graph, TransSpec1.Id, IdentityOrder(graph))
          
          case s @ dag.Split(spec, child, id) => 
            val idSpec = makeTableTrans(Map(paths.Key -> trans.WrapArray(Scan(Leaf(Source), freshIdScanner))))
          
            val params = child.foldDown(true) {
              case param: dag.SplitParam if param.parentId == id => Set(param)
            }

            val table = for {
              grouping <- resolveTopLevelGroup(spec, splits)
              state <- monadState.gets(identity)
              grouping2 <- transState liftM grouping
              result <- transState liftM mn(Table.merge(grouping2) { (key, map) =>
                val splits2 = splits + (id -> (map andThen mn))
                val rewritten = params.foldLeft(child) {
                  case (child, param) =>
                    val subKey = key \ param.id.toString
                    replaceNode(child, param, Const(subKey)(param.loc))
                }

                val back = fullEval(rewritten, splits2, id :: splits.keys.toList)
                back.eval(state)
              })
            } yield {
              result.transform(idSpec)
            }

            table map { PendingTable(_, graph, TransSpec1.Id, IdentityOrder(graph)) }
          
          case dag.Assert(pred, child) => 
            for {
              predPending <- prepareEval(pred, splits)
              childPending <- prepareEval(child, splits)
              
              liftedTrans = liftToValues(predPending.trans)
              predTable = predPending.table transform DerefObjectStatic(liftedTrans, paths.Value)
              
              truthiness <- transState liftM mn(predTable.reduce(Forall reducer MorphContext(ctx, graph))(Forall.monoid))
            
              assertion = if (truthiness getOrElse false) {
                N.point(())
              } else {
                for {
                  _ <- report.error(graph.loc, "Assertion failed")
                  _ <- report.die() // Arrrrrrrgggghhhhhhhhhhhhhh........ *gurgle*
                } yield ()
              }
              _ <- transState liftM assertion
              
              result = childPending.table transform liftToValues(childPending.trans)
            } yield PendingTable(result, graph, TransSpec1.Id, childPending.sort)
            
          case c @ dag.Cond(pred, left, _, right, _) =>
            evalNotTransSpecable(c.peer)
          
          case IUI(union, left, right) => 
            // TODO: Get rid of ValueSorts.
            for {
              pair <- zip(prepareEval(left, splits), prepareEval(right, splits))
              (leftPending, rightPending) = pair

              keyValueSpec = TransSpec1.PruneToKeyValue

              leftTable = leftPending.table.transform(liftToValues(leftPending.trans))
              rightTable = rightPending.table.transform(liftToValues(rightPending.trans))

              leftSortedM = transState liftM mn(leftTable.sort(keyValueSpec, SortAscending))
              rightSortedM = transState liftM mn(rightTable.sort(keyValueSpec, SortAscending))

              pair <- zip(leftSortedM, rightSortedM)
              (leftSorted, rightSorted) = pair

              result = if (union) {
                leftSorted.cogroup(keyValueSpec, keyValueSpec, rightSorted)(Leaf(Source), Leaf(Source), Leaf(SourceLeft))
              } else {
                leftSorted.cogroup(keyValueSpec, keyValueSpec, rightSorted)(TransSpec1.DeleteKeyValue, TransSpec1.DeleteKeyValue, TransSpec2.LeftId)
              }
            } yield {
              PendingTable(result, graph, TransSpec1.Id, IdentityOrder(graph))
            }
        
          // TODO unify with IUI
          case Diff(left, right) =>
            for {
              pair <- zip(prepareEval(left, splits), prepareEval(right, splits))
              (leftPending, rightPending) = pair

              leftTable = leftPending.table.transform(liftToValues(leftPending.trans))
              rightTable = rightPending.table.transform(liftToValues(rightPending.trans))

              // this transspec prunes everything that is not a key or a value.
              keyValueSpec = TransSpec1.PruneToKeyValue

              leftSortedM = transState liftM mn(leftTable.sort(keyValueSpec, SortAscending))
              rightSortedM = transState liftM mn(rightTable.sort(keyValueSpec, SortAscending))

              pair <- zip(leftSortedM, rightSortedM)
              (leftSorted, rightSorted) = pair

              result = leftSorted.cogroup(keyValueSpec, keyValueSpec, rightSorted)(TransSpec1.Id, TransSpec1.DeleteKeyValue, TransSpec2.DeleteKeyValueLeft)
            } yield {
              PendingTable(result, graph, TransSpec1.Id, IdentityOrder(graph))
            }
    
<<<<<<< HEAD
          case j @ Join(op, joinSort @ (CrossLeftSort | CrossRightSort), left, right) => 
            val isLeft = joinSort == CrossLeftSort

            for {
              pendingTableLeft <- prepareEval(left, splits)
              pendingTableRight <- prepareEval(right, splits)

              leftResult = pendingTableLeft.table.transform(liftToValues(pendingTableLeft.trans))
              rightResult = pendingTableRight.table.transform(liftToValues(pendingTableRight.trans))

              valueSpec = DerefObjectStatic(Leaf(Source), paths.Value)

              result = if (isLeft) {
                leftResult.paged(maxSliceSize).compact(valueSpec).cross(rightResult)(buildWrappedCrossSpec(transFromBinOp(op, MorphContext(ctx, graph))))
              } else {
                rightResult.paged(maxSliceSize).compact(valueSpec).cross(leftResult)(buildWrappedCrossSpec(flip(transFromBinOp(op, MorphContext(ctx, graph)))))
              }
            } yield {
              PendingTable(result, graph, TransSpec1.Id)
            }
=======
          case j @ Join(op, Cross(hint), left, right) => 
            cross(graph, left, right, hint)(transFromBinOp(op, ctx))
>>>>>>> 3da241d0
          
          case f @ dag.Filter(Cross(hint), target, boolean) => 
            cross(graph, target, boolean, hint)(trans.Filter(_, _))
          
          case s @ AddSortKey(parent, sortField, valueField, id) => 
            val sortSpec = DerefObjectStatic(DerefObjectStatic(Leaf(Source), paths.Value), CPathField(sortField))
            val valueSpec = DerefObjectStatic(DerefObjectStatic(Leaf(Source), paths.Value), CPathField(valueField))
            if (parent.valueKeys contains id) {
              prepareEval(parent, splits)
            } else {
              for {
                pending <- prepareEval(parent, splits)
                table = pending.table.transform(liftToValues(pending.trans))
                result = {
                  val wrappedSort = trans.WrapObject(sortSpec, "sort-" + id)
                  val wrappedValue = trans.WrapObject(valueSpec, paths.Value.name)
                  val oldSortFields = parent.valueKeys map { id0 => CPathField("sort-" + id0) }
                  val spec = InnerObjectConcat(
                    InnerObjectConcat(
                      ObjectDelete(Leaf(Source), Set(CPathField("sort-" + id), paths.Value) ++ oldSortFields),
                        wrappedSort),
                        wrappedValue)
                  
                  table.transform(spec)
                }
              } yield {
                PendingTable(result, graph, TransSpec1.Id, pending.sort)
              }
            }
         
          case Memoize(parent, _) => 
            for {
              pending <- prepareEval(parent, splits)
              table = pending.table.transform(liftToValues(pending.trans))

              result <- transState liftM mn(table.force)
            } yield {
              PendingTable(result, graph, TransSpec1.Id, pending.sort)
            }
        }
        
        val back = memoized(graph, evalTransSpecable)
        val endTime = System.nanoTime
        
        val timingM = transState liftM report.timing(graph.loc, endTime - startTime)
        
        timingM >> back
      }
    
      /**
       * The base eval function.  Takes a (rewritten) graph and evaluates the forcing
       * points at the current Split level in topological order.  The endpoint of the
       * graph is considered to be a special forcing point, but as it is the endpoint,
       * it will perforce be evaluated last.
       */
      def fullEval(graph: DepGraph, splits: Map[Identifier, Int => N[Table]], parentSplits: List[Identifier]): StateT[N, EvaluatorState, Table] = {
        import scalaz.syntax.monoid._
        
        type EvaluatorStateT[+A] = StateT[N, EvaluatorState, A]
        
        val splitNodes = splits.keys.toSet
        
        def stage(toEval: List[StagingPoint], graph: DepGraph): EvaluatorStateT[DepGraph] = {
          for {
            state <- monadState gets identity
            optPoint = toEval find { g => !(state.assume contains g) }
            
            optBack = optPoint map { point =>
              for {
                _ <- prepareEval(point, splits)
                rewritten <- stagedOptimizations(graph, ctx, optimize)
                
                toEval = listStagingPoints(Queue(rewritten)) filter referencesOnlySplit(parentSplits)
                result <- stage(toEval, rewritten)
              } yield result
            }
            
            back <- optBack getOrElse (monadState point graph)
          } yield back
        }

        // find the topologically-sorted forcing points (excluding the endpoint)
        // at the current split level
        val toEval = listStagingPoints(Queue(graph)) filter referencesOnlySplit(parentSplits)

        for {
          rewrittenGraph <- stage(toEval, graph)
          pendingTable <- prepareEval(rewrittenGraph, splits)
          table = pendingTable.table transform liftToValues(pendingTable.trans)
        } yield table
      }
    
      val resultState: StateT[N, EvaluatorState, Table] = fullEval(rewrittenDAG, Map(), Nil)

      val resultTable: N[Table] = resultState.eval(EvaluatorState())
      resultTable map { _ paged maxSliceSize compact DerefObjectStatic(Leaf(Source), paths.Value) }
    }
  
    private[this] def stagedOptimizations(graph: DepGraph, ctx: EvaluationContext, optimize: Boolean) =
      for {
        reductions <- monadState.gets(_.reductions)
      } yield stagedRewriteDAG(optimize, ctx)(reductions.toList.foldLeft(graph) {
        case (graph, (from, Some(result))) if optimize => inlineNodeValue(graph, from, result)
        case (graph, _) => graph
      })

    /**
     * Takes a graph, a node and a value. Replaces the node (and
     * possibly its parents) with the value into the graph.
     */
    def inlineNodeValue(graph: DepGraph, from: DepGraph, result: RValue) = {
      val replacements = graph.foldDown(true) {
        case join @ Join(
            DerefArray,
            Cross(_),
            Join(
              DerefArray,
              Cross(_),
              `from`,
              Const(CLong(index1))),
            Const(CLong(index2))) =>

          List((join, Const(result)(from.loc)))
      }

      replacements.foldLeft(graph) {
        case (graph, (from, to)) => replaceNode(graph, from, to)
      }
    }

    private[this] def replaceNode(graph: DepGraph, from: DepGraph, to: DepGraph) = {
      graph mapDown { recurse => {
        case `from` => to
      }}
    }

    /**
     * Returns all forcing points in the graph, ordered topologically.
     */
    @tailrec
    private[this] def listStagingPoints(queue: Queue[DepGraph], acc: List[dag.StagingPoint] = Nil): List[dag.StagingPoint] = {
      def listParents(spec: BucketSpec): Set[DepGraph] = spec match {
        case UnionBucketSpec(left, right) => listParents(left) ++ listParents(right)
        case IntersectBucketSpec(left, right) => listParents(left) ++ listParents(right)
        
        case dag.Group(_, target, forest) => listParents(forest) + target
        
        case dag.UnfixedSolution(_, solution) => Set(solution)
        case dag.Extra(expr) => Set(expr)
      }
      if (queue.isEmpty) {
        acc
      } else {
        val (graph, queue2) = queue.dequeue
        
        val (queue3, addend) = {
          val queue3 = graph match {
            case _: dag.SplitParam => queue2
            case _: dag.SplitGroup => queue2
            case _: dag.Root => queue2
            
            case dag.New(parent) => queue2 enqueue parent
            
            case dag.Morph1(_, parent) => queue2 enqueue parent
            case dag.Morph2(_, left, right) => queue2 enqueue left enqueue right
            
            case dag.Distinct(parent) => queue2 enqueue parent
            
            case dag.LoadLocal(parent, _) => queue2 enqueue parent
            
            case dag.Operate(_, parent) => queue2 enqueue parent
            
            case dag.Reduce(_, parent) => queue2 enqueue parent
            case dag.MegaReduce(_, parent) => queue2 enqueue parent
            
            case dag.Split(specs, child, _) => queue2 enqueue child enqueue listParents(specs)
            
            case dag.Assert(pred, child) => queue2 enqueue pred enqueue child
            case dag.Cond(pred, left, _, right, _) => queue2 enqueue pred enqueue left enqueue right
            
            case dag.Observe(data, samples) => queue2 enqueue data enqueue samples
            
            case dag.IUI(_, left, right) => queue2 enqueue left enqueue right
            case dag.Diff(left, right) => queue2 enqueue left enqueue right
            
            case dag.Join(_, _, left, right) => queue2 enqueue left enqueue right
            case dag.Filter(_, left, right) => queue2 enqueue left enqueue right
            
            case dag.AddSortKey(parent, _, _, _) => queue2 enqueue parent
            
            case dag.Memoize(parent, _) => queue2 enqueue parent
          }
          
          val addend = Some(graph) collect {
            case fp: StagingPoint => fp
          }
          
          (queue3, addend)
        }
        
        listStagingPoints(queue3, addend map { _ :: acc } getOrElse acc)
      }
    }
  
    // Takes a list of Splits, head is the current Split, which must be referenced.
    // The rest of the referenced Splits must be in the the list.
    private def referencesOnlySplit(parentSplits: List[Identifier])(graph: DepGraph): Boolean = {
      val referencedSplits = graph.foldDown(false) {
        case s: dag.SplitParam => Set(s.parentId)
        case s: dag.SplitGroup => Set(s.parentId)
      }

      val currentIsReferenced = parentSplits.headOption.map(referencedSplits.contains(_)).getOrElse(true)

      currentIsReferenced && (referencedSplits -- parentSplits).isEmpty
    }
  
    private def findCommonality(nodes: Set[DepGraph]): Option[DepGraph] = {
      case class Kernel(nodes: Set[DepGraph], seen: Set[DepGraph])
      
      @tailrec
      def bfs(kernels: Set[Kernel]): Set[DepGraph] = {
        // check for convergence
        val results = kernels flatMap { k =>
          val results = kernels.foldLeft(k.nodes) { _ & _.seen }
          
          // TODO if the below isEmpty, then can drop results from all kernels
          nodes.foldLeft(results) { (results, node) =>
            results filter { isTransSpecable(node, _) }
          }
        }
        
        // iterate
        if (results.isEmpty) {
          val kernels2 = kernels map { k =>
            val nodes2 = k.nodes flatMap enumerateParents
            val nodes3 = nodes2 &~ k.seen
            
            Kernel(nodes3, k.seen ++ nodes3)
          }
          
          if (kernels2 forall { _.nodes.isEmpty }) {
            Set()
          } else {
            bfs(kernels2)
          }
        } else {
          results
        }
      }
      
      if (nodes.size == 1) {
        nodes.headOption
      } else {
        val kernels = nodes map { n => Kernel(Set(n), Set(n)) }
        val results = bfs(kernels)
        
        if (results.size == 1)
          results.headOption
        else
          None
      }
    }
  
    private def enumerateParents(node: DepGraph): Set[DepGraph] = node match {
      case _: SplitParam | _: SplitGroup | _: Root => Set()
      
      case dag.New(parent) => Set(parent)
      
      case dag.Morph1(_, parent) => Set(parent)
      case dag.Morph2(_, left, right) => Set(left, right)
      
      case dag.Assert(pred, child) => Set(pred, child)
      case dag.Cond(pred, left, _, right, _) => Set(pred, left, right)
      
      case dag.Distinct(parent) => Set(parent)
      
      case dag.LoadLocal(parent, _) => Set(parent)
      
      case Operate(_, parent) => Set(parent)
      
      case dag.Reduce(_, parent) => Set(parent)
      case MegaReduce(_, parent) => Set(parent)
      
      case dag.Split(spec, _, _) => enumerateSpecParents(spec).toSet
      
      case IUI(_, left, right) => Set(left, right)
      case Diff(left, right) => Set(left, right)
      
      case Join(_, _, left, right) => Set(left, right)
      case dag.Filter(_, target, boolean) => Set(target, boolean)
      
      case AddSortKey(parent, _, _, _) => Set(parent)
      
      case Memoize(parent, _) => Set(parent)
    }

    private def enumerateSpecParents(spec: BucketSpec): Set[DepGraph] = spec match {
      case UnionBucketSpec(left, right) => enumerateSpecParents(left) ++ enumerateSpecParents(right)
      case IntersectBucketSpec(left, right) => enumerateSpecParents(left) ++ enumerateSpecParents(right)
      
      case dag.Group(_, target, child) => enumerateSpecParents(child) + target
      
      case UnfixedSolution(_, target) => Set(target)
      case dag.Extra(target) => Set(target)
    }
  
    private def findCommonIds(left: BucketSpec, right: BucketSpec): Set[Int] =
      enumerateSolutionIds(left) & enumerateSolutionIds(right)
  
    private def enumerateSolutionIds(spec: BucketSpec): Set[Int] = spec match {
      case UnionBucketSpec(left, right) =>
        enumerateSolutionIds(left) ++ enumerateSolutionIds(right)
      
      case IntersectBucketSpec(left, right) =>
        enumerateSolutionIds(left) ++ enumerateSolutionIds(right)
      
      case dag.Group(_, _, forest) => enumerateSolutionIds(forest)
      
      case UnfixedSolution(id, _) => Set(id)
      case dag.Extra(_) => Set()
    }
  
    private def buildKeySpec(commonIds: Set[Int]): TransSpec1 = {
      val parts: Set[TransSpec1] = commonIds map { id =>
        trans.WrapObject(DerefObjectStatic(Leaf(Source), CPathField(id.toString)), id.toString)
      }
      
      parts reduceOption { (left, right) => trans.InnerObjectConcat(left, right) } getOrElse ConstLiteral(CEmptyArray, Leaf(Source))
    }

    private def disjunctiveEquals(specs: (IdentitySpec, IdentitySpec)): Boolean = specs match {
      case (CoproductIds(left, right), b) => disjunctiveEquals(b, left) || disjunctiveEquals(b, right)
      case (a, CoproductIds(left, right)) => disjunctiveEquals(a, left) || disjunctiveEquals(a, right)
      case (a, b) => a == b
    }

    private def areJoinable(left: DepGraph, right: DepGraph): Boolean =
      IdentityMatch(left, right).sharedIndices.size > 0
    
    private def enumerateGraphs(forest: BucketSpec): Set[DepGraph] = forest match {
      case UnionBucketSpec(left, right) => enumerateGraphs(left) ++ enumerateGraphs(right)
      case IntersectBucketSpec(left, right) => enumerateGraphs(left) ++ enumerateGraphs(right)
      
      case dag.Group(_, target, subForest) =>
        enumerateGraphs(subForest) + target
      
      case UnfixedSolution(_, graph) => Set(graph)
      case dag.Extra(graph) => Set(graph)
    }

    
    private def svalueToCValue(sv: SValue) = sv match {
      case STrue => CBoolean(true)
      case SFalse => CBoolean(false)
      case SString(str) => CString(str)
      case SDecimal(d) => CNum(d)
      // case SLong(l) => CLong(l)
      // case SDouble(d) => CDouble(d)
      case SNull => CNull
      case SObject(obj) if obj.isEmpty => CEmptyObject
      case SArray(Vector()) => CEmptyArray
      case _ => sys.error("die a horrible death: " + sv)
    }
    
    private def simpleJoin(left: Table, right: Table)(leftKey: TransSpec1, rightKey: TransSpec1, spec: TransSpec2): Table = {
      val emptySpec = trans.ConstLiteral(CEmptyArray, Leaf(Source))
      val result = left.cogroup(leftKey, rightKey, right)(emptySpec, emptySpec, trans.WrapArray(spec))

      result.transform(trans.DerefArrayStatic(Leaf(Source), CPathIndex(0)))
    }

    private def findMorphOrder(policy: IdentityPolicy, order: TableOrder): TableOrder = {
      import IdentityPolicy._
      def rec(policy: IdentityPolicy): Vector[Int] = policy match {
        case Product(leftPolicy, rightPolicy) =>
          rec(leftPolicy) ++ rec(rightPolicy)
        case Synthesize => IdentityOrder.single.ids
        case Strip => IdentityOrder.empty.ids
        case (_: Retain) => order match {
          case IdentityOrder(ids) => ids
          case _ => IdentityOrder.empty.ids
        }
      }
      IdentityOrder(rec(policy))
    }

    private def flip[A, B, C](f: (A, B) => C)(b: B, a: A): C = f(a, b)      // is this in scalaz?
    
    private def zip[A](table1: StateT[N, EvaluatorState, A], table2: StateT[N, EvaluatorState, A]): StateT[N, EvaluatorState, (A, A)] =
      monadState.apply2(table1, table2) { (_, _) }

    private case class EvaluatorState(
      assume: Map[DepGraph, (Table, TableOrder)] = Map.empty,
      reductions: Map[DepGraph, Option[RValue]] = Map.empty,
      extraCount: Int = 0
    )

    private sealed trait TableOrder {
      def ids: Vector[Int]
    }
    private case class ValueOrder(id: Int) extends TableOrder {
      def ids: Vector[Int] = Vector.empty
    }
    private case class IdentityOrder(ids: Vector[Int]) extends TableOrder
    private object IdentityOrder {
      def apply(node: DepGraph): IdentityOrder = IdentityOrder(Vector.range(0, node.identities.length))
      def empty: IdentityOrder = IdentityOrder(Vector.empty)
      def single: IdentityOrder = IdentityOrder(Vector(0))
    }

    private case class PendingTable(table: Table, graph: DepGraph, trans: TransSpec1, sort: TableOrder)
  }
}<|MERGE_RESOLUTION|>--- conflicted
+++ resolved
@@ -63,8 +63,6 @@
   def maxSliceSize: Int
 }
 
-case class EvaluationContext(apiKey: APIKey, account: AccountDetails, basePath: Path, startTime: DateTime)
-
 trait EvaluatorModule[M[+_]] extends CrossOrdering
     with Memoizer
     with TypeInferencer
@@ -86,14 +84,6 @@
   type Evaluator[N[+_]] <: EvaluatorLike[N]
   
   abstract class EvaluatorLike[N[+_]](N0: Monad[N])(implicit mn: M ~> N, nm: N ~> M)
-<<<<<<< HEAD
-      extends OpFinder
-      with ReductionFinder
-      with StaticInliner
-      with PredicatePullups
-      with YggConfigComponent {
-    
-=======
       extends OpFinder 
       with ReductionFinder
       with StaticInliner
@@ -101,7 +91,6 @@
       with PredicatePullups
       with YggConfigComponent {
 
->>>>>>> 3da241d0
     type YggConfig <: EvaluatorConfig
 
     import library._  
@@ -475,41 +464,8 @@
             }
 
           case Join(op, joinSort @ (IdentitySort | ValueSort(_)), left, right) =>
-            join(graph, left, right, joinSort)(transFromBinOp(op, ctx))
-
-<<<<<<< HEAD
-            for {
-              pendingTableLeft <- prepareEval(left, splits)
-              pendingTableRight <- prepareEval(right, splits)
-            } yield {
-              assert(pendingTableLeft.graph != pendingTableRight.graph, "TransSpecable case should have already been handled")
-              
-              (left.identities, right.identities) match {
-                case (Identities.Specs(_), Identities.Specs(_)) =>
-                  val prefixLength = sharedPrefixLength(left, right)
-
-                  val identities = left.identities.length + right.identities.length - prefixLength
-                  val key = joinSort match {
-                    case IdentitySort => buildJoinKeySpec(prefixLength)
-                    case ValueSort(id) => trans.DerefObjectStatic(Leaf(Source), CPathField("sort-" + id))
-                    case _ => sys.error("unreachable code")
-                  }
-
-                  val spec = buildWrappedJoinSpec(prefixLength, left.identities.length, right.identities.length)(transFromBinOp(op, MorphContext(ctx, graph)))
-
-                  val leftResult = pendingTableLeft.table.transform(liftToValues(pendingTableLeft.trans))
-                  val rightResult = pendingTableRight.table.transform(liftToValues(pendingTableRight.trans))
-                  val result = join(leftResult, rightResult)(key, spec)
-
-                  PendingTable(result, graph, TransSpec1.Id)
-
-                case (Identities.Undefined, _) | (_, Identities.Undefined) =>
-                  PendingTable(Table.empty, graph, TransSpec1.Id)
-              }
-            }
-          
-=======
->>>>>>> 3da241d0
+            join(graph, left, right, joinSort)(transFromBinOp(op, MorphContext(ctx, graph)))
+
           case dag.Filter(joinSort @ (IdentitySort | ValueSort(_)), target, boolean) => 
             join(graph, target, boolean, joinSort)(trans.Filter(_, _))
 
@@ -565,26 +521,16 @@
               Path(prefixStr) = ctx.basePath
               f1 = concatString(MorphContext(ctx, graph)).applyl(CString(prefixStr.replaceAll("/$", "")))
               trans2 = trans.Map1(trans.DerefObjectStatic(pendingTable.trans, paths.Value), f1)
-<<<<<<< HEAD
-              back <- transState liftM mn(pendingTable.table.transform(trans2).load(ctx.account.apiKey, jtpe))
-            } yield PendingTable(back, graph, TransSpec1.Id)
-=======
               back <- transState liftM mn(pendingTable.table.transform(trans2).load(ctx.apiKey, jtpe))
             } yield PendingTable(back, graph, TransSpec1.Id, IdentityOrder(graph))
->>>>>>> 3da241d0
           
           case dag.Morph1(mor, parent) => 
             for {
               pendingTable <- prepareEval(parent, splits)
-<<<<<<< HEAD
               back <- transState liftM mn(mor(pendingTable.table.transform(liftToValues(pendingTable.trans)), MorphContext(ctx, graph)))
-            } yield PendingTable(back, graph, TransSpec1.Id)
-=======
-              back <- transState liftM mn(mor(pendingTable.table.transform(liftToValues(pendingTable.trans)), ctx))
             } yield {
               PendingTable(back, graph, TransSpec1.Id, findMorphOrder(mor.idPolicy, pendingTable.sort))
             }
->>>>>>> 3da241d0
         
           // TODO: There are many thigns wrong. Morph2 needs to get join info from compiler, which
           // isn't possible currently. We special case "Match" when they don't match to deal with it,
@@ -628,16 +574,11 @@
                 }
             }
 
-<<<<<<< HEAD
-              back <- transState liftM mn(morph1(transformed, MorphContext(ctx, graph)))
-            } yield PendingTable(back, graph, TransSpec1.Id)
-=======
             joined flatMap { case (morph1, PendingTable(joinedTable, _, _, sort)) =>
-              transState liftM mn(morph1(joinedTable, ctx)) map { table =>
+              transState liftM mn(morph1(joinedTable, MorphContext(ctx, graph))) map { table =>
                 PendingTable(table, graph, TransSpec1.Id, findMorphOrder(mor.idPolicy, sort))
               }
             }
->>>>>>> 3da241d0
         
           case dag.Distinct(parent) =>
             val idSpec = makeTableTrans(Map(paths.Key -> trans.WrapArray(Scan(Leaf(Source), freshIdScanner))))
@@ -811,31 +752,8 @@
               PendingTable(result, graph, TransSpec1.Id, IdentityOrder(graph))
             }
     
-<<<<<<< HEAD
-          case j @ Join(op, joinSort @ (CrossLeftSort | CrossRightSort), left, right) => 
-            val isLeft = joinSort == CrossLeftSort
-
-            for {
-              pendingTableLeft <- prepareEval(left, splits)
-              pendingTableRight <- prepareEval(right, splits)
-
-              leftResult = pendingTableLeft.table.transform(liftToValues(pendingTableLeft.trans))
-              rightResult = pendingTableRight.table.transform(liftToValues(pendingTableRight.trans))
-
-              valueSpec = DerefObjectStatic(Leaf(Source), paths.Value)
-
-              result = if (isLeft) {
-                leftResult.paged(maxSliceSize).compact(valueSpec).cross(rightResult)(buildWrappedCrossSpec(transFromBinOp(op, MorphContext(ctx, graph))))
-              } else {
-                rightResult.paged(maxSliceSize).compact(valueSpec).cross(leftResult)(buildWrappedCrossSpec(flip(transFromBinOp(op, MorphContext(ctx, graph)))))
-              }
-            } yield {
-              PendingTable(result, graph, TransSpec1.Id)
-            }
-=======
           case j @ Join(op, Cross(hint), left, right) => 
-            cross(graph, left, right, hint)(transFromBinOp(op, ctx))
->>>>>>> 3da241d0
+            cross(graph, left, right, hint)(transFromBinOp(op, MorphContext(ctx, graph)))
           
           case f @ dag.Filter(Cross(hint), target, boolean) => 
             cross(graph, target, boolean, hint)(trans.Filter(_, _))
