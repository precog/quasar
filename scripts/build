#!/usr/bin/env bash

set -euo pipefail # STRICT MODE
IFS=$'\n\t'       # http://redsymbol.net/articles/unofficial-bash-strict-mode/

#
# This script is intended to be run by continuous integration tools, allowing
# actual details of the build and test process to change without having to
# update CI configuration.
#

source "$(dirname $0)/constants"

echo "Script Path:   $SCRIPT_DIR"
echo "Root Path:     $WS_DIR"
echo "Temp Path:     $TEMP_DIR"
echo "Version:       $QUASAR_VERSION"
echo "Web Jar:       $QUASAR_WEB_JAR"
echo "Web Jar Dir:   $QUASAR_WEB_JAR_DIR"
echo "Web Jar Path:  $QUASAR_WEB_JAR_PATH"
echo "REPL Jar:      $QUASAR_REPL_JAR"
echo "REPL Jar Dir:  $QUASAR_REPL_JAR_DIR"
echo "REPL Jar Path: $QUASAR_REPL_JAR_PATH"

QUASAR_TEMP_JAR="$TEMP_DIR/$QUASAR_WEB_JAR"

QUASAR_MONGODB_TESTDB="quasar-test"
QUASAR_MONGODB_HOST_2_6="localhost:27018"
QUASAR_MONGODB_HOST_3_0="localhost:27019"

rm -rf "$TEMP_DIR"
mkdir -p "$TEMP_DIR"

# Build the pristine JAR without coverage:
# We cannot do this at the end is because it would require us to clean the project
# which would remove the coverage information that Jenkins expects to find in the workspace after the build
"$SBT" clean oneJar

# Save a copy of the "clean" oneJar, since running code coverage
# will produce a "dirty" version:
cp "$QUASAR_WEB_JAR_PATH" "$QUASAR_TEMP_JAR"

# Perform setup for integration tests:
if [[ ${LOCAL_MONGODB:-} == "true" ]] ; then
  export QUASAR_TEST_PATH_PREFIX="/${QUASAR_MONGODB_TESTDB}/"
  export QUASAR_MONGODB_2_6="{\"mongodb\": {\"connectionUri\": \"mongodb://${QUASAR_MONGODB_HOST_2_6}\"}}"
  export QUASAR_MONGODB_3_0="{\"mongodb\": {\"connectionUri\": \"mongodb://${QUASAR_MONGODB_HOST_3_0}\"}}"

  echo "Using local MongoDB config"
fi

# Build and run all tests everywhere (including integration)
# Note: scoverage is brain-dead, so each project's tests have to be run
# separately, and 'core' should be last, so that its report will include
# coverage in the core code provided by tests in other projects.
<<<<<<< HEAD
"$SBT" -DisCoverageRun=true -DisIsolatedEnv=${ISOLATED_ENV:=false} coverage it/test web/test core/test
=======
"$SBT" -DisCoverageRun=true -DisIsolatedEnv=${ISOLATED_ENV:=false} doc coverage 'project it' test 'project web' test 'project core' test
>>>>>>> 04b06cfa

# Build completed, copy oneJar to right location:
mkdir -p $QUASAR_WEB_JAR_DIR
cp $QUASAR_TEMP_JAR $QUASAR_WEB_JAR_PATH

# Test to ensure the JAR file is valid:
"$SCRIPT_DIR/testJar"
TEST_STATUS=$?

echo "Result of Quasar JAR test: $TEST_STATUS"

exit $TEST_STATUS<|MERGE_RESOLUTION|>--- conflicted
+++ resolved
@@ -53,11 +53,7 @@
 # Note: scoverage is brain-dead, so each project's tests have to be run
 # separately, and 'core' should be last, so that its report will include
 # coverage in the core code provided by tests in other projects.
-<<<<<<< HEAD
-"$SBT" -DisCoverageRun=true -DisIsolatedEnv=${ISOLATED_ENV:=false} coverage it/test web/test core/test
-=======
-"$SBT" -DisCoverageRun=true -DisIsolatedEnv=${ISOLATED_ENV:=false} doc coverage 'project it' test 'project web' test 'project core' test
->>>>>>> 04b06cfa
+"$SBT" -DisCoverageRun=true -DisIsolatedEnv=${ISOLATED_ENV:=false} doc coverage it/test web/test core/test
 
 # Build completed, copy oneJar to right location:
 mkdir -p $QUASAR_WEB_JAR_DIR
