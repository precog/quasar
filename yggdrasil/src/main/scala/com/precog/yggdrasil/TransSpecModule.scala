--- conflicted
+++ resolved
@@ -87,13 +87,9 @@
 
     case class ObjectDelete[+A <: SourceType](source: TransSpec[A], fields: Set[CPathField]) extends TransSpec[A]
     
-<<<<<<< HEAD
-    case class ArrayConcat[+A <: SourceType](arrays: TransSpec[A]*) extends ArraySpec[A] //done
-=======
-    case class InnerArrayConcat[+A <: SourceType](arrays: TransSpec[A]*) extends TransSpec[A] //done
-
-    case class OuterArrayConcat[+A <: SourceType](arrays: TransSpec[A]*) extends TransSpec[A] //done
->>>>>>> 0a0dfe95
+    case class InnerArrayConcat[+A <: SourceType](arrays: TransSpec[A]*) extends ArraySpec[A] //done
+
+    case class OuterArrayConcat[+A <: SourceType](arrays: TransSpec[A]*) extends ArraySpec[A] //done
     
     // Take the output of the specified TransSpec and prefix all of the resulting selectors with the
     // specified field. 
