--- conflicted
+++ resolved
@@ -84,11 +84,6 @@
         kafkaOffset = None
     } 
 
-<<<<<<< HEAD
-class MetadataActor(metadata: LocalMetadata) extends Actor {
-  def receive = {
-    case Status                               => sender ! metadata.status()
-=======
     logger.info("MetadataActor yggCheckpoint load complete")
   }
 
@@ -98,7 +93,6 @@
 
   def receive = {
     case Status => sender ! status
->>>>>>> 4102a569
 
     case IngestBatchMetadata(patch, batchClock, batchOffset) => 
       projections = projections |+| patch
@@ -110,18 +104,6 @@
       logger.trace(msg.toString)
       sender ! storage.findChildren(path)
     
-<<<<<<< HEAD
-    case FlushMetadata(serializationActor)    => sender ! (serializationActor ! metadata.dirtyState)
-  }
-}
-
-
-class LocalMetadata(initialProjections: Map[ProjectionDescriptor, ColumnMetadata], initialClock: VectorClock) {
-  
-  private var projections: Map[ProjectionDescriptor, (Boolean, ColumnMetadata)] = initialProjections.map { 
-    case (p, cm) => (p -> (false, cm))
-  }
-=======
     case msg @ FindSelectors(path) => 
       logger.trace(msg.toString)
       sender ! storage.findSelectors(path)
@@ -129,7 +111,6 @@
     case msg @ FindDescriptors(path, selector) => 
       logger.trace(msg.toString)
       sender ! findDescriptors(path, selector).unsafePerformIO
->>>>>>> 4102a569
 
     case msg @ FindPathMetadata(path, selector) => 
       logger.trace(msg.toString)
@@ -170,21 +151,11 @@
     }
   }
 
-<<<<<<< HEAD
-  def findDescriptors(path: Path, selector: JPath): Map[ProjectionDescriptor, ColumnMetadata] = {
-    @inline 
-    def isEqualOrChild(ref: JPath, test: JPath) = test.nodes startsWith ref.nodes
-
-    @inline 
-    def matches(path: Path, selector: JPath) = (col: ColumnDescriptor) => {
-      col.path == path && isEqualOrChild(selector, col.selector)
-=======
   def status: JValue = JObject(JField("Metadata", JObject(JField("state", JString("Ice cream!")) :: Nil)) :: Nil) // TODO: no, really...
 
   def findDescriptors(path: Path, selector: JPath): IO[Map[ProjectionDescriptor, ColumnMetadata]] = {
     @inline def matches(path: Path, selector: JPath) = {
       (col: ColumnDescriptor) => col.path == path && (col.selector.nodes startsWith selector.nodes)
->>>>>>> 4102a569
     }
 
     fullDataFor(storage.findDescriptors(_.columns.exists(matches(path, selector))))
@@ -197,22 +168,6 @@
       case MetadataRecord(metadata, clock) => projections += (descriptor -> metadata)
     }
   }
-<<<<<<< HEAD
-  
-  @inline 
-  final def isEqualOrChild(ref: JPath, test: JPath) = test.nodes startsWith ref.nodes
-
-  @inline 
-  final def matches(path: Path, selector: JPath) = (col: ColumnDescriptor) => {
-    col.path == path && isEqualOrChild(selector, col.selector)
-  }
-
-  @inline 
-  final def matching(path: Path, selector: JPath): Seq[ResolvedSelector] = 
-    projections.flatMap {
-      case (desc, (_, meta)) => desc.columns.collect {
-        case col @ ColumnDescriptor(_,sel,_,auth) if matches(path,selector)(col) => ResolvedSelector(sel, auth, desc, meta)
-=======
 
   def fullDataFor(projs: Set[ProjectionDescriptor]): IO[Map[ProjectionDescriptor, ColumnMetadata]] = {
     projs.map(descriptor => columnMetadataFor(descriptor) map (descriptor -> _)).sequence.map(_.toMap)
@@ -224,26 +179,18 @@
         case MetadataRecord(metadata, clock) => 
           projections += (descriptor -> metadata)
           metadata
->>>>>>> 4102a569
       }
     }
 
   def findPathMetadata(path: Path, selector: JPath): IO[PathRoot] = {
     logger.debug("Locating path metadata for " + path + " and " + selector)
 
-<<<<<<< HEAD
-  def findPathMetadata(path: Path, selector: JPath): PathRoot = {
-    @inline 
-    def isLeaf(ref: JPath, test: JPath) = {
-=======
     @inline def isLeaf(ref: JPath, test: JPath) = {
->>>>>>> 4102a569
       (test.nodes startsWith ref.nodes) && 
       test.nodes.length - 1 == ref.nodes.length
     }
     
-    @inline 
-    def isObjectBranch(ref: JPath, test: JPath) = {
+    @inline def isObjectBranch(ref: JPath, test: JPath) = {
       (test.nodes startsWith ref.nodes) && 
       test.nodes.length > ref.nodes.length &&
       (test.nodes(ref.nodes.length) match {
@@ -252,8 +199,7 @@
       })
     }
     
-    @inline 
-    def isArrayBranch(ref: JPath, test: JPath) = {
+    @inline def isArrayBranch(ref: JPath, test: JPath) = {
       (test.nodes startsWith ref.nodes) && 
       test.nodes.length > ref.nodes.length &&
       (test.nodes(ref.nodes.length) match {
@@ -310,42 +256,6 @@
       oval ++ oidx ++ ofld
     }
 
-<<<<<<< HEAD
-    PathRoot(buildTree(selector, matching(path, selector)))
-  }
-
-
-  def toStorageMetadata(messageDispatcher: MessageDispatcher): StorageMetadata = new StorageMetadata {
-    implicit val dispatcher = messageDispatcher 
-
-    def update(inserts: Seq[InsertComplete]) = Future {
-      LocalMetadata.this.update(inserts)
-    }
-
-    def findChildren(path: Path) = Future {
-      LocalMetadata.this.findChildren(path)
-    }
-
-    def findSelectors(path: Path) = Future {
-      LocalMetadata.this.findSelectors(path) 
-    }
-
-    def findProjections(path: Path, selector: JPath) = Future {
-      LocalMetadata.this.findDescriptors(path, selector)
-    } 
-
-    def findPathMetadata(path: Path, selector: JPath) = Future {
-      LocalMetadata.this.findPathMetadata(path, selector)
-    }
-  }
-}
-
-
-object MetadataUpdateHelper {
-  def applyMetadata(desc: ProjectionDescriptor, values: Seq[CValue], metadata: Seq[Set[Metadata]], projections: Map[ProjectionDescriptor, (Boolean, ColumnMetadata)]): ColumnMetadata = {
-    val initialMetadata = projections.get(desc).map{ _._2 }.getOrElse(initMetadata(desc))
-    val userAndValueMetadata = addValueMetadata(values, metadata.map { Metadata.toTypedMap _ })
-=======
     val matching: Set[IO[ResolvedSelector]] = storage.findDescriptors(_ => true) flatMap { descriptor => 
       descriptor.columns.collect {
         case ColumnDescriptor(cpath, csel, _, auth) if cpath == path && (csel.nodes startsWith selector.nodes) =>
@@ -361,7 +271,6 @@
 object ProjectionMetadata {
   import metadata._
   import ProjectionInsert.Row
->>>>>>> 4102a569
 
   def columnMetadata(desc: ProjectionDescriptor, rows: Seq[Row]): ColumnMetadata = {
     rows.foldLeft(ColumnMetadata.Empty) { 
