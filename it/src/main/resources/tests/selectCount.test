{
    "name": "select count and another field",
    "backends": {
        "couchbase": "pending",
<<<<<<< HEAD
        "mimir":"pendingIgnoreFieldOrder"
=======
        "mimir": "ignoreFieldOrder",
        "mongodb_q_3_2": "pending"
>>>>>>> aef8c790
    },
    "data": "slamengine_commits.data",
    "query": "select committer.login, count(*) from slamengine_commits",
    "predicate": "atLeast",
    "ignoreResultOrder": true,
    "expected": [
        { "login": "sellout", "1": 30 },
        { "login": "mossprescott", "1": 30 }]
}<|MERGE_RESOLUTION|>--- conflicted
+++ resolved
@@ -2,12 +2,7 @@
     "name": "select count and another field",
     "backends": {
         "couchbase": "pending",
-<<<<<<< HEAD
-        "mimir":"pendingIgnoreFieldOrder"
-=======
-        "mimir": "ignoreFieldOrder",
-        "mongodb_q_3_2": "pending"
->>>>>>> aef8c790
+        "mimir":"ignoreFieldOrder"
     },
     "data": "slamengine_commits.data",
     "query": "select committer.login, count(*) from slamengine_commits",
