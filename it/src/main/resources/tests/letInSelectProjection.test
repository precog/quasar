{
    "name": "handle let as project of select",

<<<<<<< HEAD
    "backends": {
        "mimir": "pending",
        "postgresql": "pending"
    },
=======
    "backends": {},
>>>>>>> 5f7a7285

    "data": ["cars.data", "smallZips.data"],

    "query": "select (smallZips := select * from cars; select * from smallZips) as result from smallZips",

    "predicate": "exactly",
    "ignoreResultOrder": true,

    "expected": [{ "result": { "_id": "1", "year": [2012], "name": "RangeRover-Evoque" } },
                 { "result": { "_id": "2", "year": [2010], "name": "Honda-civic" } },
                 { "result": { "_id": "3", "year": [2003], "name": "BMW-X5" } }]
}<|MERGE_RESOLUTION|>--- conflicted
+++ resolved
@@ -1,14 +1,7 @@
 {
     "name": "handle let as project of select",
 
-<<<<<<< HEAD
-    "backends": {
-        "mimir": "pending",
-        "postgresql": "pending"
-    },
-=======
     "backends": {},
->>>>>>> 5f7a7285
 
     "data": ["cars.data", "smallZips.data"],
 
