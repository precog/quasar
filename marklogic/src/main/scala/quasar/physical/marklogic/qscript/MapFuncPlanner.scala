/*
 * Copyright 2014–2016 SlamData Inc.
 *
 * Licensed under the Apache License, Version 2.0 (the "License");
 * you may not use this file except in compliance with the License.
 * You may obtain a copy of the License at
 *
 *     http://www.apache.org/licenses/LICENSE-2.0
 *
 * Unless required by applicable law or agreed to in writing, software
 * distributed under the License is distributed on an "AS IS" BASIS,
 * WITHOUT WARRANTIES OR CONDITIONS OF ANY KIND, either express or implied.
 * See the License for the specific language governing permissions and
 * limitations under the License.
 */

package quasar.physical.marklogic.qscript

import quasar.Predef._
import quasar.Data
import quasar.physical.marklogic.xquery._
import quasar.physical.marklogic.xquery.syntax._
import quasar.qscript.{MapFunc, MapFuncs}, MapFuncs._

import eu.timepit.refined.auto._
import matryoshka._, Recursive.ops._
import scalaz.{Const, Monad}
import scalaz.syntax.monad._

private[qscript] final class MapFuncPlanner[F[_]: Monad: QNameGenerator: PrologW: MonadPlanErr, FMT, T[_[_]]: RecursiveT](
  implicit
  DP: Planner[F, FMT, Const[Data, ?]],
  SP: StructuralPlanner[F, FMT]
) extends Planner[F, FMT, MapFunc[T, ?]] {
  import expr.{emptySeq, if_, let_, some}, XQuery.flwor

  val plan: AlgebraM[F, MapFunc[T, ?], XQuery] = {
    case Constant(ejson)              => DP.plan(Const(ejson.cata(Data.fromEJson)))
    case Undefined()                  => emptySeq.point[F]

    case Length(arrOrstr)             => lib.length[F] apply arrOrstr

    // time
    case Date(s)                      => lib.asDate[F] apply s
    case Time(s)                      => xs.time(s).point[F]
    case Timestamp(s)                 => xs.dateTime(s).point[F]
    case Interval(s)                  => xs.dayTimeDuration(s).point[F]
<<<<<<< HEAD
    case StartOfDay(date)             => qscript.startOfDay[F] apply date
    case TemporalTrunc(part, src)     => qscript.temporalTrunc[F](part) apply src
    case TimeOfDay(dt)                => qscript.asDateTime[F] apply dt map xs.time
    case ToTimestamp(millis)          => qscript.timestampToDateTime[F] apply millis
=======
    case TimeOfDay(dt)                => asDateTime(dt) map xs.time
    case ToTimestamp(millis)          => SP.castIfNode(millis) >>= (lib.timestampToDateTime[F] apply _)
>>>>>>> f7fbb10a
    case TypeOf(x)                    => MonadPlanErr[F].raiseError(MarkLogicPlannerError.unimplemented("TypeOf"))
    case Now()                        => fn.currentDateTime.point[F]

    case ExtractCentury(time)         => asDateTime(time) map (dt =>
                                           fn.ceiling(fn.yearFromDateTime(dt) div 100.xqy))
    case ExtractDayOfMonth(time)      => asDateTime(time) map fn.dayFromDateTime
    case ExtractDecade(time)          => asDateTime(time) map (dt =>
                                           fn.floor(fn.yearFromDateTime(dt) div 10.xqy))
    case ExtractDayOfWeek(time)       => asDate(time) map (d => mkSeq_(xdmp.weekdayFromDate(d) mod 7.xqy))
    case ExtractDayOfYear(time)       => asDate(time) map (xdmp.yeardayFromDate)
    case ExtractEpoch(time)           => asDateTime(time) flatMap (lib.secondsSinceEpoch[F].apply(_))
    case ExtractHour(time)            => asDateTime(time) map fn.hoursFromDateTime
    case ExtractIsoDayOfWeek(time)    => asDate(time) map (xdmp.weekdayFromDate)
    case ExtractIsoYear(time)         => asDateTime(time) flatMap (lib.isoyearFromDateTime[F].apply(_))
    case ExtractMicroseconds(time)    => asDateTime(time) map (dt =>
                                           mkSeq_(fn.secondsFromDateTime(dt) * 1000000.xqy))
    case ExtractMillennium(time)      => asDateTime(time) map (dt =>
                                           fn.ceiling(fn.yearFromDateTime(dt) div 1000.xqy))
    case ExtractMilliseconds(time)    => asDateTime(time) map (dt =>
                                           mkSeq_(fn.secondsFromDateTime(dt) * 1000.xqy))
    case ExtractMinute(time)          => asDateTime(time) map fn.minutesFromDateTime
    case ExtractMonth(time)           => asDateTime(time) map fn.monthFromDateTime
    case ExtractQuarter(time)         => asDate(time) map (xdmp.quarterFromDate)
    case ExtractSecond(time)          => asDateTime(time) map fn.secondsFromDateTime
    case ExtractTimezone(time)        => asDateTime(time) flatMap (lib.timezoneOffsetSeconds[F].apply(_))
    case ExtractTimezoneHour(time)    => asDateTime(time) map (dt =>
                                           fn.hoursFromDuration(fn.timezoneFromDateTime(dt)))
    case ExtractTimezoneMinute(time)  => asDateTime(time) map (dt =>
                                           fn.minutesFromDuration(fn.timezoneFromDateTime(dt)))
    case ExtractWeek(time)            => asDate(time) map (xdmp.weekFromDate)
    case ExtractYear(time)            => asDateTime(time) map fn.yearFromDateTime

    // math
    case Negate(x)                    => SP.castIfNode(x) map (-_)
    case Add(x, y)                    => castedBinOp(x, y)(_ + _)
    case Multiply(x, y)               => castedBinOp(x, y)(_ * _)
    case Subtract(x, y)               => castedBinOp(x, y)(_ - _)
    case Divide(x, y)                 => castedBinOp(x, y)(_ div _)
    case Modulo(x, y)                 => castedBinOp(x, y)(_ mod _)
    case Power(b, e)                  => (SP.castIfNode(b) |@| SP.castIfNode(e))(math.pow)

    // relations
    case Not(x)                       => SP.castIfNode(x) map (fn.not)
    case MapFuncs.Eq(x, y)            => castedBinOpF(x, y)(lib.compEq[F].apply(_, _))
    case Neq(x, y)                    => castedBinOpF(x, y)(lib.compNe[F].apply(_, _))
    case Lt(x, y)                     => castedBinOpF(x, y)(lib.compLt[F].apply(_, _))
    case Lte(x, y)                    => castedBinOpF(x, y)(lib.compLe[F].apply(_, _))
    case Gt(x, y)                     => castedBinOpF(x, y)(lib.compGt[F].apply(_, _))
    case Gte(x, y)                    => castedBinOpF(x, y)(lib.compGe[F].apply(_, _))
    case IfUndefined(x, alternate)    => if_(fn.empty(x)).then_(alternate).else_(x).point[F]
    case And(x, y)                    => castedBinOp(x, y)(_ and _)
    case Or(x, y)                     => castedBinOp(x, y)(_ or _)
    case Between(v1, v2, v3)          => castedTernOp(v1, v2, v3)((x1, x2, x3) => mkSeq_(x2 le x1) and mkSeq_(x1 le x3))
    case Cond(p, t, f)                => if_(xs.boolean(p)).then_(t).else_(f).point[F]

    // string
    case Lower(s)                     => fn.lowerCase(s).point[F]
    case Upper(s)                     => fn.upperCase(s).point[F]
    case Bool(s)                      => xs.boolean(s).point[F]
    case Integer(s)                   => xs.integer(s).point[F]
    case Decimal(s)                   => xs.double(s).point[F]
    case Null(s)                      => SP.null_ map (n => if_ (s eq "null".xs) then_ n else_ emptySeq)
    case ToString(x)                  => SP.toString(x)
    case Search(in, ptn, ci)          => fn.matches(in, ptn, Some(if_ (ci) then_ "i".xs else_ "".xs)).point[F]
    case Substring(s, loc, len)       => lib.safeSubstring[F] apply (s, loc + 1.xqy, len)

    // structural
    case MakeArray(x)                 => SP.singletonArray(x)
    case MakeMap(k, v)                => SP.singletonObject(k, v)
    case ConcatArrays(x, y)           => lib.concat[F, FMT] apply (x, y)
    case ConcatMaps(x, y)             => SP.objectMerge(x, y)
    case ProjectIndex(arr, idx)       => SP.arrayElementAt(arr, idx)
    case ProjectField(src, field)     => SP.objectLookup(src, field)
    case DeleteField(src, field)      => SP.objectDelete(src, field)

    case Within(x, arr)               => (freshName[F] |@| freshName[F] |@| SP.leftShift(arr))((a, b, bs) =>
                                           (SP.castIfNode(x) |@| SP.castIfNode(~b))((cx, cb) =>
                                             some(b in bs, a in cx) satisfies (cb eq ~a))).join

    case Meta(x)                      => lib.meta[F, FMT] apply x

    // other
    case Range(x, y)                  => castedBinOp(x, y)(_ to _)

    // FIXME: This isn't correct, just an interim impl to allow some queries to execute.
    case Guard(_, _, cont, _)         => s"(: GUARD CONT :)$cont".xqy.point[F]
  }

  ////

  private def asDate(x: XQuery)     = SP.castIfNode(x) >>= (lib.asDate[F] apply _)
  private def asDateTime(x: XQuery) = SP.castIfNode(x) >>= (lib.asDateTime[F] apply _)

  private def binOpF(x: XQuery, y: XQuery)(op: (XQuery, XQuery) => F[XQuery]): F[XQuery] =
    if (flwor.isMatching(x) || flwor.isMatching(y))
      for {
        vx <- freshName[F]
        vy <- freshName[F]
        r  <- op(~vx, ~vy)
      } yield mkSeq_(let_(vx := x, vy := y) return_ r)
    else
      op(x, y)

  private def castedBinOpF(x: XQuery, y: XQuery)(op: (XQuery, XQuery) => F[XQuery]): F[XQuery] =
    binOpF(x, y)((vx, vy) => (SP.castIfNode(vx) |@| SP.castIfNode(vy))(op).join)

  private def castedBinOp(x: XQuery, y: XQuery)(op: (XQuery, XQuery) => XQuery): F[XQuery] =
    castedBinOpF(x, y)((a, b) => op(a, b).point[F])

  private def ternOpF(x: XQuery, y: XQuery, z: XQuery)(op: (XQuery, XQuery, XQuery) => F[XQuery]): F[XQuery] =
    if (flwor.isMatching(x) || flwor.isMatching(y) || flwor.isMatching(z))
      for {
        vx <- freshName[F]
        vy <- freshName[F]
        vz <- freshName[F]
        r  <- op(~vx, ~vy, ~vz)
      } yield mkSeq_(let_(vx := x, vy := y, vz := z) return_ r)
    else
      op(x, y, z)

  private def castedTernOp(x: XQuery, y: XQuery, z: XQuery)(op: (XQuery, XQuery, XQuery) => XQuery): F[XQuery] =
    ternOpF(x, y, z)((vx, vy, vz) => (SP.castIfNode(vx) |@| SP.castIfNode(vy) |@| SP.castIfNode(vz))(op))
}<|MERGE_RESOLUTION|>--- conflicted
+++ resolved
@@ -45,15 +45,10 @@
     case Time(s)                      => xs.time(s).point[F]
     case Timestamp(s)                 => xs.dateTime(s).point[F]
     case Interval(s)                  => xs.dayTimeDuration(s).point[F]
-<<<<<<< HEAD
-    case StartOfDay(date)             => qscript.startOfDay[F] apply date
-    case TemporalTrunc(part, src)     => qscript.temporalTrunc[F](part) apply src
-    case TimeOfDay(dt)                => qscript.asDateTime[F] apply dt map xs.time
-    case ToTimestamp(millis)          => qscript.timestampToDateTime[F] apply millis
-=======
+    case StartOfDay(date)             => lib.startOfDay[F] apply date
+    case TemporalTrunc(part, src)     => lib.temporalTrunc[F](part) apply src
     case TimeOfDay(dt)                => asDateTime(dt) map xs.time
     case ToTimestamp(millis)          => SP.castIfNode(millis) >>= (lib.timestampToDateTime[F] apply _)
->>>>>>> f7fbb10a
     case TypeOf(x)                    => MonadPlanErr[F].raiseError(MarkLogicPlannerError.unimplemented("TypeOf"))
     case Now()                        => fn.currentDateTime.point[F]
 
