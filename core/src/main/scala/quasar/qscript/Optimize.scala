--- conflicted
+++ resolved
@@ -382,20 +382,11 @@
   }
 
   def simplifyQC[F[_]: Functor, G[_]: Functor](
-<<<<<<< HEAD
     GtoF: PrismNT[G, F])(
-    implicit DE: Const[DeadEnd, ?] :<: F,
-             QC: QScriptCore[T, ?] :<: F):
-      QScriptCore[T, T[G]] => QScriptCore[T, T[G]] = {
-    case Map(src, f) if f.length ≟ 0 =>
-      Map(GtoF.reverseGet(DE.inj(Const[DeadEnd, T[G]](Root))).embed, f)
-=======
-    GtoF: G ~> λ[α => Option[F[α]]], FtoG: F ~> G)(
     implicit QC: QScriptCore[T, ?] :<: F):
       QScriptCore[T, T[G]] => QScriptCore[T, T[G]] = {
     case Map(src, f) if f.length ≟ 0 =>
-      Map(FtoG(QC.inj(Unreferenced[T, T[G]]())).embed, f)
->>>>>>> 37c9d594
+      Map(GtoF.reverseGet(QC.inj(Unreferenced[T, T[G]]())).embed, f)
     case x @ LeftShift(src, struct, repair) =>
       if (!repair.element(RightSide))
         Map(src, repair ∘ κ(SrcHole))
@@ -527,20 +518,11 @@
     (Normalizable[F].normalize(_: F[T[CoEnv[Hole, F, ?]]])) ⋙
       quasar.fp.free.injectedNT[F](elideNopJoin[F]) ⋙
       liftFG(elideConstantJoin[F, CoEnv[Hole, F, ?]](rebaseTCo[F])) ⋙
-<<<<<<< HEAD
       liftFF(repeatedly(coalesceQC[F, CoEnv[Hole, F, ?]](coenvPrism))) ⋙
       liftFG(coalesceMapShift[F, CoEnv[Hole, F, ?]](coenvPrism.get)) ⋙
       liftFG(coalesceMapJoin[F, CoEnv[Hole, F, ?]](coenvPrism.get)) ⋙
-      // FIXME: currently interferes with elideConstantJoin
-      // liftFF(simplifyQC[F, CoEnv[Hole, F, ?]](coenvPrism)) ⋙
+      liftFF(simplifyQC[F, CoEnv[Hole, F, ?]](coenvPrism)) ⋙
       liftFF(swapMapCount[F, CoEnv[Hole, F, ?]](coenvPrism.get)) ⋙
-=======
-      liftFF(repeatedly(coalesceQC[F, CoEnv[Hole, F, ?]](extractCoEnv[F, Hole], wrapCoEnv[F, Hole]))) ⋙
-      liftFG(coalesceMapShift[F, CoEnv[Hole, F, ?]](extractCoEnv[F, Hole])) ⋙
-      liftFG(coalesceMapJoin[F, CoEnv[Hole, F, ?]](extractCoEnv[F, Hole])) ⋙
-      liftFF(simplifyQC[F, CoEnv[Hole, F, ?]](extractCoEnv[F, Hole], wrapCoEnv[F, Hole])) ⋙
-      liftFF(swapMapCount[F, CoEnv[Hole, F, ?]](extractCoEnv[F, Hole])) ⋙
->>>>>>> 37c9d594
       liftFG(compactLeftShift[F, CoEnv[Hole, F, ?]]) ⋙
       Normalizable[F].normalize ⋙
       liftFF(compactReduction[CoEnv[Hole, F, ?]]) ⋙
@@ -562,13 +544,8 @@
              FI: F :<: QScriptTotal[T, ?],
              CP: ConvertPath.Aux[T, Pathable[T, ?], F]):
       T[F] => EitherT[M,  FileSystemError, T[QScriptTotal[T, ?]]] =
-<<<<<<< HEAD
     _.cataM[EitherT[M, FileSystemError, ?], T[QScriptTotal[T, ?]] \/ T[Pathable[T, ?]]](FS.pathifyƒ[M, F](g)) >>=
       (_.fold(qt => EitherT(qt.right.point[M]), FS.toRead[M, F, QScriptTotal[T, ?]](g)))
-=======
-    _.cataM[EitherT[M, FileSystemError, ?], T[QScriptTotal[T, ?]] \/ T[Pathable[T, ?]]](
-      FS.pathifyƒ[M, F](g)).flatMap(_.fold(qt => EitherT(qt.right.point[M]), FS.toRead[M, F, QScriptTotal[T, ?]](g)))
->>>>>>> 37c9d594
 
   def eliminateProjections[M[_]: Monad, F[_]: Traverse](
     fs: Option[ConvertPath.ListContents[M]])(
