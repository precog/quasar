--- conflicted
+++ resolved
@@ -1,9 +1,7 @@
 {
-<<<<<<< HEAD
     "name": "distinct of one field",
     "backends": {
-        "mimir": "pending",
-        "postgresql": "pending"
+        "mimir": "pending"
     },
     "data": "olympics.data",
     "query": "select distinct discipline as d from olympics",
@@ -24,30 +22,4 @@
                  { "d": "Short Track S."  },
                  { "d": "Freestyle Ski."  },
                  { "d": "Snowboard"       }]
-=======
-  "name": "distinct of one field",
-  "backends": {
-        "mimir":"pending",
-    "mongodb_q_3_2": "pending"
-  },
-  "data": "olympics.data",
-  "query": "select distinct discipline as d from olympics",
-  "predicate": "exactly",
-  "ignoreResultOrder": true,
-  "expected": [{ "d": "Figure skating"  },
-               { "d": "Bobsleigh"       },
-               { "d": "Ice Hockey"      },
-               { "d": "Biathlon"        },
-               { "d": "Speed skating"   },
-               { "d": "Cross Country S" },
-               { "d": "Curling"         },
-               { "d": "Nordic Combined" },
-               { "d": "Ski Jumping"     },
-               { "d": "Skeleton"        },
-               { "d": "Alpine Skiing"   },
-               { "d": "Luge"            },
-               { "d": "Short Track S."  },
-               { "d": "Freestyle Ski."  },
-               { "d": "Snowboard"       }]
->>>>>>> 5f7a7285
 }