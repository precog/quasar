{
    "name": "handle select in form of let",

    "backends": {
        "postgresql": "pending",
<<<<<<< HEAD
        "marklogic":  "pending",
        "couchbase":  "skip"
=======
        "marklogic":  "skip",
        "couchbase":  "pending"
>>>>>>> d33594b8
    },

    "data": "zips.data",

    "query": "cityzips := select zips.city, zips.state from zips where zips.state = \"CT\";
                  select city, state from cityzips where city = \"SOUTHBURY\" ",

    "predicate": "containsExactly",

    "expected": [{ "city": "SOUTHBURY", "state": "CT" }]
}<|MERGE_RESOLUTION|>--- conflicted
+++ resolved
@@ -3,13 +3,8 @@
 
     "backends": {
         "postgresql": "pending",
-<<<<<<< HEAD
-        "marklogic":  "pending",
+        "marklogic":  "skip",
         "couchbase":  "skip"
-=======
-        "marklogic":  "skip",
-        "couchbase":  "pending"
->>>>>>> d33594b8
     },
 
     "data": "zips.data",
