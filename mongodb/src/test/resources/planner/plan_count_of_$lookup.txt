--- conflicted
+++ resolved
@@ -1,78 +1,12 @@
 Chain
 ├─ $FoldLeftF
 │  ├─ Chain
-<<<<<<< HEAD
 │  │  ├─ $ReadF(db; zips)
 │  │  ├─ $ProjectF
 │  │  │  ├─ Name("0" -> { "$arrayElemAt": [["$_id", "$$ROOT"], { "$literal": NumberInt("1") }] })
 │  │  │  ├─ Name("1" -> { "$literal": true })
 │  │  │  ├─ Name("src" -> ["$_id", "$$ROOT"])
-│  │  │  ╰─ IgnoreId
-=======
-│  │  ├─ $FoldLeftF
-│  │  │  ├─ Chain
-│  │  │  │  ├─ $ReadF(db; zips)
-│  │  │  │  ├─ $ProjectF
-│  │  │  │  │  ├─ Name("0" -> { "$arrayElemAt": [["$_id", "$$ROOT"], { "$literal": NumberInt("1") }] })
-│  │  │  │  │  ├─ Name("1" -> { "$literal": true })
-│  │  │  │  │  ├─ Name("src" -> ["$_id", "$$ROOT"])
-│  │  │  │  │  ╰─ ExcludeId
-│  │  │  │  ├─ $MatchF
-│  │  │  │  │  ╰─ And
-│  │  │  │  │     ├─ Doc
-│  │  │  │  │     │  ╰─ Expr($0 -> Type(Doc))
-│  │  │  │  │     ╰─ Doc
-│  │  │  │  │        ╰─ Expr($1 -> Eq(Bool(true)))
-│  │  │  │  ├─ $SimpleMapF
-│  │  │  │  │  ├─ Map
-│  │  │  │  │  │  ╰─ Obj
-│  │  │  │  │  │     ├─ Key(0: _.src[1]._id)
-│  │  │  │  │  │     ╰─ Key(content: _.src)
-│  │  │  │  │  ╰─ Scope(Map())
-│  │  │  │  ├─ $GroupF
-│  │  │  │  │  ├─ Grouped
-│  │  │  │  │  │  ╰─ Name("0" -> { "$push": "$content" })
-│  │  │  │  │  ╰─ By
-│  │  │  │  │     ╰─ Name("0" -> "$0")
-│  │  │  │  ╰─ $ProjectF
-│  │  │  │     ├─ Name("_id" -> "$_id")
-│  │  │  │     ├─ Name("value")
-│  │  │  │     │  ├─ Name("left" -> "$0")
-│  │  │  │     │  ├─ Name("right" -> { "$literal": [] })
-│  │  │  │     │  ╰─ Name("_id" -> "$_id")
-│  │  │  │     ╰─ IncludeId
-│  │  │  ╰─ Chain
-│  │  │     ├─ $ReadF(db; largeZips)
-│  │  │     ├─ $ProjectF
-│  │  │     │  ├─ Name("0" -> { "$arrayElemAt": [["$_id", "$$ROOT"], { "$literal": NumberInt("1") }] })
-│  │  │     │  ├─ Name("1" -> { "$literal": true })
-│  │  │     │  ├─ Name("src" -> ["$_id", "$$ROOT"])
-│  │  │     │  ╰─ ExcludeId
-│  │  │     ├─ $MatchF
-│  │  │     │  ╰─ And
-│  │  │     │     ├─ Doc
-│  │  │     │     │  ╰─ Expr($0 -> Type(Doc))
-│  │  │     │     ╰─ Doc
-│  │  │     │        ╰─ Expr($1 -> Eq(Bool(true)))
-│  │  │     ├─ $MapF
-│  │  │     │  ├─ JavaScript(function (key, value) {
-│  │  │     │  │               return [
-│  │  │     │  │                 { "0": value.src[1].TestProgramId },
-│  │  │     │  │                 { "left": [], "right": [value.src] }]
-│  │  │     │  │             })
-│  │  │     │  ╰─ Scope(Map())
-│  │  │     ╰─ $ReduceF
-│  │  │        ├─ JavaScript(function (key, values) {
-│  │  │        │               var result = { "left": [], "right": [] };
-│  │  │        │               values.forEach(
-│  │  │        │                 function (value) {
-│  │  │        │                   result.left = result.left.concat(value.left);
-│  │  │        │                   result.right = result.right.concat(value.right)
-│  │  │        │                 });
-│  │  │        │               return result
-│  │  │        │             })
-│  │  │        ╰─ Scope(Map())
->>>>>>> 74e220b7
+│  │  │  ╰─ ExcludeId
 │  │  ├─ $MatchF
 │  │  │  ╰─ And
 │  │  │     ├─ Doc
@@ -98,78 +32,12 @@
 │  │     │  ╰─ Name("_id" -> "$_id")
 │  │     ╰─ IncludeId
 │  ╰─ Chain
-<<<<<<< HEAD
 │     ├─ $ReadF(db; largeZips)
 │     ├─ $ProjectF
 │     │  ├─ Name("0" -> { "$arrayElemAt": [["$_id", "$$ROOT"], { "$literal": NumberInt("1") }] })
 │     │  ├─ Name("1" -> { "$literal": true })
 │     │  ├─ Name("src" -> ["$_id", "$$ROOT"])
-│     │  ╰─ IgnoreId
-=======
-│     ├─ $FoldLeftF
-│     │  ├─ Chain
-│     │  │  ├─ $ReadF(db; zips)
-│     │  │  ├─ $ProjectF
-│     │  │  │  ├─ Name("0" -> { "$arrayElemAt": [["$_id", "$$ROOT"], { "$literal": NumberInt("1") }] })
-│     │  │  │  ├─ Name("1" -> { "$literal": true })
-│     │  │  │  ├─ Name("src" -> ["$_id", "$$ROOT"])
-│     │  │  │  ╰─ ExcludeId
-│     │  │  ├─ $MatchF
-│     │  │  │  ╰─ And
-│     │  │  │     ├─ Doc
-│     │  │  │     │  ╰─ Expr($0 -> Type(Doc))
-│     │  │  │     ╰─ Doc
-│     │  │  │        ╰─ Expr($1 -> Eq(Bool(true)))
-│     │  │  ├─ $SimpleMapF
-│     │  │  │  ├─ Map
-│     │  │  │  │  ╰─ Obj
-│     │  │  │  │     ├─ Key(0: _.src[1]._id)
-│     │  │  │  │     ╰─ Key(content: _.src)
-│     │  │  │  ╰─ Scope(Map())
-│     │  │  ├─ $GroupF
-│     │  │  │  ├─ Grouped
-│     │  │  │  │  ╰─ Name("0" -> { "$push": "$content" })
-│     │  │  │  ╰─ By
-│     │  │  │     ╰─ Name("0" -> "$0")
-│     │  │  ╰─ $ProjectF
-│     │  │     ├─ Name("_id" -> "$_id")
-│     │  │     ├─ Name("value")
-│     │  │     │  ├─ Name("left" -> "$0")
-│     │  │     │  ├─ Name("right" -> { "$literal": [] })
-│     │  │     │  ╰─ Name("_id" -> "$_id")
-│     │  │     ╰─ IncludeId
-│     │  ╰─ Chain
-│     │     ├─ $ReadF(db; largeZips)
-│     │     ├─ $ProjectF
-│     │     │  ├─ Name("0" -> { "$arrayElemAt": [["$_id", "$$ROOT"], { "$literal": NumberInt("1") }] })
-│     │     │  ├─ Name("1" -> { "$literal": true })
-│     │     │  ├─ Name("src" -> ["$_id", "$$ROOT"])
-│     │     │  ╰─ ExcludeId
-│     │     ├─ $MatchF
-│     │     │  ╰─ And
-│     │     │     ├─ Doc
-│     │     │     │  ╰─ Expr($0 -> Type(Doc))
-│     │     │     ╰─ Doc
-│     │     │        ╰─ Expr($1 -> Eq(Bool(true)))
-│     │     ├─ $MapF
-│     │     │  ├─ JavaScript(function (key, value) {
-│     │     │  │               return [
-│     │     │  │                 { "0": value.src[1].TestProgramId },
-│     │     │  │                 { "left": [], "right": [value.src] }]
-│     │     │  │             })
-│     │     │  ╰─ Scope(Map())
-│     │     ╰─ $ReduceF
-│     │        ├─ JavaScript(function (key, values) {
-│     │        │               var result = { "left": [], "right": [] };
-│     │        │               values.forEach(
-│     │        │                 function (value) {
-│     │        │                   result.left = result.left.concat(value.left);
-│     │        │                   result.right = result.right.concat(value.right)
-│     │        │                 });
-│     │        │               return result
-│     │        │             })
-│     │        ╰─ Scope(Map())
->>>>>>> 74e220b7
+│     │  ╰─ ExcludeId
 │     ├─ $MatchF
 │     │  ╰─ And
 │     │     ├─ Doc
