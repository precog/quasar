/*
 *  ____    ____    _____    ____    ___     ____ 
 * |  _ \  |  _ \  | ____|  / ___|  / _/    / ___|        Precog (R)
 * | |_) | | |_) | |  _|   | |     | |  /| | |  _         Advanced Analytics Engine for NoSQL Data
 * |  __/  |  _ <  | |___  | |___  |/ _| | | |_| |        Copyright (C) 2010 - 2013 SlamData, Inc.
 * |_|     |_| \_\ |_____|  \____|   /__/   \____|        All Rights Reserved.
 *
 * This program is free software: you can redistribute it and/or modify it under the terms of the 
 * GNU Affero General Public License as published by the Free Software Foundation, either version 
 * 3 of the License, or (at your option) any later version.
 *
 * This program is distributed in the hope that it will be useful, but WITHOUT ANY WARRANTY; 
 * without even the implied warranty of MERCHANTABILITY or FITNESS FOR A PARTICULAR PURPOSE. See 
 * the GNU Affero General Public License for more details.
 *
 * You should have received a copy of the GNU Affero General Public License along with this 
 * program. If not, see <http://www.gnu.org/licenses/>.
 *
 */
package com.precog
package daze

import yggdrasil._
import yggdrasil.table._

import common.json._

import bytecode._
import TableModule._

import Jama._
import Jama.Matrix._

import scalaz._
import scalaz.syntax.monad._
import scalaz.std.stream._
import scalaz.std.set._
import scalaz.syntax.traverse._

<<<<<<< HEAD
trait LinearRegressionLib[M[+_]] extends GenOpcode[M] with RegressionSupport with Evaluator[M] {
  import trans._

  override def _libMorphism2 = super._libMorphism2 ++ Set(MultiLinearRegression)

  object MultiLinearRegression extends Morphism2(Stats2Namespace, "linearRegression") {
    val tpe = BinaryOperationType(JType.JUniverseT, JNumberT, JObjectUnfixedT)

    lazy val alignment = MorphismAlignment.Match(M.point(morph1))

    type Beta = Array[Double]
    type Result = Beta

    /**
     * http://adrem.ua.ac.be/sites/adrem.ua.ac.be/files/StreamFitter.pdf
     *
     * First slice size is made consistent. Then the slices are fed to the reducer, one by one.
     * The reducer calculates the Ordinary Least Squares regression for each Slice. 
     * The results of each of these regressions are then combined incrementally using `monoid`. 
     * `alpha` (a value between 0 and 1) is the paramater which determines the weighting of the
     * data in the stream. A value of 0.5 means that current values and past values
     * are equally weighted. The paper above outlines how `alpha` relates to the half-life
     * of the current window (i.e. the current Slice). In the future, we could let half-life,
     * or something related, be an optional parameter in the regression model.
     */

    val alpha = 0.5

    implicit def monoid = new Monoid[Result] {
      def zero = Array.empty[Double]
      def append(r1: Result, r2: => Result) = {
        lazy val newr1 = r1 map { _ * alpha }
        lazy val newr2 = r2 map { _ * (1.0 - alpha) }

        if (r1.isEmpty) r2
        else if (r2.isEmpty) r1
        else arraySum(newr1, newr2)
=======
trait LinearRegressionLibModule[M[+_]] extends ColumnarTableLibModule[M] {
  trait LinearRegressionLib extends ColumnarTableLib with RegressionSupport {
    import trans._
  
    override def _libMorphism2 = super._libMorphism2 ++ Set(MultiLinearRegression)
  
    object MultiLinearRegression extends Morphism2(Stats2Namespace, "linearRegression") {
      val tpe = BinaryOperationType(JType.JUniverseT, JNumberT, JNumberT)
  
      override val multivariate = true
      lazy val alignment = MorphismAlignment.Match
  
      type Beta = Array[Double]
      type Result = Beta
  
      /**
       * http://adrem.ua.ac.be/sites/adrem.ua.ac.be/files/StreamFitter.pdf
       *
       * First slice size is made consistent. Then the slices are fed to the reducer, one by one.
       * The reducer calculates the Ordinary Least Squares regression for each Slice. 
       * The results of each of these regressions are then combined incrementally using `monoid`. 
       * `alpha` (a value between 0 and 1) is the paramater which determines the weighting of the
       * data in the stream. A value of 0.5 means that current values and past values
       * are equally weighted. The paper above outlines how `alpha` relates to the half-life
       * of the current window (i.e. the current Slice). In the future, we could let half-life,
       * or something related, be an optional parameter in the regression model.
       */
  
      val alpha = 0.5
  
      implicit def monoid = new Monoid[Result] {
        def zero = Array.empty[Double]
        def append(r1: Result, r2: => Result) = {
          lazy val newr1 = r1 map { _ * alpha }
          lazy val newr2 = r2 map { _ * (1.0 - alpha) }
  
          if (r1.isEmpty) r2
          else if (r2.isEmpty) r1
          else arraySum(newr1, newr2)
        }
>>>>>>> e11ede4d
      }
  
      implicit def resultMonoid = new Monoid[Option[Array[Result]]] {
        def zero = None
        def append(t1: Option[Array[Result]], t2: => Option[Array[Result]]) = {
          t1 match {
            case None => t2
            case Some(c1) => t2 match {
              case None => Some(c1)
              case Some(c2) => Some(c1 ++ c2)
            }
          }
        }
      }
<<<<<<< HEAD
    }

    def reducer: Reducer[Result] = new Reducer[Result] {
      def reduce(schema: CSchema, range: Range): Result = {
        val features = schema.columns(JArrayHomogeneousT(JNumberT))

        val values: Set[Option[Array[Array[Double]]]] = features map {
          case c: HomogeneousArrayColumn[_] if c.tpe.manifest.erasure == classOf[Array[Double]] =>
            val mapped = range.toArray filter { r => c.isDefinedAt(r) } map { i => 1.0 +: c.asInstanceOf[HomogeneousArrayColumn[Double]](i) }
            Some(mapped)
          case other => 
            logger.warn("Features were not correctly put into a homogeneous array of doubles; returning empty.")
            None
        }

        val arrays = {
          if (values.isEmpty) None
          else values.suml(resultMonoid)
=======
  
      def reducer: Reducer[Result] = new Reducer[Result] {
        def reduce(cols: JType => Set[Column], range: Range): Result = {
          val features = cols(JArrayHomogeneousT(JNumberT))
  
          val values: Set[Option[Array[Array[Double]]]] = features map {
            case c: HomogeneousArrayColumn[_] if c.tpe.manifest.erasure == classOf[Array[Double]] =>
              val mapped = range.toArray filter { r => c.isDefinedAt(r) } map { i => 1.0 +: c.asInstanceOf[HomogeneousArrayColumn[Double]](i) }
              Some(mapped)
            case other => 
              logger.warn("Features were not correctly put into a homogeneous array of doubles; returning empty.")
              None
          }
  
          val arrays = {
            if (values.isEmpty) None
            else values.suml(resultMonoid)
          }
  
          val xs = arrays map { _ map { arr => java.util.Arrays.copyOf(arr, arr.length - 1) } }
          val y0 = arrays map { _ map { _.last } }
  
          val matrixX = xs map { case arr => new Matrix(arr) }
  
          // FIXME ultimately we do not want to throw an IllegalArgumentException here
          // once the framework is in place, we will return the empty set and issue a warning to the user
          // this catches the case when the user runs regression on data when rows < (columns + 1)
          val inverseX = try {
            matrixX map { _.inverse() }
          } catch {
            case ex: RuntimeException if ex.getMessage == "Matrix is rank deficient." => 
              throw new IllegalArgumentException("More features than rows found in linear regression. Not enough information to determine model.", ex)
          }
  
          val matrixY = y0 map { case arr => new Matrix(Array(arr)) }
  
          val matrixProduct: Option[Matrix] = for {
            inverse <- inverseX
            y <- matrixY
          } yield {
            (inverse).times(y.transpose)
          }
  
          matrixProduct map { _.getArray flatten } getOrElse Array.empty[Double]
>>>>>>> e11ede4d
        }
      }
  
      def extract(res: Result, jtype: JType): Table = {
        val cpaths = Schema.cpath(jtype)
  
        val tree = CPath.makeTree(cpaths, Range(1, res.length).toSeq :+ 0)
  
        val spec = TransSpec.concatChildren(tree)
  
        val theta = Table.constArray(Set(CArray[Double](res)))
  
        val result = theta.transform(spec)
  
        val valueTable = result.transform(trans.WrapObject(Leaf(Source), paths.Value.name))
        val keyTable = Table.constEmptyArray.transform(trans.WrapObject(Leaf(Source), paths.Key.name))
  
        valueTable.cross(keyTable)(InnerObjectConcat(Leaf(SourceLeft), Leaf(SourceRight)))
      }
  
      def apply(table: Table, ctx: EvaluationContext) = {
        val schemas: M[Seq[JType]] = table.schemas map { _.toSeq }
        
        val specs: M[Seq[TransSpec1]] = schemas map {
          _ map { jtype => trans.Typed(TransSpec1.Id, jtype) }
        }
  
        val tables: M[Seq[Table]] = specs map { _ map { table.transform } }
  
        val tablesWithType: M[Seq[(Table, JType)]] = for {
          tbls <- tables
          jtypes <- schemas
        } yield {
          tbls zip jtypes
        }
<<<<<<< HEAD

        matrixProduct map { _.getArray flatten } getOrElse Array.empty[Double]
      }
    }

    def extract(res: Result, jtype: JType): Table = {
      val cpaths = Schema.cpath(jtype)

      val tree = CPath.makeTree(cpaths, Range(1, res.length).toSeq :+ 0)

      val spec = TransSpec.concatChildren(tree)

      val theta = Table.constArray(Set(CArray[Double](res)))

      val result = theta.transform(spec)

      val valueTable = result.transform(trans.WrapObject(Leaf(Source), paths.Value.name))
      val keyTable = Table.constEmptyArray.transform(trans.WrapObject(Leaf(Source), paths.Key.name))

      valueTable.cross(keyTable)(InnerObjectConcat(Leaf(SourceLeft), Leaf(SourceRight)))
    }

    private val morph1 = new Morph1Apply {
      def apply(table0: Table, ctx: EvaluationContext) = {
        val leftSpec0 = DerefArrayStatic(TransSpec1.Id, CPathIndex(0))
        val rightSpec0 = DerefArrayStatic(TransSpec1.Id, CPathIndex(1))

        val leftSpec = trans.DeepMap1(leftSpec0, cf.util.CoerceToDouble)
        val rightSpec = trans.Map1(rightSpec0, cf.util.CoerceToDouble)

        val table = table0.transform(InnerArrayConcat(trans.WrapArray(leftSpec), trans.WrapArray(rightSpec)))

        val schemas: M[Seq[JType]] = table.schemas map { _.toSeq }
        
        val specs: M[Seq[TransSpec1]] = schemas map {
          _ map { jtype => trans.Typed(TransSpec1.Id, jtype) }
        }

        val tables: M[Seq[Table]] = specs map { _ map { table.transform } }

        val tablesWithType: M[Seq[(Table, JType)]] = for {
          tbls <- tables
          jtypes <- schemas
        } yield {
          tbls zip jtypes
        }
=======
>>>>>>> e11ede4d
    
        // important note: regression will explode if there are more than 1000 columns due to rank-deficient matrix
        // this could be remedied in the future by smarter choice of `sliceSize`
        // though do we really want to allow people to run regression on >1000 columns?
        val sliceSize = 1000
        val tableReducer: (Table, JType) => M[Table] =
          (table, jtype) => table.canonicalize(sliceSize).toArray[Double].normalize.reduce(reducer).map(res => extract(res, jtype))
<<<<<<< HEAD

        val reducedTables: M[Seq[Table]] = tablesWithType flatMap { 
          _.map { case (table, jtype) => tableReducer(table, jtype) }.toStream.sequence map(_.toSeq)
        }

        val defaultNumber = new java.util.concurrent.atomic.AtomicInteger(1)

        val objectTables: M[Seq[Table]] = reducedTables map { 
          _ map { tbl =>
            val modelId = "Model" + defaultNumber.getAndIncrement.toString
            tbl.transform(liftToValues(trans.WrapObject(TransSpec1.Id, modelId)))
          }
        }

        val spec = OuterObjectConcat(
          DerefObjectStatic(Leaf(SourceLeft), paths.Value),
          DerefObjectStatic(Leaf(SourceRight), paths.Value))

        objectTables map { _.reduceOption { (tl, tr) => tl.cross(tr)(buildConstantWrapSpec(spec)) } getOrElse Table.empty }
=======
  
        val reducedTables: M[Seq[Table]] = tablesWithType flatMap { 
          _.map { case (table, jtype) => tableReducer(table, jtype) }.toStream.sequence map(_.toSeq)
        }
  
        reducedTables map { _ reduceOption { _ concat _ } getOrElse Table.empty }
>>>>>>> e11ede4d
      }
    }
  }
}<|MERGE_RESOLUTION|>--- conflicted
+++ resolved
@@ -37,60 +37,20 @@
 import scalaz.std.set._
 import scalaz.syntax.traverse._
 
-<<<<<<< HEAD
-trait LinearRegressionLib[M[+_]] extends GenOpcode[M] with RegressionSupport with Evaluator[M] {
-  import trans._
-
-  override def _libMorphism2 = super._libMorphism2 ++ Set(MultiLinearRegression)
-
-  object MultiLinearRegression extends Morphism2(Stats2Namespace, "linearRegression") {
-    val tpe = BinaryOperationType(JType.JUniverseT, JNumberT, JObjectUnfixedT)
-
-    lazy val alignment = MorphismAlignment.Match(M.point(morph1))
-
-    type Beta = Array[Double]
-    type Result = Beta
-
-    /**
-     * http://adrem.ua.ac.be/sites/adrem.ua.ac.be/files/StreamFitter.pdf
-     *
-     * First slice size is made consistent. Then the slices are fed to the reducer, one by one.
-     * The reducer calculates the Ordinary Least Squares regression for each Slice. 
-     * The results of each of these regressions are then combined incrementally using `monoid`. 
-     * `alpha` (a value between 0 and 1) is the paramater which determines the weighting of the
-     * data in the stream. A value of 0.5 means that current values and past values
-     * are equally weighted. The paper above outlines how `alpha` relates to the half-life
-     * of the current window (i.e. the current Slice). In the future, we could let half-life,
-     * or something related, be an optional parameter in the regression model.
-     */
-
-    val alpha = 0.5
-
-    implicit def monoid = new Monoid[Result] {
-      def zero = Array.empty[Double]
-      def append(r1: Result, r2: => Result) = {
-        lazy val newr1 = r1 map { _ * alpha }
-        lazy val newr2 = r2 map { _ * (1.0 - alpha) }
-
-        if (r1.isEmpty) r2
-        else if (r2.isEmpty) r1
-        else arraySum(newr1, newr2)
-=======
-trait LinearRegressionLibModule[M[+_]] extends ColumnarTableLibModule[M] {
-  trait LinearRegressionLib extends ColumnarTableLib with RegressionSupport {
+trait LinearRegressionLibModule[M[+_]] extends ColumnarTableLibModule[M] with EvaluatorMethodsModule[M] {
+  trait LinearRegressionLib extends ColumnarTableLib with RegressionSupport with EvaluatorMethods {
     import trans._
-  
+
     override def _libMorphism2 = super._libMorphism2 ++ Set(MultiLinearRegression)
-  
+
     object MultiLinearRegression extends Morphism2(Stats2Namespace, "linearRegression") {
-      val tpe = BinaryOperationType(JType.JUniverseT, JNumberT, JNumberT)
-  
-      override val multivariate = true
-      lazy val alignment = MorphismAlignment.Match
-  
+      val tpe = BinaryOperationType(JType.JUniverseT, JNumberT, JObjectUnfixedT)
+
+      lazy val alignment = MorphismAlignment.Match(M.point(morph1))
+
       type Beta = Array[Double]
       type Result = Beta
-  
+
       /**
        * http://adrem.ua.ac.be/sites/adrem.ua.ac.be/files/StreamFitter.pdf
        *
@@ -103,22 +63,21 @@
        * of the current window (i.e. the current Slice). In the future, we could let half-life,
        * or something related, be an optional parameter in the regression model.
        */
-  
+
       val alpha = 0.5
-  
+
       implicit def monoid = new Monoid[Result] {
         def zero = Array.empty[Double]
         def append(r1: Result, r2: => Result) = {
           lazy val newr1 = r1 map { _ * alpha }
           lazy val newr2 = r2 map { _ * (1.0 - alpha) }
-  
+
           if (r1.isEmpty) r2
           else if (r2.isEmpty) r1
           else arraySum(newr1, newr2)
         }
->>>>>>> e11ede4d
-      }
-  
+      }
+
       implicit def resultMonoid = new Monoid[Option[Array[Result]]] {
         def zero = None
         def append(t1: Option[Array[Result]], t2: => Option[Array[Result]]) = {
@@ -131,31 +90,11 @@
           }
         }
       }
-<<<<<<< HEAD
-    }
-
-    def reducer: Reducer[Result] = new Reducer[Result] {
-      def reduce(schema: CSchema, range: Range): Result = {
-        val features = schema.columns(JArrayHomogeneousT(JNumberT))
-
-        val values: Set[Option[Array[Array[Double]]]] = features map {
-          case c: HomogeneousArrayColumn[_] if c.tpe.manifest.erasure == classOf[Array[Double]] =>
-            val mapped = range.toArray filter { r => c.isDefinedAt(r) } map { i => 1.0 +: c.asInstanceOf[HomogeneousArrayColumn[Double]](i) }
-            Some(mapped)
-          case other => 
-            logger.warn("Features were not correctly put into a homogeneous array of doubles; returning empty.")
-            None
-        }
-
-        val arrays = {
-          if (values.isEmpty) None
-          else values.suml(resultMonoid)
-=======
-  
+
       def reducer: Reducer[Result] = new Reducer[Result] {
-        def reduce(cols: JType => Set[Column], range: Range): Result = {
-          val features = cols(JArrayHomogeneousT(JNumberT))
-  
+        def reduce(schema: CSchema, range: Range): Result = {
+          val features = schema.columns(JArrayHomogeneousT(JNumberT))
+
           val values: Set[Option[Array[Array[Double]]]] = features map {
             case c: HomogeneousArrayColumn[_] if c.tpe.manifest.erasure == classOf[Array[Double]] =>
               val mapped = range.toArray filter { r => c.isDefinedAt(r) } map { i => 1.0 +: c.asInstanceOf[HomogeneousArrayColumn[Double]](i) }
@@ -164,17 +103,17 @@
               logger.warn("Features were not correctly put into a homogeneous array of doubles; returning empty.")
               None
           }
-  
+
           val arrays = {
             if (values.isEmpty) None
             else values.suml(resultMonoid)
           }
-  
+
           val xs = arrays map { _ map { arr => java.util.Arrays.copyOf(arr, arr.length - 1) } }
           val y0 = arrays map { _ map { _.last } }
-  
+
           val matrixX = xs map { case arr => new Matrix(arr) }
-  
+
           // FIXME ultimately we do not want to throw an IllegalArgumentException here
           // once the framework is in place, we will return the empty set and issue a warning to the user
           // this catches the case when the user runs regression on data when rows < (columns + 1)
@@ -184,137 +123,88 @@
             case ex: RuntimeException if ex.getMessage == "Matrix is rank deficient." => 
               throw new IllegalArgumentException("More features than rows found in linear regression. Not enough information to determine model.", ex)
           }
-  
+
           val matrixY = y0 map { case arr => new Matrix(Array(arr)) }
-  
+
           val matrixProduct: Option[Matrix] = for {
             inverse <- inverseX
             y <- matrixY
           } yield {
             (inverse).times(y.transpose)
           }
-  
+
           matrixProduct map { _.getArray flatten } getOrElse Array.empty[Double]
->>>>>>> e11ede4d
-        }
-      }
-  
+        }
+      }
+
       def extract(res: Result, jtype: JType): Table = {
         val cpaths = Schema.cpath(jtype)
-  
+
         val tree = CPath.makeTree(cpaths, Range(1, res.length).toSeq :+ 0)
-  
+
         val spec = TransSpec.concatChildren(tree)
-  
+
         val theta = Table.constArray(Set(CArray[Double](res)))
-  
+
         val result = theta.transform(spec)
-  
+
         val valueTable = result.transform(trans.WrapObject(Leaf(Source), paths.Value.name))
         val keyTable = Table.constEmptyArray.transform(trans.WrapObject(Leaf(Source), paths.Key.name))
-  
+
         valueTable.cross(keyTable)(InnerObjectConcat(Leaf(SourceLeft), Leaf(SourceRight)))
       }
-  
-      def apply(table: Table, ctx: EvaluationContext) = {
-        val schemas: M[Seq[JType]] = table.schemas map { _.toSeq }
-        
-        val specs: M[Seq[TransSpec1]] = schemas map {
-          _ map { jtype => trans.Typed(TransSpec1.Id, jtype) }
-        }
-  
-        val tables: M[Seq[Table]] = specs map { _ map { table.transform } }
-  
-        val tablesWithType: M[Seq[(Table, JType)]] = for {
-          tbls <- tables
-          jtypes <- schemas
-        } yield {
-          tbls zip jtypes
-        }
-<<<<<<< HEAD
-
-        matrixProduct map { _.getArray flatten } getOrElse Array.empty[Double]
-      }
-    }
-
-    def extract(res: Result, jtype: JType): Table = {
-      val cpaths = Schema.cpath(jtype)
-
-      val tree = CPath.makeTree(cpaths, Range(1, res.length).toSeq :+ 0)
-
-      val spec = TransSpec.concatChildren(tree)
-
-      val theta = Table.constArray(Set(CArray[Double](res)))
-
-      val result = theta.transform(spec)
-
-      val valueTable = result.transform(trans.WrapObject(Leaf(Source), paths.Value.name))
-      val keyTable = Table.constEmptyArray.transform(trans.WrapObject(Leaf(Source), paths.Key.name))
-
-      valueTable.cross(keyTable)(InnerObjectConcat(Leaf(SourceLeft), Leaf(SourceRight)))
-    }
-
-    private val morph1 = new Morph1Apply {
-      def apply(table0: Table, ctx: EvaluationContext) = {
-        val leftSpec0 = DerefArrayStatic(TransSpec1.Id, CPathIndex(0))
-        val rightSpec0 = DerefArrayStatic(TransSpec1.Id, CPathIndex(1))
-
-        val leftSpec = trans.DeepMap1(leftSpec0, cf.util.CoerceToDouble)
-        val rightSpec = trans.Map1(rightSpec0, cf.util.CoerceToDouble)
-
-        val table = table0.transform(InnerArrayConcat(trans.WrapArray(leftSpec), trans.WrapArray(rightSpec)))
-
-        val schemas: M[Seq[JType]] = table.schemas map { _.toSeq }
-        
-        val specs: M[Seq[TransSpec1]] = schemas map {
-          _ map { jtype => trans.Typed(TransSpec1.Id, jtype) }
-        }
-
-        val tables: M[Seq[Table]] = specs map { _ map { table.transform } }
-
-        val tablesWithType: M[Seq[(Table, JType)]] = for {
-          tbls <- tables
-          jtypes <- schemas
-        } yield {
-          tbls zip jtypes
-        }
-=======
->>>>>>> e11ede4d
-    
-        // important note: regression will explode if there are more than 1000 columns due to rank-deficient matrix
-        // this could be remedied in the future by smarter choice of `sliceSize`
-        // though do we really want to allow people to run regression on >1000 columns?
-        val sliceSize = 1000
-        val tableReducer: (Table, JType) => M[Table] =
-          (table, jtype) => table.canonicalize(sliceSize).toArray[Double].normalize.reduce(reducer).map(res => extract(res, jtype))
-<<<<<<< HEAD
-
-        val reducedTables: M[Seq[Table]] = tablesWithType flatMap { 
-          _.map { case (table, jtype) => tableReducer(table, jtype) }.toStream.sequence map(_.toSeq)
-        }
-
-        val defaultNumber = new java.util.concurrent.atomic.AtomicInteger(1)
-
-        val objectTables: M[Seq[Table]] = reducedTables map { 
-          _ map { tbl =>
-            val modelId = "Model" + defaultNumber.getAndIncrement.toString
-            tbl.transform(liftToValues(trans.WrapObject(TransSpec1.Id, modelId)))
-          }
-        }
-
-        val spec = OuterObjectConcat(
-          DerefObjectStatic(Leaf(SourceLeft), paths.Value),
-          DerefObjectStatic(Leaf(SourceRight), paths.Value))
-
-        objectTables map { _.reduceOption { (tl, tr) => tl.cross(tr)(buildConstantWrapSpec(spec)) } getOrElse Table.empty }
-=======
-  
-        val reducedTables: M[Seq[Table]] = tablesWithType flatMap { 
-          _.map { case (table, jtype) => tableReducer(table, jtype) }.toStream.sequence map(_.toSeq)
-        }
-  
-        reducedTables map { _ reduceOption { _ concat _ } getOrElse Table.empty }
->>>>>>> e11ede4d
+
+      private val morph1 = new Morph1Apply {
+        def apply(table0: Table, ctx: EvaluationContext) = {
+          val leftSpec0 = DerefArrayStatic(TransSpec1.Id, CPathIndex(0))
+          val rightSpec0 = DerefArrayStatic(TransSpec1.Id, CPathIndex(1))
+
+          val leftSpec = trans.DeepMap1(leftSpec0, cf.util.CoerceToDouble)
+          val rightSpec = trans.Map1(rightSpec0, cf.util.CoerceToDouble)
+
+          val table = table0.transform(InnerArrayConcat(trans.WrapArray(leftSpec), trans.WrapArray(rightSpec)))
+
+          val schemas: M[Seq[JType]] = table.schemas map { _.toSeq }
+          
+          val specs: M[Seq[TransSpec1]] = schemas map {
+            _ map { jtype => trans.Typed(TransSpec1.Id, jtype) }
+          }
+
+          val tables: M[Seq[Table]] = specs map { _ map { table.transform } }
+
+          val tablesWithType: M[Seq[(Table, JType)]] = for {
+            tbls <- tables
+            jtypes <- schemas
+          } yield {
+            tbls zip jtypes
+          }
+      
+          // important note: regression will explode if there are more than 1000 columns due to rank-deficient matrix
+          // this could be remedied in the future by smarter choice of `sliceSize`
+          // though do we really want to allow people to run regression on >1000 columns?
+          val sliceSize = 1000
+          val tableReducer: (Table, JType) => M[Table] =
+            (table, jtype) => table.canonicalize(sliceSize).toArray[Double].normalize.reduce(reducer).map(res => extract(res, jtype))
+
+          val reducedTables: M[Seq[Table]] = tablesWithType flatMap { 
+            _.map { case (table, jtype) => tableReducer(table, jtype) }.toStream.sequence map(_.toSeq)
+          }
+
+          val defaultNumber = new java.util.concurrent.atomic.AtomicInteger(1)
+
+          val objectTables: M[Seq[Table]] = reducedTables map { 
+            _ map { tbl =>
+              val modelId = "Model" + defaultNumber.getAndIncrement.toString
+              tbl.transform(liftToValues(trans.WrapObject(TransSpec1.Id, modelId)))
+            }
+          }
+
+          val spec = OuterObjectConcat(
+            DerefObjectStatic(Leaf(SourceLeft), paths.Value),
+            DerefObjectStatic(Leaf(SourceRight), paths.Value))
+
+          objectTables map { _.reduceOption { (tl, tr) => tl.cross(tr)(buildConstantWrapSpec(spec)) } getOrElse Table.empty }
+        }
       }
     }
   }
