--- conflicted
+++ resolved
@@ -1,13 +1,10 @@
 {
     "name": "reduced expressions which trigger bad field ordering in MongoDB (#598)",
 
-<<<<<<< HEAD
-=======
     "backends": {
-        "mimir":"pendingIgnoreFieldOrder"
+        "mimir":"ignoreFieldOrder"
     },
 
->>>>>>> db1f04b7
     "data": "zips.data",
 
     "query": "select count(*)/1000, 0 from zips limit 5",
