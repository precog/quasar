/*
 *  ____    ____    _____    ____    ___     ____ 
 * |  _ \  |  _ \  | ____|  / ___|  / _/    / ___|        Precog (R)
 * | |_) | | |_) | |  _|   | |     | |  /| | |  _         Advanced Analytics Engine for NoSQL Data
 * |  __/  |  _ <  | |___  | |___  |/ _| | | |_| |        Copyright (C) 2010 - 2013 SlamData, Inc.
 * |_|     |_| \_\ |_____|  \____|   /__/   \____|        All Rights Reserved.
 *
 * This program is free software: you can redistribute it and/or modify it under the terms of the 
 * GNU Affero General Public License as published by the Free Software Foundation, either version 
 * 3 of the License, or (at your option) any later version.
 *
 * This program is distributed in the hope that it will be useful, but WITHOUT ANY WARRANTY; 
 * without even the implied warranty of MERCHANTABILITY or FITNESS FOR A PARTICULAR PURPOSE. See 
 * the GNU Affero General Public License for more details.
 *
 * You should have received a copy of the GNU Affero General Public License along with this 
 * program. If not, see <http://www.gnu.org/licenses/>.
 *
 */
package com.precog.ingest
package service

import util._

import com.precog.common.Path
import com.precog.common.accounts._
import com.precog.common.client._
import com.precog.common.ingest._
import com.precog.common.jobs._
import com.precog.common.security._
import com.precog.util.PrecogUnit

import akka.dispatch.{ExecutionContext, Future, Promise}
import akka.dispatch.ExecutionContext
import akka.util.Timeout

import blueeyes.bkka._
import blueeyes.core.data.ByteChunk
import blueeyes.core.http._
import blueeyes.core.http.MimeTypes._
import blueeyes.core.http.HttpHeaders._
import blueeyes.core.http.HttpStatusCodes._
import blueeyes.core.service._
import blueeyes.json._
import blueeyes.json.serialization.Extractor
import blueeyes.util.Clock

import com.google.common.base.Charsets

import java.io.{ File, FileReader, BufferedReader, FileInputStream, FileOutputStream, Closeable, InputStreamReader }
import java.nio.channels._
import java.nio.ByteBuffer
import java.util.concurrent.{ Executor, RejectedExecutionException }

import com.weiglewilczek.slf4s.Logging

import au.com.bytecode.opencsv.CSVReader

import scalaz._
import scalaz.\/._
import scalaz.Validation._
import scalaz.std.function._
import scalaz.std.option._
import scalaz.syntax.id._
import scalaz.syntax.arrow._
import scalaz.syntax.monad._
import scalaz.syntax.traverse._
import scalaz.syntax.std.boolean._
import scala.annotation.tailrec

class IngestServiceHandler(
    permissionsFinder: PermissionsFinder[Future],
    jobManager: JobManager[Response],
    clock: Clock,
    eventStore: EventStore[Future],
    ingestTimeout: Timeout,
    batchSize: Int)(implicit M: Monad[Future], executor: ExecutionContext)
    extends CustomHttpService[ByteChunk, (APIKey, Path) => Future[HttpResponse[JValue]]]
    with Logging {

  sealed trait ParseDirective {
    def toMap: Map[String, String] // escape hatch for interacting with other systems
  }

  case class CSVDelimiter(delimiter: String) extends ParseDirective { val toMap = Map("csv:delimiter" -> delimiter) }
  case class CSVQuote(quote: String) extends ParseDirective { val toMap = Map("csv:quote" -> quote) }
  case class CSVSeparator(separator: String) extends ParseDirective { val toMap = Map("csv:separator" -> separator) }
  case class CSVEscape(escape: String) extends ParseDirective { val toMap = Map("csv:escape" -> escape) }
  case class MimeDirective(mimeType: MimeType) extends ParseDirective { val toMap = Map("content-type" -> mimeType.toString) }


  sealed trait IngestResult
  case class AsyncSuccess(contentLength: Long) extends IngestResult
  case class BatchSyncResult(total: Int, ingested: Int, errors: Vector[(Int, String)]) extends IngestResult
  case class StreamingSyncResult(ingested: Int, error: Option[String]) extends IngestResult
  case class NotIngested(reason: String) extends IngestResult

  private val excessiveFieldsError = "Cannot ingest values with more than 250 primitive fields. This limitiation will be lifted in a future release. Thank you for your patience."

  trait BatchIngest {
    def apply(data: ByteChunk, parseDirectives: Set[ParseDirective], jobId: JobId, sync: Boolean): Future[IngestResult]
  }

  class JSONBatchIngest(apiKey: APIKey, path: Path, authorities: Authorities) extends BatchIngest {
    @tailrec final def readBatch(reader: BufferedReader, batch: Vector[Validation[Throwable, JValue]]): Vector[Validation[Throwable, JValue]] = {
      val line = reader.readLine()

      if (line == null || batch.size >= batchSize) batch
      else if (line.trim.isEmpty) readBatch(reader, batch)
      else readBatch(reader, batch :+ JParser.parseFromString(line))
    }

    def ingestSync(channel: ReadableByteChannel, jobId: JobId): Future[IngestResult] = {
      def readBatches(reader: BufferedReader, total: Int, ingested: Int, errors: Vector[(Int, String)]): Future[IngestResult] = {
        M.point(readBatch(reader, Vector())) flatMap { batch =>
          if (batch.isEmpty) {
            // the batch will only be empty if there's nothing left to read
            // TODO: notify jobs api of completion
            M.point(BatchSyncResult(total, ingested, errors))
          } else {
            val (_, values, errors0) = batch.foldLeft((0, Vector.empty[JValue], Vector.empty[(Int, Extractor.Error)])) {
              case ((i, values, errors), Success(value)) if value.flattenWithPath.size < 250 =>
                (i + 1, values :+ value, errors)
              case ((i, values, errors), Success(value)) =>
                (i + 1, values, errors :+ (i, Extractor.Invalid(excessiveFieldsError)))
              case ((i, values, errors), Failure(error)) =>
                (i + 1, values, errors :+ (i, Extractor.Thrown(error)))
            }

            ingest(apiKey, path, authorities, values, Some(jobId)) flatMap { _ =>
              readBatches(reader, total + batch.length, ingested + values.length, errors ++ (errors0 map { ((_:Extractor.Error).message).second }))
            }
          }
        }
      }

      readBatches(new BufferedReader(Channels.newReader(channel, "UTF-8")), 0, 0, Vector())
    }

    def apply(data: ByteChunk, parseDirectives: Set[ParseDirective], jobId: JobId, sync: Boolean): Future[IngestResult] = {
      if (sync) {
        val pipe = Pipe.open()
        val channel = pipe.sink()
        val writeFuture = writeChunkStream(channel, data)
        val readFuture = ingestSync(pipe.source(), jobId)
        M.apply2(writeFuture, readFuture) { (written, result) => result }
      } else {
        for ((file, size) <- writeToFile(data)) yield {
          ingestSync(new FileInputStream(file).getChannel(), jobId)
          AsyncSuccess(size)
        }
      }
    }
  }

  class CSVBatchIngest(apiKey: APIKey, path: Path, authorities: Authorities) extends BatchIngest {
    import scalaz.syntax.applicative._
    import scalaz.Validation._

    def readerBuilder(parseDirectives: Set[ParseDirective]): ValidationNEL[String, java.io.Reader => CSVReader] = {
      def charOrError(s: Option[String], default: Char): ValidationNEL[String, Char] = {
        s map {
          case s if s.length == 1 => success(s.charAt(0))
          case _ => failure("Expected a single character but found a string.")
        } getOrElse {
          success(default)
        } toValidationNEL
      }

      val delimiter = charOrError(parseDirectives collectFirst { case CSVDelimiter(str) => str }, ',')
      val quote     = charOrError(parseDirectives collectFirst { case CSVQuote(str) => str }, '"')
      val escape    = charOrError(parseDirectives collectFirst { case CSVEscape(str) => str }, '\\')

      (delimiter |@| quote |@| escape) { (delimiter, quote, escape) =>
        (reader: java.io.Reader) => new CSVReader(reader, delimiter, quote, escape)
      }
    }

    @tailrec final def readBatch(reader: CSVReader, batch: Vector[Array[String]]): Vector[Array[String]] = {
      val nextRow = reader.readNext()
      if (nextRow == null || batch.size >= batchSize) batch else readBatch(reader, batch :+ nextRow)
    }

    def ingestSync(reader: CSVReader, jobId: JobId): Future[IngestResult] = {
      def readBatches(paths: Array[JPath], reader: CSVReader, total: Int, ingested: Int, errors: Vector[(Int, String)]): Future[IngestResult] = {
        // TODO: handle errors in readBatch
        M.point(readBatch(reader, Vector())) flatMap { batch =>
          if (batch.isEmpty) {
            // the batch will only be empty if there's nothing left to read
            // TODO: Write out job completion information to the queue.
            M.point(BatchSyncResult(total, ingested, errors))
          } else {
            val types = CsvType.inferTypes(batch.iterator)
            val jvals = batch map { row =>
              (paths zip types zip row).foldLeft(JUndefined: JValue) { case (obj, ((path, tpe), s)) =>
                JValue.unsafeInsert(obj, path, tpe(s))
              }
            }

            ingest(apiKey, path, authorities, jvals, Some(jobId)) flatMap { _ =>
              readBatches(paths, reader, total + batch.length, ingested + batch.length, errors)
            }
          }
        }
      }

      M.point(reader.readNext()) flatMap { header =>
        if (header == null) {
          M.point(NotIngested("No CSV data was found in the request content."))
        } else {
          readBatches(header.map(JPath(_)), reader, 0, 0, Vector())
        }
      }
    }

    def apply(data: ByteChunk, parseDirectives: Set[ParseDirective], jobId: JobId, sync: Boolean): Future[IngestResult] = {
      readerBuilder(parseDirectives) map { f =>
        if (sync) {
          // must not return until everything is persisted to kafka central
          val pipe = Pipe.open()
          val channel = pipe.sink()
          val writeFuture = writeChunkStream(channel, data)
          val readFuture = ingestSync(f(new BufferedReader(Channels.newReader(pipe.source(), "UTF-8"))), jobId)
          M.apply2(writeFuture, readFuture) { (written, result) => result }
        } else {
          for ((file, size) <- writeToFile(data)) yield {
            // spin off a future, but don't bother flatmapping through it since we
            // can return immediately
            ingestSync(f(new InputStreamReader(new FileInputStream(file), "UTF-8")), jobId)
            AsyncSuccess(size)
          }
        }
      } valueOr { errors =>
        M.point(NotIngested(errors.list.mkString("; ")))
      }
    }
  }

  /** Chain of responsibility used to determine a BatchIngest strategy */
  trait BatchIngestSelector {
    def select(partialData: Array[Byte], parseDirectives: Set[ParseDirective]): Option[BatchIngest]
  }

  class MimeBatchIngestSelector(apiKey: APIKey, path: Path, authorities: Authorities) extends BatchIngestSelector {
    def select(partialData: Array[Byte], parseDirectives: Set[ParseDirective]): Option[BatchIngest] = {
      val JSON = application/json
      val CSV = text/csv

      parseDirectives collectFirst {
        case MimeDirective(JSON) => new JSONBatchIngest(apiKey, path, authorities)
        case MimeDirective(CSV) => new CSVBatchIngest(apiKey, path, authorities)
      }
    }
  }

  class JsonBatchIngestSelector(apiKey: APIKey, path: Path, authorities: Authorities) extends BatchIngestSelector {
    def select(partialData: Array[Byte], parseDirectives: Set[ParseDirective]): Option[BatchIngest] = {
      val (AsyncParse(errors, values), parser) = JParser.parseAsync(ByteBuffer.wrap(partialData))
      (errors.isEmpty && !values.isEmpty) option { new JSONBatchIngest(apiKey, path, authorities) }
    }
  }

  def batchSelectors(apiKey: APIKey, path: Path, authorities: Authorities): List[BatchIngestSelector] = List(
    new MimeBatchIngestSelector(apiKey, path, authorities),
    new JsonBatchIngestSelector(apiKey, path, authorities)
  )

  def ensureByteBufferSanity(bb: ByteBuffer) = {
    if (bb.remaining == 0) {
      // Oh hell no. We don't need no stinkin' pre-read ByteBuffers
      bb.rewind()
    }
  }

  final private def writeChannel(chan: WritableByteChannel, stream: StreamT[Future, ByteBuffer], written: Long): Future[Long] = {
    stream.uncons flatMap {
      case Some((buf, tail)) =>
        ensureByteBufferSanity(buf)
        val written0 = chan.write(buf)
        writeChannel(chan, tail, written + written0)

      case None =>
        M.point { chan.close(); written }
    }
  }

  def writeChunkStream(chan: WritableByteChannel, chunk: ByteChunk): Future[Long] = {
    chunk match {
      case Left(bb) => writeChannel(chan, bb :: StreamT.empty[Future, ByteBuffer], 0L)
      case Right(stream) => writeChannel(chan, stream, 0L)
    }
  }

  def writeToFile(byteStream: ByteChunk): Future[(File, Long)] = {
    val file = File.createTempFile("async-ingest-", null)
    val outChannel = new FileOutputStream(file).getChannel()
    for (written <- writeChunkStream(outChannel, byteStream)) yield (file, written)
  }

  def ingest(apiKey: APIKey, path: Path, authorities: Authorities, data: Seq[JValue], jobId: Option[JobId]): Future[PrecogUnit] = {
    val eventInstance = Ingest(apiKey, path, Some(authorities), data, jobId, clock.instant())
    logger.trace("Saving event: " + eventInstance)
    eventStore.save(eventInstance, ingestTimeout)
  }

  def getParseDirectives(request: HttpRequest[_]): Set[ParseDirective] = {
    val mimeDirective =
      for {
        header <- request.headers.header[`Content-Type`]
        mimeType <- header.mimeTypes.headOption
      } yield MimeDirective(mimeType)

    val delimiter = request.parameters get 'delimiter map { CSVDelimiter(_) }
    val quote = request.parameters get 'quote map { CSVQuote(_) }
    val escape = request.parameters get 'escape map { CSVEscape(_) }

    mimeDirective.toSet ++ delimiter ++ quote ++ escape
  }

  @tailrec final def selectBatchIngest(from: List[BatchIngestSelector], partialData: Array[Byte], parseDirectives: Set[ParseDirective]): Option[BatchIngest] = {
    from match {
      case hd :: tl =>
        hd.select(partialData, parseDirectives) match { // not using map so as to get tailrec
          case None => selectBatchIngest(tl, partialData, parseDirectives)
          case some => some
        }

      case Nil => None
    }
  }

  def ingestBatch(apiKey: APIKey, path: Path, authorities: Authorities, data: ByteChunk, parseDirectives: Set[ParseDirective], batchJob: JobId, sync: Boolean): Future[IngestResult] = {
    def array(buffer: ByteBuffer): Array[Byte] = {
      val target = new Array[Byte](buffer.remaining)
      buffer.get(target)
      buffer.flip()
      target
    }

    val selectors = batchSelectors(apiKey, path, authorities)

    val futureBatchIngest = data match {
      case Left(buf) =>
        M.point(selectBatchIngest(selectors, array(buf), parseDirectives))

      case Right(stream) =>
        stream.uncons map {
          _ flatMap { case (buf, _) => selectBatchIngest(selectors, array(buf), parseDirectives) }
        }
    }

    futureBatchIngest flatMap {
      case Some(batchIngest) => batchIngest(data, parseDirectives, batchJob, sync)
      case None => M.point(NotIngested("Could not successfully determine a data type for your batch ingest. Please consider setting the Content-Type header."))
    }
  }

  def ingestStreaming(apiKey: APIKey, path: Path, authorities: Authorities, data: ByteChunk, parseDirectives: Set[ParseDirective]): Future[IngestResult] = {
    def ingestAll(channel: ReadableByteChannel): Future[IngestResult] = {
      def read(reader: BufferedReader, ingested: Int): Future[IngestResult] = {
        M.point(reader.readLine()) flatMap { line =>
          if (line == null) Promise successful StreamingSyncResult(ingested, None)
          else if (line.trim.isEmpty) read(reader, ingested)
          else {
            JParser.parseFromString(line) map { jvalue =>
              if (jvalue.flattenWithPath.size > 250) {
                Promise successful StreamingSyncResult(ingested, Some(excessiveFieldsError))
              } else {
                ingest(apiKey, path, authorities, Vector(jvalue), None) flatMap { _ => read(reader, ingested + 1) }
              }
            } valueOr { error =>
              logger.warn("Ingest for %s with key %s at %s failed after %d results!".format(authorities, apiKey, path.toString, ingested), error)
              Promise successful StreamingSyncResult(ingested, Some(error.getMessage))
            }
          }
        }
      }

      // must lift the read into the future to avoid blocking on the initial read
      read(new BufferedReader(Channels.newReader(channel, "UTF-8")), 0)
    }

    data match {
      case Left(buf) =>
        ensureByteBufferSanity(buf)
        val readableLength = buf.remaining
        JParser.parseManyFromByteBuffer(buf) map { jvalues =>
          if (jvalues.exists(_.flattenWithPath.size > 250)) {
            Promise successful NotIngested(excessiveFieldsError)
          } else {
            ingest(apiKey, path, authorities, jvalues, None) map { _ => StreamingSyncResult(jvalues.length, None) }
          }
        } valueOr { error =>
          val message = error match {
            case e: IndexOutOfBoundsException => "Input exhausted during parse"
            case o => Option(o.getMessage).getOrElse(o.getClass.toString)
          }
          logger.warn("Ingest for %s with key %s at %s failed!".format(authorities, apiKey, path.toString), error)
          Promise successful NotIngested(message)
        }

      case Right(stream) =>
        val pipe = Pipe.open()
        val channel = pipe.sink()
        val writeFuture = writeChannel(channel, stream, 0)
        val readFuture = ingestAll(pipe.source())
        M.apply2(writeFuture, readFuture) { (written, result) => result }
    }
  }

  val service: HttpRequest[ByteChunk] => Validation[NotServed, (APIKey, Path) => Future[HttpResponse[JValue]]] = (request: HttpRequest[ByteChunk]) => {
    logger.debug("Got request in ingest handler: " + request)
    Success { (apiKey: APIKey, path: Path) => {
<<<<<<< HEAD
      val timestamp = clock.now()
      def createJob = jobManager.createJob(apiKey, "ingest-" + path, "ingest", None, Some(timestamp)) map { _.id }

      val requestAuthorities = for {
        paramIds <- request.parameters.get('ownerAccountId) 
        auths <- paramIds.split("""\s*,\s*""") |> { ids => if (ids.isEmpty) None else Authorities.ifPresent(ids.toSet) } 
      } yield auths

      // FIXME: Provisionally accept data for ingest if one of the permissions-checking services is unavailable
      requestAuthorities map { authorities => 
        permissionsFinder.checkWriteAuthorities(authorities, apiKey, path, timestamp.toInstant) map { _.option(authorities) }
      } getOrElse {
        permissionsFinder.inferWriteAuthorities(apiKey, path, Some(timestamp.toInstant)) 
      } flatMap {
        case Some(authorities) =>
          logger.debug("Write permission granted for " + authorities + " to " + path)
          request.content map { content =>
            import MimeTypes._
            import Validation._

            val parseDirectives = getParseDirectives(request)
            val batchMode = request.parameters.get('mode) exists (_ equalsIgnoreCase "batch")
            // assign new job ID for batch-mode queries only
            for {
              batchJob <- batchMode.option(createJob.run).sequence
              ingestResult <- (batchJob map {
                                _ map { jobId =>
                                  val sync = request.parameters.get('receipt) match {
                                    case Some(v) => v equalsIgnoreCase "true"
                                    case None => request.parameters.get('sync) forall (_ equalsIgnoreCase "sync")
                                  }

                                  ingestBatch(apiKey, path, authorities, content, parseDirectives, jobId, sync)
                                }
                              } getOrElse {
                                right(ingestStreaming(apiKey, path, authorities, content, parseDirectives))
                              }).sequence
            } yield {
              ingestResult.fold(
                { message =>
                  logger.warn("Internal error during ingest: " + message)
                  HttpResponse[JValue](InternalServerError, content = Some(JString("An error occurred creating a batch ingest job: " + message)))},
                {
                  case NotIngested(reason) =>
                    logger.warn("Ingest failed to %s with %s with reason: %s ".format(path, apiKey, reason))
                    HttpResponse[JValue](BadRequest, content = Some(JString(reason)))

                  case AsyncSuccess(contentLength) =>
                    logger.info("Async ingest succeeded to %s with %s, length %d".format(path, apiKey, contentLength))
                    HttpResponse[JValue](Accepted, content = Some(JObject(JField("content-length", JNum(contentLength)) :: Nil)))

                  case BatchSyncResult(total, ingested, errors) =>
                    val failed = errors.size
                    val responseContent = JObject(
                      JField("total", JNum(total)),
                      JField("ingested", JNum(ingested)),
                      JField("failed", JNum(failed)),
                      JField("skipped", JNum(total - ingested - failed)),
                      JField("errors", JArray(errors map { case (line, msg) => JObject(JField("line", JNum(line)) :: JField("reason", JString(msg)) :: Nil) }: _*))
                    )

                    logger.info("Batch sync ingest succeeded to %s with %s. Result: %s".format(path, apiKey, responseContent.renderPretty))

                    if (ingested == 0 && total > 0) {
                      HttpResponse[JValue](BadRequest, content = Some(responseContent))
                    } else {
                      HttpResponse[JValue](OK, content = Some(responseContent))
=======
      def createJob = jobManager.createJob(apiKey, "ingest-" + path, "ingest", None, Some(clock.now())) map { _.id }

      accountFinder.resolveForWrite(request.parameters.get('ownerAccountId), apiKey) flatMap {
        case Some(ownerAccountId) =>
          logger.debug("Resolved owner account ID for write: " + ownerAccountId)
          accessControl.hasCapability(apiKey, Set(WritePermission(path, Set(ownerAccountId))), None) flatMap {
            case true =>
              logger.debug("Write permission granted for " + ownerAccountId + " to " + path)
              request.content map { content =>
                import MimeTypes._
                import Validation._

                val parseDirectives = getParseDirectives(request)
                val batchMode = request.parameters.get('mode) exists (_ equalsIgnoreCase "batch")
                // assign new job ID for batch-mode queries only
                for {
                  batchJob <- batchMode.option(createJob.run).sequence
                  ingestResult <- (batchJob map {
                                    _ map { jobId =>
                                      val sync = request.parameters.get('receipt) match {
                                        case Some(v) => v equalsIgnoreCase "true"
                                        case None => request.parameters.get('sync) forall (_ equalsIgnoreCase "sync")
                                      }

                                      ingestBatch(apiKey, path, ownerAccountId, content, parseDirectives, jobId, sync)
                                    }
                                  } getOrElse {
                                    right(ingestStreaming(apiKey, path, ownerAccountId, content, parseDirectives))
                                  }).sequence
                } yield {
                  ingestResult.fold(
                    { message =>
                      logger.warn("Internal error during ingest: " + message)
                      HttpResponse[JValue](InternalServerError, content = Some(JString("An error occurred creating a batch ingest job: " + message)))},
                    {
                      case NotIngested(reason) =>
                        logger.warn("Ingest failed to %s with %s with reason: %s ".format(path, apiKey, reason))
                        HttpResponse[JValue](BadRequest, content = Some(JString(reason)))

                      case AsyncSuccess(contentLength) =>
                        logger.info("Async ingest succeeded to %s with %s, length %d".format(path, apiKey, contentLength))
                        HttpResponse[JValue](Accepted, content = Some(JObject(JField("content-length", JNum(contentLength)) :: Nil)))

                      case BatchSyncResult(total, ingested, errors) =>
                        val failed = errors.size
                        val responseContent = JObject(
                          JField("total", JNum(total)),
                          JField("ingested", JNum(ingested)),
                          JField("failed", JNum(failed)),
                          JField("skipped", JNum(total - ingested - failed)),
                          JField("errors", JArray(errors map { case (line, msg) => JObject(JField("line", JNum(line)) :: JField("reason", JString(msg)) :: Nil) }: _*))
                        )

                        logger.info("Batch sync ingest succeeded to %s with %s. Result: %s".format(path, apiKey, responseContent.renderPretty))

                        if (ingested == 0 && total > 0) {
                          HttpResponse[JValue](BadRequest, content = Some(responseContent))
                        } else {
                          HttpResponse[JValue](OK, content = Some(responseContent))
                        }

                      case StreamingSyncResult(ingested, error) =>
                        val responseContent = JObject(JField("ingested", JNum(ingested)), JField("errors", JArray(error.map(JString(_)).toList)))
                        val responseCode = if (error.isDefined) { if (ingested == 0) BadRequest else RetryWith } else OK
                        logger.info("Streaming sync ingest succeeded to %s with %s. Result: %s".format(path, apiKey, responseContent.renderPretty))
                        if (ingested == 0 && !error.isDefined)
                          logger.info("No ingested data and no errors to %s with %s. Headers: %s. Content: %s".format(path, apiKey,
                            request.headers, content.fold(_.toString(), _.map(x => x.toString()).toStream.apply().toList)))
                        HttpResponse(responseCode, content = Some(responseContent))
>>>>>>> 44dc1b87
                    }

                  case StreamingSyncResult(ingested, error) =>
                    val responseContent = JObject(JField("ingested", JNum(ingested)), JField("errors", JArray(error.map(JString(_)).toList)))
                    val responseCode = if (error.isDefined) { if (ingested == 0) BadRequest else RetryWith } else OK
                    logger.info("Streaming sync ingest succeeded to %s with %s. Result: %s".format(path, apiKey, responseContent.renderPretty))
                    HttpResponse(responseCode, content = Some(responseContent))
                }
              )
            }
          } getOrElse {
            logger.warn("No event data found for ingest request from %s owner %s at path %s".format(apiKey, authorities, path))
            M.point(HttpResponse[JValue](BadRequest, content = Some(JString("Missing event data."))))
          }

        case None =>
          logger.warn("Unable to resolve accounts for write from %s owners %s to path %s".format(apiKey, request.parameters.get('ownerAccountId), path))
          M.point(HttpResponse[JValue](Forbidden, content = Some(JString("Either the ownerAccountId parameter you specified could not be resolved to a set of permitted accounts, or the API key specified was invalid."))))
      }
    }}
  }

  val metadata = Some(DescriptionMetadata(
    """
      This service can be used to store an data point with or without an associated timestamp.
      Timestamps are not added by default.
    """
  ))
}<|MERGE_RESOLUTION|>--- conflicted
+++ resolved
@@ -411,7 +411,6 @@
   val service: HttpRequest[ByteChunk] => Validation[NotServed, (APIKey, Path) => Future[HttpResponse[JValue]]] = (request: HttpRequest[ByteChunk]) => {
     logger.debug("Got request in ingest handler: " + request)
     Success { (apiKey: APIKey, path: Path) => {
-<<<<<<< HEAD
       val timestamp = clock.now()
       def createJob = jobManager.createJob(apiKey, "ingest-" + path, "ingest", None, Some(timestamp)) map { _.id }
 
@@ -479,83 +478,15 @@
                       HttpResponse[JValue](BadRequest, content = Some(responseContent))
                     } else {
                       HttpResponse[JValue](OK, content = Some(responseContent))
-=======
-      def createJob = jobManager.createJob(apiKey, "ingest-" + path, "ingest", None, Some(clock.now())) map { _.id }
-
-      accountFinder.resolveForWrite(request.parameters.get('ownerAccountId), apiKey) flatMap {
-        case Some(ownerAccountId) =>
-          logger.debug("Resolved owner account ID for write: " + ownerAccountId)
-          accessControl.hasCapability(apiKey, Set(WritePermission(path, Set(ownerAccountId))), None) flatMap {
-            case true =>
-              logger.debug("Write permission granted for " + ownerAccountId + " to " + path)
-              request.content map { content =>
-                import MimeTypes._
-                import Validation._
-
-                val parseDirectives = getParseDirectives(request)
-                val batchMode = request.parameters.get('mode) exists (_ equalsIgnoreCase "batch")
-                // assign new job ID for batch-mode queries only
-                for {
-                  batchJob <- batchMode.option(createJob.run).sequence
-                  ingestResult <- (batchJob map {
-                                    _ map { jobId =>
-                                      val sync = request.parameters.get('receipt) match {
-                                        case Some(v) => v equalsIgnoreCase "true"
-                                        case None => request.parameters.get('sync) forall (_ equalsIgnoreCase "sync")
-                                      }
-
-                                      ingestBatch(apiKey, path, ownerAccountId, content, parseDirectives, jobId, sync)
-                                    }
-                                  } getOrElse {
-                                    right(ingestStreaming(apiKey, path, ownerAccountId, content, parseDirectives))
-                                  }).sequence
-                } yield {
-                  ingestResult.fold(
-                    { message =>
-                      logger.warn("Internal error during ingest: " + message)
-                      HttpResponse[JValue](InternalServerError, content = Some(JString("An error occurred creating a batch ingest job: " + message)))},
-                    {
-                      case NotIngested(reason) =>
-                        logger.warn("Ingest failed to %s with %s with reason: %s ".format(path, apiKey, reason))
-                        HttpResponse[JValue](BadRequest, content = Some(JString(reason)))
-
-                      case AsyncSuccess(contentLength) =>
-                        logger.info("Async ingest succeeded to %s with %s, length %d".format(path, apiKey, contentLength))
-                        HttpResponse[JValue](Accepted, content = Some(JObject(JField("content-length", JNum(contentLength)) :: Nil)))
-
-                      case BatchSyncResult(total, ingested, errors) =>
-                        val failed = errors.size
-                        val responseContent = JObject(
-                          JField("total", JNum(total)),
-                          JField("ingested", JNum(ingested)),
-                          JField("failed", JNum(failed)),
-                          JField("skipped", JNum(total - ingested - failed)),
-                          JField("errors", JArray(errors map { case (line, msg) => JObject(JField("line", JNum(line)) :: JField("reason", JString(msg)) :: Nil) }: _*))
-                        )
-
-                        logger.info("Batch sync ingest succeeded to %s with %s. Result: %s".format(path, apiKey, responseContent.renderPretty))
-
-                        if (ingested == 0 && total > 0) {
-                          HttpResponse[JValue](BadRequest, content = Some(responseContent))
-                        } else {
-                          HttpResponse[JValue](OK, content = Some(responseContent))
-                        }
-
-                      case StreamingSyncResult(ingested, error) =>
-                        val responseContent = JObject(JField("ingested", JNum(ingested)), JField("errors", JArray(error.map(JString(_)).toList)))
-                        val responseCode = if (error.isDefined) { if (ingested == 0) BadRequest else RetryWith } else OK
-                        logger.info("Streaming sync ingest succeeded to %s with %s. Result: %s".format(path, apiKey, responseContent.renderPretty))
-                        if (ingested == 0 && !error.isDefined)
-                          logger.info("No ingested data and no errors to %s with %s. Headers: %s. Content: %s".format(path, apiKey,
-                            request.headers, content.fold(_.toString(), _.map(x => x.toString()).toStream.apply().toList)))
-                        HttpResponse(responseCode, content = Some(responseContent))
->>>>>>> 44dc1b87
                     }
 
                   case StreamingSyncResult(ingested, error) =>
                     val responseContent = JObject(JField("ingested", JNum(ingested)), JField("errors", JArray(error.map(JString(_)).toList)))
                     val responseCode = if (error.isDefined) { if (ingested == 0) BadRequest else RetryWith } else OK
                     logger.info("Streaming sync ingest succeeded to %s with %s. Result: %s".format(path, apiKey, responseContent.renderPretty))
+                    if (ingested == 0 && !error.isDefined)
+                      logger.info("No ingested data and no errors to %s with %s. Headers: %s. Content: %s".format(path, apiKey,
+                        request.headers, content.fold(_.toString(), _.map(x => x.toString()).toStream.apply().toList)))
                     HttpResponse(responseCode, content = Some(responseContent))
                 }
               )
