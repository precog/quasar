--- conflicted
+++ resolved
@@ -2,15 +2,10 @@
     "name": "combine case (3-arg expr) with group by",
 
     "backends": {
-<<<<<<< HEAD
-        "couchbase": "pending",
-=======
-        "mimir":"pending",
-        "postgresql": "pending",
->>>>>>> fc732bd4
-        "marklogic_json": "pending",
-        "marklogic_xml": "pending",
-        "mimir": "skip",
+        "couchbase":         "pending",
+        "marklogic_json":    "pending",
+        "marklogic_xml":     "pending",
+        "mimir":             "pending",
         "mongodb_2_6":       "pending",
         "mongodb_3_0":       "pending",
         "mongodb_3_2":       "pending",
