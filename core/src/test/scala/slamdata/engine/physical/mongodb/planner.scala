package slamdata.engine.physical.mongodb

import slamdata.Predef._
import scala.Either

import slamdata.engine._
import slamdata.engine.fp._
import slamdata.engine.fs.Path
import slamdata.engine.analysis.fixplate._
import slamdata.engine.sql.{SQLParser, Query}
import slamdata.engine.std._
import slamdata.engine.javascript._

import scalaz._
import Scalaz._

import org.specs2.execute.Result
import org.specs2.mutable._
import org.specs2.scalaz._
import org.specs2.matcher.{Matcher, Expectable}
import org.specs2.ScalaCheck
import org.scalacheck._
import slamdata.specs2.PendingWithAccurateCoverage

class PlannerSpec extends Specification with ScalaCheck with CompilerHelpers with DisjunctionMatchers with PendingWithAccurateCoverage {
  import StdLib._
  import structural._
  import LogicalPlan._
  import Grouped.grouped
  import Reshape.reshape
  import Workflow._
  import slamdata.engine.physical.mongodb.accumulator._
  import slamdata.engine.physical.mongodb.expression._
  import IdHandling._
  import JsCore._
  import Planner._

  case class equalToWorkflow(expected: Workflow)
      extends Matcher[Crystallized] {
    def apply[S <: Crystallized](s: Expectable[S]) = {
      def diff(l: S, r: Workflow): String = {
        val lt = RenderTree[Crystallized].render(l)
        val rt = RenderTree[Workflow].render(r)
        RenderTree.show(lt diff rt)(new RenderTree[RenderedTree] {
          override def render(v: RenderedTree) = v
        }).toString
      }
      result(expected == s.value.op,
             "\ntrees are equal:\n" + diff(s.value, expected),
             "\ntrees are not equal:\n" + diff(s.value, expected),
             s)
    }
  }

  val queryPlanner = MongoDbPlanner.queryPlanner(κ("Mongo" -> Cord.empty))

  def plan(query: String): Either[Error, Crystallized] =
    (for {
      expr <- SQLParser.parseInContext(Query(query), Path("/db/"))
      plan <- queryPlanner(QueryRequest(expr, None, Variables(Map())))._2
    } yield plan).toEither

  def plan(logical: Term[LogicalPlan]): Either[Error, Crystallized] =
    (for {
      simplified <- emit(Vector.empty, \/-(logical.cata(Optimizer.simplify)))
      phys       <- MongoDbPlanner.plan(simplified)
    } yield phys).run.run._2.toEither

  def planLog(query: String): Error \/ Vector[PhaseResult] =
    for {
      expr <- SQLParser.parseInContext(Query(query), Path("/db/"))
    } yield queryPlanner(QueryRequest(expr, None, Variables(Map())))._1

  def beWorkflow(wf: Workflow) = beRight(equalToWorkflow(wf))

  implicit def toBsonField(name: String) = BsonField.Name(name)
  implicit def toLeftShape(exprOp: Expression): Reshape.Shape = -\/ (exprOp)
  implicit def toRightShape(shape: Reshape):    Reshape.Shape =  \/-(shape)

  "plan from query string" should {
    "plan simple constant example 1" in {
      plan("select 1") must
        beWorkflow($pure(Bson.Doc(ListMap("0" -> Bson.Int64(1)))))
    }

    "plan simple constant from collection" in {
      plan("select 1 from zips") must
        beWorkflow(chain(
          $read(Collection("db", "zips")),
          $project(
            reshape("0" -> $literal(Bson.Int64(1))),
            IgnoreId)))
    }

    "plan simple select *" in {
      plan("select * from foo") must beWorkflow($read(Collection("db", "foo")))
    }

    "plan count(*)" in {
      plan("select count(*) from foo") must beWorkflow(
        chain(
          $read(Collection("db", "foo")),
          $group(
            grouped("0" -> $sum($literal(Bson.Int32(1)))),
            -\/($literal(Bson.Null)))))
    }

    "plan simple field projection on single set" in {
      plan("select foo.bar from foo") must
        beWorkflow(chain(
          $read(Collection("db", "foo")),
          $project(
            reshape("bar" -> $field("bar")),
            IgnoreId)))
    }

    "plan simple field projection on single set when table name is inferred" in {
      plan("select bar from foo") must
       beWorkflow(chain(
         $read(Collection("db", "foo")),
         $project(
           reshape("bar" -> $field("bar")),
           IgnoreId)))
    }

    "plan multiple field projection on single set when table name is inferred" in {
      plan("select bar, baz from foo") must
       beWorkflow(chain(
         $read(Collection("db", "foo")),
         $project(
           reshape(
             "bar" -> $field("bar"),
             "baz" -> $field("baz")),
           IgnoreId)))
    }

    "plan simple addition on two fields" in {
      plan("select foo + bar from baz") must
       beWorkflow(chain(
         $read(Collection("db", "baz")),
         $project(
           reshape("0" -> $add($field("foo"), $field("bar"))),
           IgnoreId)))
    }

    "plan concat" in {
      plan("select concat(bar, baz) from foo") must
       beWorkflow(chain(
         $read(Collection("db", "foo")),
         $project(
           reshape("0" -> $concat($field("bar"), $field("baz"))),
           IgnoreId)))
    }

    "plan concat strings with ||" in {
      plan("select city || ', ' || state from zips") must
       beWorkflow(chain(
         $read(Collection("db", "zips")),
         $project(
           reshape(
             "0" ->
               $concat( // TODO: ideally, this would be a single $concat
                 $concat($field("city"), $literal(Bson.Text(", "))),
                 $field("state"))),
           IgnoreId)))
    }

    "plan concat strings with ||, constant on the right" in {
      plan("select a || b || '...' from foo") must
        beRight
    }.pendingUntilFixed("#637")

    "plan concat with unknown types" in {
      plan("select a || b from foo") must
        beRight
    }.pendingUntilFixed("#637")

    "plan lower" in {
      plan("select lower(bar) from foo") must
      beWorkflow(chain(
        $read(Collection("db", "foo")),
        $project(
          reshape("0" -> $toLower($field("bar"))),
          IgnoreId)))
    }

    "plan coalesce" in {
      plan("select coalesce(bar, baz) from foo") must
       beWorkflow(chain(
         $read(Collection("db", "foo")),
         $project(
           reshape("0" -> $ifNull($field("bar"), $field("baz"))),
           IgnoreId)))
    }

    "plan date field extraction" in {
      plan("select date_part('day', baz) from foo") must
       beWorkflow(chain(
         $read(Collection("db", "foo")),
         $project(
           reshape("0" -> $dayOfMonth($field("baz"))),
           IgnoreId)))
    }

    "plan complex date field extraction" in {
      plan("select date_part('quarter', baz) from foo") must
       beWorkflow(chain(
         $read(Collection("db", "foo")),
         $project(
           reshape(
             "0" ->
               $add(
                 $divide($dayOfYear($field("baz")), $literal(Bson.Int32(92))),
                 $literal(Bson.Int32(1)))),
           IgnoreId)))
    }

    "plan date field extraction: 'dow'" in {
      plan("select date_part('dow', baz) from foo") must
       beWorkflow(chain(
         $read(Collection("db", "foo")),
         $project(
           reshape(
             "0" -> $add($dayOfWeek($field("baz")), $literal(Bson.Int64(-1)))),
           IgnoreId)))
    }

    "plan date field extraction: 'isodow'" in {
      plan("select date_part('isodow', baz) from foo") must
       beWorkflow(chain(
         $read(Collection("db", "foo")),
         $project(
           reshape(
             "0" ->
               $cond($eq($dayOfWeek($field("baz")), $literal(Bson.Int64(1))),
                 $literal(Bson.Int64(7)),
                 $add($dayOfWeek($field("baz")), $literal(Bson.Int64(-1))))),
           IgnoreId)))
    }

    "plan filter array element" in {
      plan("select loc from zips where loc[0] < -73") must
      beWorkflow(chain(
        $read(Collection("db", "zips")),
        $simpleMap(NonEmptyList(MapExpr(JsFn(Ident("x"), Obj(ListMap(
          "loc" -> Select(Ident("x").fix, "loc").fix,
          "__tmp0" ->
            Access(Select(Ident("x").fix, "loc").fix, JsCore.Literal(Js.Num(0, false)).fix).fix)).fix))),
          ListMap()),
        $match(Selector.Doc(BsonField.Name("__tmp0") -> Selector.Lt(Bson.Int64(-73)))),
        // FIXME: This match _could_ be implemented as below (without the
        //        $simpleMap) if it weren’t for Mongo’s broken index
        //        projections. Need to figure out how to recover this. (#455)
        // $match(Selector.Doc(
        //   BsonField.Name("loc") \ BsonField.Index(0) -> Selector.Lt(Bson.Int64(-73)))),
        $project(
          reshape("loc" -> $field("loc")),
          ExcludeId)))
    }

    "plan select array element" in {
      plan("select loc[0] from zips") must
      beWorkflow(chain(
        $read(Collection("db", "zips")),
        $simpleMap(NonEmptyList(MapExpr(JsFn(Ident("x"), Obj(ListMap(
          "0" -> Access(Select(Ident("x").fix, "loc").fix,
            JsCore.Literal(Js.Num(0, false)).fix).fix)).fix))),
          ListMap()),
        $project(
          reshape("0" -> $include()),
          IgnoreId)))
    }

    "plan array length" in {
      plan("select array_length(bar, 1) from foo") must
       beWorkflow(chain(
         $read(Collection("db", "foo")),
         $project(
           reshape("0" -> $size($field("bar"))),
           IgnoreId)))
    }

    "plan sum in expression" in {
      plan("select sum(pop) * 100 from zips") must
      beWorkflow(chain(
        $read(Collection("db", "zips")),
        $group(
          grouped("__tmp0" -> $sum($field("pop"))),
          -\/($literal(Bson.Null))),
        $project(
          reshape("0" -> $multiply($field("__tmp0"), $literal(Bson.Int64(100)))),
          IgnoreId)))
    }

    "plan conditional" in {
      plan("select case when pop < 10000 then city else loc end from zips") must
       beWorkflow(chain(
         $read(Collection("db", "zips")),
         $project(
           reshape(
             "0" ->
               $cond($lt($field("pop"), $literal(Bson.Int64(10000))),
                 $field("city"),
                 $field("loc"))),
           IgnoreId)))
    }

    "plan negate" in {
      plan("select -bar from foo") must
       beWorkflow(chain(
         $read(Collection("db", "foo")),
         $project(
           reshape("0" -> $multiply($literal(Bson.Int32(-1)), $field("bar"))),
           IgnoreId)))
    }

    "plan simple filter" in {
      plan("select * from foo where bar > 10") must
       beWorkflow(chain(
         $read(Collection("db", "foo")),
         $match(
           Selector.Doc(BsonField.Name("bar") -> Selector.Gt(Bson.Int64(10))))))
    }

    "plan simple reversed filter" in {
      plan("select * from foo where 10 < bar") must
       beWorkflow(chain(
         $read(Collection("db", "foo")),
         $match(
           Selector.Doc(BsonField.Name("bar") -> Selector.Gt(Bson.Int64(10))))))
    }

    "plan simple filter with expression in projection" in {
      plan("select a + b from foo where bar > 10") must
       beWorkflow(chain(
         $read(Collection("db", "foo")),
         $match(
           Selector.Doc(BsonField.Name("bar") -> Selector.Gt(Bson.Int64(10)))),
         $project(
           reshape("0" -> $add($field("a"), $field("b"))),
           ExcludeId)))
    }

    "plan simple js filter" in {
      plan("select * from zips where length(city) < 4") must
      beWorkflow(chain(
        $read(Collection("db", "zips")),
        // FIXME: Inline this $simpleMap with the $match (#454)
        $simpleMap(NonEmptyList(MapExpr(JsFn(Ident("x"), Obj(ListMap(
          "__tmp0" -> Select(Select(Ident("x").fix, "city").fix, "length").fix,
          "__tmp1" -> Ident("x").fix)).fix))),
          ListMap()),
        $match(Selector.Doc(
          BsonField.Name("__tmp0") -> Selector.Lt(Bson.Int64(4)))),
        $project(
          reshape("value" -> $field("__tmp1")),
          ExcludeId)))
    }

    "plan filter with js and non-js" in {
      plan("select * from zips where length(city) < 4 and pop < 20000") must
      beWorkflow(chain(
        $read(Collection("db", "zips")),
        // FIXME: Inline this $simpleMap with the $match (#454)
        $simpleMap(NonEmptyList(MapExpr(JsFn(Ident("x"), Obj(ListMap(
          "__tmp4" -> Select(Select(Ident("x").fix, "city").fix, "length").fix,
          "__tmp5" -> Ident("x").fix,
          "__tmp6" -> Select(Ident("x").fix, "pop").fix)).fix))),
          ListMap()),
        $match(Selector.And(
          Selector.Doc(BsonField.Name("__tmp4") -> Selector.Lt(Bson.Int64(4))),
          Selector.Doc(BsonField.Name("__tmp6") -> Selector.Lt(Bson.Int64(20000))))),
        $project(
          reshape("value" -> $field("__tmp5")),
          ExcludeId)))
    }

    "plan filter with between" in {
      plan("select * from foo where bar between 10 and 100") must
       beWorkflow(chain(
         $read(Collection("db", "foo")),
         $match(
           Selector.And(
             Selector.Doc(BsonField.Name("bar") ->
               Selector.Gte(Bson.Int64(10))),
             Selector.Doc(BsonField.Name("bar") ->
               Selector.Lte(Bson.Int64(100)))))))
    }

    "plan filter with like" in {
      plan("select * from foo where bar like 'A%'") must
       beWorkflow(chain(
         $read(Collection("db", "foo")),
         $match(Selector.Doc(
           BsonField.Name("bar") ->
             Selector.Regex("^A.*$", false, false, false, false)))))
    }

    "plan filter with LIKE and OR" in {
      plan("select * from foo where bar like 'A%' or bar like 'Z%'") must
       beWorkflow(chain(
         $read(Collection("db", "foo")),
         $match(
           Selector.Or(
             Selector.Doc(BsonField.Name("bar") ->
               Selector.Regex("^A.*$", false, false, false, false)),
             Selector.Doc(BsonField.Name("bar") ->
               Selector.Regex("^Z.*$", false, false, false, false))))))
    }

    "plan filter with field in constant array" in {
      plan("select * from zips where state in ('AZ', 'CO')") must
        beWorkflow(chain(
          $read(Collection("db", "zips")),
          $match(Selector.Doc(BsonField.Name("state") ->
            Selector.In(Bson.Arr(List(Bson.Text("AZ"), Bson.Text("CO"))))))))
    }

    "plan filter with field containing constant value" in {
      plan("select * from zips where 43.058514 in loc") must
        beWorkflow(chain(
          $read(Collection("db", "zips")),
          $match(Selector.Doc(BsonField.Name("loc") ->
            Selector.ElemMatch(\/-(Selector.In(Bson.Arr(List(Bson.Dec(43.058514))))))))))
    }

    "plan filter with field containing other field" in {
      import JsCore._
      plan("select * from zips where pop in loc") must
        beWorkflow(chain(
          $read(Collection("db", "zips")),
          $match(Selector.Where(
            BinOp(Neq,
              JsCore.Literal(Js.Num(-1.0,false)).fix,
              Call(Select(Select(Ident("this").fix, "loc").fix, "indexOf").fix,
                List(Select(Ident("this").fix, "pop").fix)).fix).fix.toJs))))
    }

    "plan filter with ~" in {
      plan("select * from zips where city ~ '^B[AEIOU]+LD.*'") must beWorkflow(chain(
        $read(Collection("db", "zips")),
        $match(
          Selector.Doc(
            BsonField.Name("city") -> Selector.Regex("^B[AEIOU]+LD.*", false, false, false, false)))))
    }

    "plan filter with alternative ~" in {
      plan("select * from a where 'foo' ~ pattern or target ~ pattern") must beWorkflow(chain(
        $read(Collection("db", "a")),
        $simpleMap(NonEmptyList(MapExpr(JsFn(Ident("x"), Obj(ListMap(
          "__tmp4" -> Call(
            Select(New("RegExp", List(Select(Ident("x").fix, "pattern").fix)).fix, "test").fix,
            List(JsCore.Literal(Js.Str("foo")).fix)).fix,
          "__tmp5" -> Ident("x").fix,
          "__tmp6" -> Call(
            Select(New("RegExp", List(Select(Ident("x").fix, "pattern").fix)).fix, "test").fix,
            List(Select(Ident("x").fix, "target").fix)).fix)).fix))),
          ListMap()),
        $match(
          Selector.Or(
            Selector.Doc(
              BsonField.Name("__tmp4") -> Selector.Eq(Bson.Bool(true))),
            Selector.Doc(
              BsonField.Name("__tmp6") -> Selector.Eq(Bson.Bool(true))))),
        $project(
          reshape("value" -> $field("__tmp5")),
          ExcludeId)))
    }

    "plan filter with negate(s)" in {
      plan("select * from foo where bar != -10 and baz > -1.0") must
       beWorkflow(chain(
         $read(Collection("db", "foo")),
         $match(
           Selector.And(
             Selector.Doc(BsonField.Name("bar") ->
               Selector.Neq(Bson.Int64(-10))),
             Selector.Doc(BsonField.Name("baz") ->
               Selector.Gt(Bson.Dec(-1.0)))))))
    }

    "plan complex filter" in {
      plan("select * from foo where bar > 10 and (baz = 'quux' or foop = 'zebra')") must
       beWorkflow(chain(
         $read(Collection("db", "foo")),
         $match(
           Selector.And(
             Selector.Doc(BsonField.Name("bar") -> Selector.Gt(Bson.Int64(10))),
             Selector.Or(
               Selector.Doc(BsonField.Name("baz") ->
                 Selector.Eq(Bson.Text("quux"))),
               Selector.Doc(BsonField.Name("foop") ->
                 Selector.Eq(Bson.Text("zebra"))))))))
    }

    "plan filter with both index and field projections" in {
      plan("select count(parents[0].sha) as count from slamengine_commits where parents[0].sha = '56d1caf5d082d1a6840090986e277d36d03f1859'") must
        beWorkflow(chain(
          $read(Collection("db", "slamengine_commits")),
          $simpleMap(NonEmptyList(MapExpr(JsFn(JsCore.Ident("x"),
            Obj(ListMap(
              "__tmp2" ->
                Select(
                  Access(
                    Select(JsCore.Ident("x").fix, "parents").fix,
                    JsCore.Literal(Js.Num(0, false)).fix).fix,
                  "sha").fix)).fix))),
            ListMap()),
          $match(Selector.Doc(
            BsonField.Name("__tmp2") ->
              Selector.Eq(Bson.Text("56d1caf5d082d1a6840090986e277d36d03f1859")))),
          $group(
            grouped("count" -> $sum($literal(Bson.Int32(1)))),
            -\/($literal(Bson.Null)))))
    }

    "plan simple having filter" in {
      plan("select city from zips group by city having count(*) > 10") must
      beWorkflow(chain(
        $read(Collection("db", "zips")),
        $group(
          grouped(
            "city"   -> $push($field("city")),
            "__tmp0" -> $sum($literal(Bson.Int32(1)))),
          -\/($field("city"))),
        $unwind(DocField(BsonField.Name("city"))),
        $match(Selector.Doc(
          BsonField.Name("__tmp0") -> Selector.Gt(Bson.Int64(10)))),
        $project(
          reshape("city" -> $field("city")),
          ExcludeId)))
    }

    "plan having with multiple projections" in {
      plan("select city, sum(pop) from zips group by city having sum(pop) > 50000") must
      beWorkflow(chain(
        $read(Collection("db", "zips")),
        $group(
          grouped(
            "city" -> $push($field("city")),
            "1"    -> $sum($field("pop"))),
          -\/($field("city"))),
        $unwind(DocField(BsonField.Name("city"))),
        $match(Selector.Doc(
          BsonField.Name("1") -> Selector.Gt(Bson.Int64(50000))))))
    }

    "prefer projection+filter over JS filter" in {
      plan("select * from zips where city <> state") must
      beWorkflow(chain(
        $read(Collection("db", "zips")),
        $project(
          reshape(
            "__tmp0" -> $neq($field("city"), $field("state")),
            "__tmp1" -> $$ROOT),
          IgnoreId),
        $match(Selector.Doc(
          BsonField.Name("__tmp0") -> Selector.Eq(Bson.Bool(true)))),
        $project(
          reshape("value" -> $field("__tmp1")),
          ExcludeId)))
    }

    "prefer projection+filter over nested JS filter" in {
      plan("select * from zips where city <> state and pop < 10000") must
      beWorkflow(chain(
        $read(Collection("db", "zips")),
        $project(
          reshape(
            "__tmp4" -> $neq($field("city"), $field("state")),
            "__tmp5" -> $$ROOT,
            "__tmp6" -> $field("pop")),
          IgnoreId),
        $match(Selector.And(
          Selector.Doc(
            BsonField.Name("__tmp4") -> Selector.Eq(Bson.Bool(true))),
          Selector.Doc(
            BsonField.Name("__tmp6") -> Selector.Lt(Bson.Int64(10000))))),
        $project(
          reshape("value" -> $field("__tmp5")),
          ExcludeId)))
    }

    "filter on constant true" in {
      plan("select * from zips where true") must
        beWorkflow($read(Collection("db", "zips")))
    }

    "filter on constant false" in {
      plan("select * from zips where false") must
        beWorkflow($pure(Bson.Arr(Nil)))
    }.pendingUntilFixed("#777")

    "select partially-applied substing" in {
      plan ("select substring('abcdefghijklmnop', 5, pop / 10000) from zips") must
        beWorkflow(chain(
          $read(Collection("db", "zips")),
          $project(
            reshape(
              "0" ->
                $substr(
                  $literal(Bson.Text("fghijklmnop")),
                  $literal(Bson.Int64(0)),
                  $divide($field("pop"), $literal(Bson.Int64(10000))))),
            IgnoreId)))
    }

    "drop nothing" in {
      plan("select * from zips limit 5 offset 0") must
        beWorkflow(chain(
          $read(Collection("db", "zips")),
          $limit(5)))
    }

    "concat with empty string" in {
      plan("select '' || city || '' from zips") must
        beWorkflow(chain(
          $read(Collection("db", "zips")),
          $project(
            reshape("0" -> $field("city")),
            IgnoreId)))
    }

    "plan simple sort with field in projection" in {
      plan("select bar from foo order by bar") must
        beWorkflow(chain(
          $read(Collection("db", "foo")),
          $project(
            reshape("bar" -> $field("bar")),
            IgnoreId),
          $sort(NonEmptyList(BsonField.Name("bar") -> Ascending))))
    }

    "plan simple sort with wildcard" in {
      plan("select * from zips order by pop") must
        beWorkflow(chain(
          $read(Collection("db", "zips")),
          $sort(NonEmptyList(BsonField.Name("pop") -> Ascending))))
    }

    "plan sort with expression in key" in {
      plan("select baz from foo order by bar/10") must
        beWorkflow(chain(
          $read(Collection("db", "foo")),
          $project(
            reshape(
              "baz"    -> $field("baz"),
              "__tmp0" -> $divide($field("bar"), $literal(Bson.Int64(10)))),
            IgnoreId),
          $sort(NonEmptyList(BsonField.Name("__tmp0") -> Ascending)),
          $project(
            reshape("baz" -> $field("baz")),
            ExcludeId)))
    }

    "plan select with wildcard and field" in {
      plan("select *, pop from zips") must
        beWorkflow(chain(
          $read(Collection("db", "zips")),
          $simpleMap(
            NonEmptyList(MapExpr(JsFn(Ident("x"),
              SpliceObjects(List(
                Ident("x").fix,
                Obj(ListMap(
                  "pop" -> Select(Ident("x").fix, "pop").fix)).fix)).fix))),
            ListMap())))
    }

    "plan select with wildcard and two fields" in {
      plan("select *, city as city2, pop as pop2 from zips") must
        beWorkflow(chain(
          $read(Collection("db", "zips")),
          $simpleMap(
            NonEmptyList(MapExpr(JsFn(Ident("x"),
              SpliceObjects(List(
                Ident("x").fix,
                Obj(ListMap(
                  "city2" -> Select(Ident("x").fix, "city").fix)).fix,
                Obj(ListMap(
                  "pop2"  -> Select(Ident("x").fix, "pop").fix)).fix)).fix))),
            ListMap())))
    }

    "plan select with wildcard and two constants" in {
      plan("select *, '1', '2' from zips") must
        beWorkflow(chain(
          $read(Collection("db", "zips")),
          $simpleMap(
            NonEmptyList(MapExpr(JsFn(Ident("x"),
              SpliceObjects(List(
                Ident("x").fix,
                Obj(ListMap(
                  "1" -> JsCore.Literal(Js.Str("1")).fix)).fix,
                Obj(ListMap(
                  "2" -> JsCore.Literal(Js.Str("2")).fix)).fix)).fix))),
            ListMap())))
    }

    "plan select with multiple wildcards and fields" in {
      plan("select state as state2, *, city as city2, *, pop as pop2 from zips where pop < 1000") must
        beWorkflow(chain(
          $read(Collection("db", "zips")),
          $match(Selector.Doc(
            BsonField.Name("pop") -> Selector.Lt(Bson.Int64(1000)))),
          $simpleMap(
            NonEmptyList(MapExpr(JsFn(Ident("x"),
              Obj(ListMap(
                "__tmp0" -> SpliceObjects(List(
                  Obj(ListMap(
                    "state2" -> Select(Ident("x").fix, "state").fix)).fix,
                  Ident("x").fix,
                  Obj(ListMap(
                    "city2" -> Select(Ident("x").fix, "city").fix)).fix,
                  Ident("x").fix,
                  Obj(ListMap(
                    "pop2" -> Select(Ident("x").fix, "pop").fix)).fix)).fix)).fix))),
            ListMap()),
          $project(
            reshape("value" -> $field("__tmp0")),
            ExcludeId)))
    }

    "plan sort with wildcard and expression in key" in {
      plan("select * from zips order by pop/10 desc") must
        beWorkflow(chain(
          $read(Collection("db", "zips")),
          $simpleMap(
            NonEmptyList(MapExpr(JsFn(Ident("__val"), SpliceObjects(List(
              Ident("__val").fix,
              Obj(ListMap(
                "__sd__0" -> BinOp(Div, Select(Ident("__val").fix, "pop").fix, JsCore.Literal(Js.Num(10, false)).fix).fix)).fix)).fix))),
            ListMap()),
          $simpleMap(
            NonEmptyList(MapExpr(JsFn(Ident("__val"), Obj(ListMap(
              "__tmp0" ->
                Call(Ident("remove").fix,
                  List(Ident("__val").fix, JsCore.Literal(Js.Str("__sd__0")).fix)).fix,
              "__tmp1" -> Select(Ident("__val").fix, "__sd__0").fix)).fix))),
            ListMap()),
          $sort(NonEmptyList(BsonField.Name("__tmp1") -> Descending)),
          $project(
            reshape("value" -> $field("__tmp0")),
            ExcludeId)))
    }

    "plan simple sort with field not in projections" in {
      plan("select name from person order by height") must
        beWorkflow(chain(
          $read(Collection("db", "person")),
          $project(
            reshape(
              "name"   -> $field("name"),
              "__tmp0" -> $field("height")),
            IgnoreId),
          $sort(NonEmptyList(BsonField.Name("__tmp0") -> Ascending)),
          $project(
            reshape("name" -> $field("name")),
            ExcludeId)))
    }

    "plan sort with expression and alias" in {
      plan("select pop/1000 as popInK from zips order by popInK") must
        beWorkflow(chain(
          $read(Collection("db", "zips")),
          $project(
            reshape(
              "popInK" -> $divide($field("pop"), $literal(Bson.Int64(1000)))),
            IgnoreId),
          $sort(NonEmptyList(BsonField.Name("popInK") -> Ascending))))
    }

    "plan sort with filter" in {
      plan("select city, pop from zips where pop <= 1000 order by pop desc, city") must
        beWorkflow(chain(
          $read(Collection("db", "zips")),
          $match(Selector.Doc(
            BsonField.Name("pop") -> Selector.Lte(Bson.Int64(1000)))),
          $project(
            reshape(
              "city" -> $field("city"),
              "pop"  -> $field("pop")),
            IgnoreId),
          $sort(NonEmptyList(
            BsonField.Name("pop") -> Descending,
            BsonField.Name("city") -> Ascending))))
    }

    "plan sort with expression, alias, and filter" in {
      plan("select pop/1000 as popInK from zips where pop >= 1000 order by popInK") must
        beWorkflow(chain(
          $read(Collection("db", "zips")),
          $match(Selector.Doc(BsonField.Name("pop") -> Selector.Gte(Bson.Int64(1000)))),
          $project(
            reshape(
              "popInK" -> $divide($field("pop"), $literal(Bson.Int64(1000)))),
            ExcludeId),
          $sort(NonEmptyList(BsonField.Name("popInK") -> Ascending)))
        )
    }

    "plan multiple column sort with wildcard" in {
      plan("select * from zips order by pop, city desc") must
       beWorkflow(chain(
         $read(Collection("db", "zips")),
         $sort(NonEmptyList(
           BsonField.Name("pop") -> Ascending,
           BsonField.Name("city") -> Descending))))
    }

    "plan many sort columns" in {
      plan("select * from zips order by pop, state, city, a4, a5, a6") must
       beWorkflow(chain(
         $read(Collection("db", "zips")),
         $sort(NonEmptyList(
           BsonField.Name("pop") -> Ascending,
           BsonField.Name("state") -> Ascending,
           BsonField.Name("city") -> Ascending,
           BsonField.Name("a4") -> Ascending,
           BsonField.Name("a5") -> Ascending,
           BsonField.Name("a6") -> Ascending))))
    }

    "plan efficient count and field ref" in {
      plan("SELECT city, COUNT(*) AS cnt FROM zips ORDER BY cnt DESC") must
        beWorkflow {
          chain(
            $read(Collection("db", "zips")),
            $group(
              grouped(
                "city" -> $push($field("city")),
                "cnt"  -> $sum($literal(Bson.Int32(1)))),
              -\/($literal(Bson.Null))),
            $unwind(DocField("city")),
            $sort(NonEmptyList(BsonField.Name("cnt") -> Descending)))
        }
    }

    "plan count and js expr" in {
      plan("SELECT COUNT(*) as cnt, LENGTH(city) FROM zips") must
        beWorkflow {
          chain(
            $read(Collection("db", "zips")),
            $simpleMap(NonEmptyList(MapExpr(JsFn(Ident("x"), Obj(ListMap(
              "1" -> Select(Select(Ident("x").fix, "city").fix, "length").fix)).fix))),
              ListMap()),
            $group(
              grouped(
                "cnt" -> $sum($literal(Bson.Int32(1))),
                "1"   -> $push($field("1"))),
              -\/($literal(Bson.Null))),
            $unwind(DocField("1")))
        }
    }

    "plan trivial group by" in {
      plan("select city from zips group by city") must
      beWorkflow(chain(
        $read(Collection("db", "zips")),
        $group(grouped("city" -> $push($field("city"))), -\/($field("city"))),
        $unwind(DocField(BsonField.Name("city")))))
    }

    "plan group by expression" in {
      plan("select city from zips group by lower(city)") must
      beWorkflow(chain(
        $read(Collection("db", "zips")),
        $group(grouped("city" -> $push($field("city"))), -\/($toLower($field("city")))),
        $unwind(DocField(BsonField.Name("city")))))
    }

    "plan group by month" in {
      plan("select avg(score) as a, DATE_PART('month', \"date\") as m from caloriesBurnedData group by DATE_PART('month', \"date\")") must
        beWorkflow(chain(
          $read(Collection("db", "caloriesBurnedData")),
          $project(
            reshape(
              "__tmp0" -> $field("score"),
              "__tmp1" -> $month($field("date"))),
            IgnoreId),
          $group(
            grouped(
              "a" -> $avg($field("__tmp0")),
              "m" -> $push($field("__tmp1"))),
            -\/($field("__tmp1"))),
          $unwind(DocField(BsonField.Name("m")))))
    }

    "plan expr3 with grouping" in {
      plan("select case when pop > 1000 then city else lower(city) end, count(*) from zips group by city") must
        beRight
    }

    "plan trivial group by with wildcard" in {
      plan("select * from zips group by city") must
        beWorkflow($read(Collection("db", "zips")))
    }

    "plan count grouped by single field" in {
      plan("select count(*) from bar group by baz") must
        beWorkflow {
          chain(
            $read(Collection("db", "bar")),
            $group(
              grouped("0" -> $sum($literal(Bson.Int32(1)))),
              -\/($field("baz"))))
        }
    }

    "plan count and sum grouped by single field" in {
      plan("select count(*) as cnt, sum(biz) as sm from bar group by baz") must
        beWorkflow {
          chain(
            $read(Collection("db", "bar")),
            $group(
              grouped(
                "cnt" -> $sum($literal(Bson.Int32(1))),
                "sm" -> $sum($field("biz"))),
              -\/($field("baz"))))
        }
    }

    "plan sum grouped by single field with filter" in {
      plan("select sum(pop) as sm from zips where state='CO' group by city") must
        beWorkflow {
          chain(
            $read(Collection("db", "zips")),
            $match(Selector.Doc(
              BsonField.Name("state") -> Selector.Eq(Bson.Text("CO")))),
            $group(
              grouped("sm" -> $sum($field("pop"))),
              -\/($field("city"))))
        }
    }

    "plan count and field when grouped" in {
      plan("select count(*) as cnt, city from zips group by city") must
        beWorkflow {
          chain(
            $read(Collection("db", "zips")),
            $group(
              grouped(
                "cnt"  -> $sum($literal(Bson.Int32(1))),
                "city" -> $push($field("city"))),
              -\/($field("city"))),
            $unwind(DocField(BsonField.Name("city"))))
        }
    }

    "collect unaggregated fields into single doc when grouping" in {
      plan("select city, state, sum(pop) from zips") must
      beWorkflow(chain(
        $read(Collection("db", "zips")),
        $project(
          reshape(
            "__tmp1" -> reshape(
              "city"  -> $field("city"),
              "state" -> $field("state")),
            "__tmp2" -> reshape("__tmp0" -> $field("pop"))),
          IgnoreId),
        $group(
          grouped(
            "2"      -> $sum($field("__tmp2", "__tmp0")),
            "__tmp1" -> $push($field("__tmp1"))),
          -\/($literal(Bson.Null))),
        $unwind(DocField("__tmp1")),
        $project(
          reshape(
            "city"  -> $field("__tmp1", "city"),
            "state" -> $field("__tmp1", "state"),
            "2"     -> $field("2")),
          IgnoreId)))
    }

    "plan unaggregated field when grouping, second case" in {
      // NB: the point being that we don't want to push $$ROOT
      plan("select max(pop)/1000, pop from zips") must
        beWorkflow {
          chain(
            $read(Collection("db", "zips")),
            $group(
              grouped(
                "__tmp0" -> $max($field("pop")),
                "pop"    -> $push($field("pop"))),
              -\/($literal(Bson.Null))),
            $unwind(DocField("pop")),
            $project(
              reshape(
                "0"   -> $divide($field("__tmp0"), $literal(Bson.Int64(1000))),
                "pop" -> $field("pop")),
              IgnoreId))
        }
    }

    "plan multiple expressions using same field" in {
      plan("select pop, sum(pop), pop/1000 from zips") must
      beWorkflow(chain(
        $read (Collection("db", "zips")),
        $project(
          reshape(
            "__tmp0" -> reshape(
              "pop" -> $field("pop"),
              "2"   -> $divide($field("pop"), $literal(Bson.Int64(1000)))),
            "__tmp1" -> reshape("pop" -> $field("pop"))),
          IgnoreId),
        $group(
          grouped(
            "1"      -> $sum($field("__tmp1", "pop")),
            "__tmp0" -> $push($field("__tmp0"))),
          -\/($literal(Bson.Null))),
        $unwind(DocField("__tmp0")),
        $project(
          reshape(
            "pop" -> $field("__tmp0", "pop"),
            "1"   -> $field("1"),
            "2"   -> $field("__tmp0", "2")),
          IgnoreId)))
    }

    "plan sum of expression in expression with another projection when grouped" in {
      plan("select city, sum(pop-1)/1000 from zips group by city") must
      beWorkflow(chain(
        $read(Collection("db", "zips")),
        $group(
          grouped(
            "city"   -> $push($field("city")),
            "__tmp2" -> $sum($subtract($field("pop"), $literal(Bson.Int64(1))))),
          -\/($field("city"))),
        $unwind(DocField(BsonField.Name("city"))),
        $project(
          reshape(
            "city" -> $field("city"),
            "1"    -> $divide($field("__tmp2"), $literal(Bson.Int64(1000)))),
          IgnoreId)))
    }

    "plan length of min (JS on top of reduce)" in {
      plan("select state, length(min(city)) as shortest from zips group by state") must
        beWorkflow(chain(
          $read(Collection("db", "zips")),
          $group(
            grouped(
              "state" -> $push($field("state")),
              "__tmp0" -> $min($field("city"))),
            -\/($field("state"))),
          $simpleMap(NonEmptyList(
            FlatExpr(JsFn(Ident("x"), Select(Ident("x").fix, "state").fix)),
            MapExpr(JsFn(Ident("x"), Obj(ListMap(
              "state" -> Select(Ident("x").fix, "state").fix,
              "shortest" -> Select(Select(Ident("x").fix, "__tmp0").fix, "length").fix)).fix))),
            ListMap()),
          $project(
            reshape(
              "state"    -> $include(),
              "shortest" -> $include()),
            IgnoreId)))
    }

    "plan js expr grouped by js expr" in {
      plan("select length(city) as len, count(*) as cnt from zips group by length(city)") must
        beWorkflow(chain(
          $read(Collection("db", "zips")),
          $simpleMap(
            NonEmptyList(MapExpr(JsFn(Ident("x"),
              Obj(ListMap(
                "__tmp0" -> Select(Select(Ident("x").fix, "city").fix, "length").fix)).fix))),
            ListMap()),
          $group(
            grouped(
              "len" -> $push($field("__tmp0")),
              "cnt" -> $sum($literal(Bson.Int32(1)))),
            -\/($field("__tmp0"))),
          $unwind(DocField(BsonField.Name("len")))))
    }

    "plan simple JS inside expression" in {
      plan("select length(city) + 1 from zips") must
        beWorkflow(chain(
          $read(Collection("db", "zips")),
          $simpleMap(NonEmptyList(MapExpr(JsFn(Ident("x"), Obj(ListMap(
            "0" -> BinOp(JsCore.Add,
              Select(Select(Ident("x").fix, "city").fix, "length").fix,
              JsCore.Literal(Js.Num(1, false)).fix).fix)).fix))),
            ListMap()),
          $project(
            reshape("0" -> $include()),
            IgnoreId)))
    }

    "plan expressions with ~"in {
      plan("select foo ~ 'bar.*', 'abc' ~ 'a|b', 'baz' ~ regex, target ~ regex from a") must beWorkflow(chain(
        $read(Collection("db", "a")),
        $simpleMap(NonEmptyList(MapExpr(JsFn(Ident("x"),
          Obj(ListMap(
            "0" -> Call(
              Select(New("RegExp", List(JsCore.Literal(Js.Str("bar.*")).fix)).fix, "test").fix,
              List(Select(Ident("x").fix, "foo").fix)).fix,
            "1" -> JsCore.Literal(Js.Bool(true)).fix,
            "2" -> Call(
              Select(New("RegExp", List(Select(Ident("x").fix, "regex").fix)).fix, "test").fix,
              List(JsCore.Literal(Js.Str("baz")).fix)).fix,
            "3" -> Call(
              Select(New("RegExp", List(Select(Ident("x").fix, "regex").fix)).fix, "test").fix,
              List(Select(Ident("x").fix, "target").fix)).fix)).fix))),
          ListMap()),
        $project(
          reshape(
            "0" -> $include(),
            "1" -> $include(),
            "2" -> $include(),
            "3" -> $include()),
          IgnoreId)))
    }

    "plan object flatten" in {
      plan("select geo{*} from usa_factbook") must
        beWorkflow {
          chain(
            $read(Collection("db", "usa_factbook")),
            $simpleMap(
              NonEmptyList(
                MapExpr(JsFn(Ident("x"), Obj(ListMap(
                  "__tmp0" ->
                  If(
                    BinOp(JsCore.And,
                      BinOp(Instance, Select(Ident("x").fix, "geo").fix, Ident("Object").fix).fix,
                      UnOp(JsCore.Not, BinOp(Instance, Select(Ident("x").fix, "geo").fix, Ident("Array").fix).fix).fix).fix,
                    Select(Ident("x").fix, "geo").fix,
                    Obj(ListMap(
                      "" -> JsCore.Literal(Js.Null).fix)).fix).fix)).fix)),
                FlatExpr(JsFn(Ident("x"), Select(Ident("x").fix, "__tmp0").fix))),
              ListMap()),
            $project(
              reshape("geo" -> $field("__tmp0")),
              IgnoreId))
        }
    }

    "plan array project with concat" in {
      plan("select city, loc[0] from zips") must
        beWorkflow {
          chain(
            $read(Collection("db", "zips")),
            $simpleMap(NonEmptyList(MapExpr(JsFn(Ident("x"), Obj(ListMap(
              "city" -> JsCore.Select(Ident("x").fix, "city").fix,
              "1" -> JsCore.Access(
                JsCore.Select(Ident("x").fix, "loc").fix,
                JsCore.Literal(Js.Num(0, false)).fix).fix)).fix))),
              ListMap()),
            $project(
              reshape(
                "city" -> $include(),
                "1"    -> $include()),
              IgnoreId))
        }
    }

    "plan array concat with filter" in {
      plan("select loc || [ pop ] from zips where city = 'BOULDER'") must
        beWorkflow {
          chain(
            $read(Collection("db", "zips")),
            $match(Selector.Doc(
              BsonField.Name("city") -> Selector.Eq(Bson.Text("BOULDER")))),
            $simpleMap(NonEmptyList(MapExpr(JsFn(Ident("x"), Obj(ListMap(
              "__tmp0" -> JsCore.SpliceArrays(List(
                JsCore.Select(JsCore.Ident("x").fix, "loc").fix,
                JsCore.Arr(List(
                  JsCore.Select(JsCore.Ident("x").fix, "pop").fix)).fix)).fix)).fix))),
              ListMap()),
            $project(
              reshape("0" -> $field("__tmp0")),
              ExcludeId))
        }
    }.pendingUntilFixed("#676")

    "plan array flatten" in {
      plan("select loc[*] from zips") must
        beWorkflow {
          chain(
            $read(Collection("db", "zips")),
            $project(
              reshape(
                "__tmp0" ->
                  $cond(
                    $and(
                      $lte($literal(Bson.Arr(List())), $field("loc")),
                      $lt($field("loc"), $literal(Bson.Binary(scala.Array[Byte]())))),
                    $field("loc"),
                    $literal(Bson.Arr(List(Bson.Null))))),
              IgnoreId),
            $unwind(DocField(BsonField.Name("__tmp0"))),
            $project(
              reshape("loc" -> $field("__tmp0")),
              IgnoreId))
        }
    }

    "plan array concat" in {
      plan("select loc || [ pop ] || loc from zips") must beWorkflow {
        chain(
          $read(Collection("db", "zips")),
          $simpleMap(NonEmptyList(MapExpr(JsFn(Ident("x"),
            JsCore.SpliceArrays(List(
              JsCore.Select(Ident("x").fix, "loc").fix,
              JsCore.Arr(List(JsCore.Select(Ident("x").fix, "pop").fix)).fix,
              JsCore.Select(Ident("x").fix, "loc").fix)).fix))),
            ListMap()),
          $project(
            reshape("0" -> $$ROOT),
            IgnoreId))
      }
    }

    "plan array flatten with unflattened field" in {
      plan("SELECT _id as zip, loc as loc, loc[*] as coord FROM zips") must
        beWorkflow {
          chain(
            $read(Collection("db", "zips")),
            $project(
              reshape(
                "__tmp0" ->
                  $cond(
                    $and(
                      $lte($literal(Bson.Arr(List())), $field("loc")),
                      $lt($field("loc"), $literal(Bson.Binary(scala.Array[Byte]())))),
                    $field("loc"),
                    $literal(Bson.Arr(List(Bson.Null)))),
                "__tmp1" -> $$ROOT),
              IgnoreId),
            $unwind(DocField(BsonField.Name("__tmp0"))),
            $project(
              reshape(
                "zip"   -> $field("__tmp1", "_id"),
                "loc"   -> $field("__tmp1", "loc"),
                "coord" -> $field("__tmp0")),
              IgnoreId))
        }
    }

    "unify flattened fields" in {
      plan("select loc[*] from zips where loc[*] < 0") must
      beWorkflow(chain(
        $read(Collection("db", "zips")),
        $project(
          reshape(
            "__tmp1" ->
              $cond(
                $and(
                  $lte($literal(Bson.Arr(List())), $field("loc")),
                  $lt($field("loc"), $literal(Bson.Binary(scala.Array[Byte]())))),
                $field("loc"),
                $literal(Bson.Arr(List(Bson.Null))))),
          IgnoreId),
        $unwind(DocField(BsonField.Name("__tmp1"))),
        $match(Selector.Doc(
          BsonField.Name("__tmp1") -> Selector.Lt(Bson.Int64(0)))),
        $project(
          reshape("loc" -> $field("__tmp1")),
          IgnoreId)))
    }

    "unify flattened fields with unflattened field" in {
      plan("select _id as zip, loc[*] from zips order by loc[*]") must
      beWorkflow(chain(
        $read(Collection("db", "zips")),
        $project(
          reshape(
            "__tmp0" ->
              $cond(
                $and(
                  $lte($literal(Bson.Arr(List())), $field("loc")),
                  $lt($field("loc"), $literal(Bson.Binary(scala.Array[Byte]())))),
                $field("loc"),
                $literal(Bson.Arr(List(Bson.Null)))),
            "__tmp1" -> $$ROOT),
          IgnoreId),
        $unwind(DocField(BsonField.Name("__tmp0"))),
        $project(
          reshape(
            "zip" -> $field("__tmp1", "_id"),
            "loc" -> $field("__tmp0")),
          IgnoreId),
        $sort(NonEmptyList(BsonField.Name("loc") -> Ascending))))
    }

    "unify flattened with double-flattened" in {
      plan("select * from user_comments where (comments[*].id LIKE '%Dr%' OR comments[*].replyTo[*] LIKE '%Dr%')") must
      beWorkflow(chain(
        $read(Collection("db", "user_comments")),
        $project(
          reshape(
            "__tmp10" ->
              $cond(
                $and(
                  $lte($literal(Bson.Arr(List())), $field("comments")),
                  $lt($field("comments"), $literal(Bson.Binary(scala.Array[Byte]())))),
                $field("comments"),
                $literal(Bson.Arr(List(Bson.Null)))),
            "__tmp11" -> $$ROOT),
          IgnoreId),
        $unwind(DocField(BsonField.Name("__tmp10"))),
        $project(
          reshape(
            "__tmp14" ->
              $cond(
                $and(
                  $lte($literal(Bson.Arr(List())), $field("__tmp10", "replyTo")),
                  $lt($field("__tmp10", "replyTo"), $literal(Bson.Binary(scala.Array[Byte]())))),
                $field("__tmp10", "replyTo"),
                $literal(Bson.Arr(List(Bson.Null)))),
            "__tmp15" -> $$ROOT),
          IgnoreId),
        $unwind(DocField(BsonField.Name("__tmp14"))),
        $match(Selector.Or(
          Selector.Doc(
            BsonField.Name("__tmp15") \ BsonField.Name("__tmp10") \ BsonField.Name("id") -> Selector.Regex("^.*Dr.*$", false, false, false, false)),
          Selector.Doc(
            BsonField.Name("__tmp14") -> Selector.Regex("^.*Dr.*$", false, false, false, false)))),
        $project(
          reshape("value" -> $field("__tmp15", "__tmp11")),
          ExcludeId)))
    }

    "plan limit with offset" in {
      plan("SELECT * FROM zips LIMIT 5 OFFSET 100") must
        beWorkflow(chain(
          $read(Collection("db", "zips")),
          $limit(105),
          $skip(100)))
    }

    "plan sort and limit" in {
      plan("SELECT city, pop FROM zips ORDER BY pop DESC LIMIT 5") must
        beWorkflow {
          chain(
            $read(Collection("db", "zips")),
            $project(
              reshape(
                "city" -> $field("city"),
                "pop"  -> $field("pop")),
              IgnoreId),
            $sort(NonEmptyList(BsonField.Name("pop") -> Descending)),
            $limit(5))
        }
    }

    "plan simple single field selection and limit" in {
      plan("SELECT city FROM zips LIMIT 5") must
        beWorkflow {
          chain(
            $read(Collection("db", "zips")),
            $limit(5),
            $project(
              reshape("city" -> $field("city")),
              IgnoreId))
        }
    }

    "plan complex group by with sorting and limiting" in {
      plan("SELECT city, SUM(pop) AS pop FROM zips GROUP BY city ORDER BY pop") must
        beWorkflow {
          chain(
            $read(Collection("db", "zips")),
            $group(
              grouped(
                "city" -> $push($field("city")),
                "pop"  -> $sum($field("pop"))),
              -\/($field("city"))),
            $unwind(DocField(BsonField.Name("city"))),
            $sort(NonEmptyList(BsonField.Name("pop") -> Ascending)))
        }
    }

    "plan filter and expressions with IS NULL" in {
      plan("select foo is null from zips where foo is null") must
        beWorkflow(chain(
          $read(Collection("db", "zips")),
          $match(Selector.Doc(
            BsonField.Name("foo") -> Selector.Eq(Bson.Null))),
          $project(
            reshape("0" -> $eq($field("foo"), $literal(Bson.Null))),
            ExcludeId)))
    }

    "plan implicit group by with filter" in {
      plan("select avg(pop), min(city) from zips where state = 'CO'") must
        beWorkflow(chain(
          $read(Collection("db", "zips")),
          $match(Selector.Doc(
            BsonField.Name("state") -> Selector.Eq(Bson.Text("CO")))),
          $group(
            grouped(
              "0" -> $avg($field("pop")),
              "1" -> $min($field("city"))),
            -\/($literal(Bson.Null)))))
    }

    "plan simple distinct" in {
      plan("select distinct city, state from zips") must
      beWorkflow(
        chain(
          $read(Collection("db", "zips")),
          $project(
            reshape(
              "city"  -> $field("city"),
              "state" -> $field("state")),
            IgnoreId),
          $group(
            grouped("__tmp0" -> $first($$ROOT)),
            \/-(reshape(
              "city"  -> $field("city"),
              "state" -> $field("state")))),
          $project(
            reshape(
              "city"  -> $field("__tmp0", "city"),
              "state" -> $field("__tmp0", "state")),
            ExcludeId)))
    }

    "plan distinct as expression" in {
      plan("select count(distinct(city)) from zips") must
        beWorkflow(chain(
          $read(Collection("db", "zips")),
          $group(
            grouped(),
            -\/($field("city"))),
          $group(
            grouped("0" -> $sum($literal(Bson.Int32(1)))),
            -\/($literal(Bson.Null)))))
    }

    "plan distinct of expression as expression" in {
      plan("select count(distinct substring(city, 0, 1)) from zips") must
        beWorkflow(chain(
          $read(Collection("db", "zips")),
          $group(
            grouped(),
            -\/(
              $substr(
                $field("city"),
                $literal(Bson.Int64(0)),
                $literal(Bson.Int64(1))))),
          $group(
            grouped("0" -> $sum($literal(Bson.Int32(1)))),
            -\/($literal(Bson.Null)))))
    }

    "plan distinct of wildcard" in {
      plan("select distinct * from zips") must
        beWorkflow(
          $read(Collection("db", "zips")))
    }.pendingUntilFixed("#283")

    "plan distinct of wildcard as expression" in {
      plan("select count(distinct *) from zips") must
        beWorkflow(
          $read(Collection("db", "zips")))
    }.pendingUntilFixed("#283")

    "plan distinct with simple order by" in {
      plan("select distinct city from zips order by city") must
        beWorkflow(
          chain(
            $read(Collection("db", "zips")),
            $project(
              reshape("city" -> $field("city")),
              IgnoreId),
            $sort(NonEmptyList(BsonField.Name("city") -> Ascending)),
            $group(
              grouped(
                "__tmp0" -> $first($$ROOT),
                "__sd_key_0" -> $first($field("city"))),
              \/-(reshape("city" -> $field("city")))),
            $sort(NonEmptyList(BsonField.Name("__sd_key_0") -> Ascending)),
            $project(
              reshape("city" -> $field("__tmp0", "city")),
              ExcludeId)))
    }

    "plan distinct with unrelated order by" in {
      plan("select distinct city from zips order by pop desc") must
        beWorkflow(
          chain(
              $read(Collection("db", "zips")),
              $project(
                reshape(
                  "__sd__0" -> $field("pop"),
                  "city"    -> $field("city")),
                IgnoreId),
              $sort(NonEmptyList(
                BsonField.Name("__sd__0") -> Descending)),
              $group(
                grouped(
                  "__tmp0"     -> $first($$ROOT),
                  "__sd_key_0" -> $first($field("__sd__0"))),
                \/-(reshape("city" -> $field("city")))),
              $sort(NonEmptyList(
                BsonField.Name("__sd_key_0") -> Descending)),
              $project(
                reshape("city" -> $field("__tmp0","city")),
                IgnoreId)))
    }

    "plan distinct as function with group" in {
      plan("select state, count(distinct(city)) from zips group by state") must
        beWorkflow(
          $read(Collection("db", "zips")))
    }.pendingUntilFixed

    "plan distinct with sum and group" in {
      plan("SELECT DISTINCT SUM(pop) AS totalPop, city FROM zips GROUP BY city") must
        beWorkflow(chain(
          $read(Collection("db", "zips")),
          $group(
            grouped(
              "totalPop" -> $sum($field("pop")),
              "city"     -> $push($field("city"))),
            -\/($field("city"))),
          $unwind(DocField(BsonField.Name("city"))),
          $group(
            grouped("__tmp0" -> $first($$ROOT)),
            \/-(reshape(
              "totalPop" -> $field("totalPop"),
              "city"     -> $field("city")))),
          $project(
            reshape(
              "totalPop" -> $field("__tmp0", "totalPop"),
              "city"     -> $field("__tmp0", "city")),
            ExcludeId)))
    }

    "plan distinct with sum, group, and orderBy" in {
      plan("SELECT DISTINCT SUM(pop) AS totalPop, city FROM zips GROUP BY city ORDER BY totalPop DESC") must
        beWorkflow(
          chain(
            $read(Collection("db", "zips")),
            $group(
              grouped(
                "totalPop" -> $sum($field("pop")),
                "city"     -> $push($field("city"))),
              -\/($field("city"))),
            $unwind(DocField(BsonField.Name("city"))),
            $sort(NonEmptyList(BsonField.Name("totalPop") -> Descending)),
            $group(
              grouped(
                "__tmp0"     -> $first($$ROOT),
                "__sd_key_0" -> $first($field("totalPop"))),
              \/-(reshape(
                "totalPop" -> $field("totalPop"),
                "city"     -> $field("city")))),
            $sort(NonEmptyList(BsonField.Name("__sd_key_0") -> Descending)),
            $project(
              reshape(
                "totalPop" -> $field("__tmp0", "totalPop"),
                "city"     -> $field("__tmp0", "city")),
              ExcludeId)))

    }

    "plan order by JS expr with filter" in {
      plan("select city, pop from zips where pop > 1000 order by length(city)") must
        beWorkflow(chain(
          $read(Collection("db", "zips")),
          $match(Selector.Doc(
            BsonField.Name("pop") -> Selector.Gt(Bson.Int64(1000)))),
          $simpleMap(NonEmptyList(MapExpr(JsFn(Ident("x"), Obj(ListMap(
            "city" -> Select(Ident("x").fix, "city").fix,
            "pop" -> Select(Ident("x").fix, "pop").fix,
            "__tmp0" -> Select(Select(Ident("x").fix, "city").fix, "length").fix)).fix))),
            ListMap()),
          $sort(NonEmptyList(BsonField.Name("__tmp0") -> Ascending)),
          $project(
            reshape(
              "city" -> $field("city"),
              "pop"  -> $field("pop")),
            ExcludeId)))
    }

    "plan select length()" in {
      plan("select length(city) from zips") must
        beWorkflow(chain(
          $read(Collection("db", "zips")),
          $simpleMap(NonEmptyList(MapExpr(JsFn(Ident("x"), Obj(ListMap(
            "0" -> Select(Select(Ident("x").fix, "city").fix, "length").fix)).fix))),
            ListMap()),
          $project(
            reshape("0" -> $include()),
            IgnoreId)))
    }

    "plan select length() and simple field" in {
      plan("select city, length(city) from zips") must
      beWorkflow(chain(
        $read(Collection("db", "zips")),
        $simpleMap(NonEmptyList(MapExpr(JsFn(Ident("x"), Obj(ListMap(
          "city" -> Select(Ident("x").fix, "city").fix,
          "1" -> Select(Select(Ident("x").fix, "city").fix, "length").fix)).fix))),
          ListMap()),
        $project(
          reshape(
            "city" -> $include(),
            "1"    -> $include()),
          IgnoreId)))
    }

    "plan combination of two distinct sets" in {
      plan("SELECT (DISTINCT foo.bar) + (DISTINCT foo.baz) FROM foo") must
        beWorkflow(
          $read(Collection("db", "zips")))
    }.pendingUntilFixed

    "plan expression with timestamp, date, time, and interval" in {
      import org.threeten.bp.{Instant, LocalDateTime, ZoneOffset}

      plan("select timestamp '2014-11-17T22:00:00Z' + interval 'PT43M40S', date '2015-01-19', time '14:21'") must
        beWorkflow(
          $pure(Bson.Doc(ListMap(
            "0" -> Bson.Date(Instant.parse("2014-11-17T22:43:40Z")),
            "1" -> Bson.Date(LocalDateTime.parse("2015-01-19T00:00:00").atZone(ZoneOffset.UTC).toInstant),
            "2" -> Bson.Text("14:21:00.000")))))
    }

    "plan filter with timestamp and interval" in {
      import org.threeten.bp.Instant

      plan("select * from days where \"date\" < timestamp '2014-11-17T22:00:00Z' and \"date\" - interval 'PT12H' > timestamp '2014-11-17T00:00:00Z'") must
        beWorkflow(chain(
          $read(Collection("db", "days")),
          $project(
            reshape(
              "__tmp4" ->
                $subtract($field("date"), $literal(Bson.Dec(12*60*60*1000))),
              "__tmp5" -> $$ROOT),
              IgnoreId),
          $match(
            Selector.And(
              Selector.Doc(
                BsonField.Name("__tmp5") \ BsonField.Name("date") ->
                  Selector.Lt(Bson.Date(Instant.parse("2014-11-17T22:00:00Z")))),
              Selector.Doc(
                BsonField.Name("__tmp4") ->
                  Selector.Gt(Bson.Date(Instant.parse("2014-11-17T00:00:00Z")))))),
          $project(
            reshape("value" -> $field("__tmp5")),
            ExcludeId)))
    }

    "plan time_of_day" in {
      plan("select time_of_day(ts) from foo") must
        beRight // NB: way too complicated to spell out here, and will change as JS generation improves
    }

    "plan filter on date" in {
      import org.threeten.bp.Instant

      // Note: both of these boundaries require comparing with the start of the *next* day.
      plan("select * from logs " +
        "where ((ts > date '2015-01-22' and ts <= date '2015-01-27') and ts != date '2015-01-25') " +
        "or ts = date '2015-01-29'") must
        beWorkflow(chain(
          $read(Collection("db", "logs")),
          $match(Selector.Or(
            Selector.And(
              Selector.And(
                Selector.Doc(
                  BsonField.Name("ts") -> Selector.Gte(Bson.Date(Instant.parse("2015-01-23T00:00:00Z")))),
                Selector.Doc(
                  BsonField.Name("ts") -> Selector.Lt(Bson.Date(Instant.parse("2015-01-28T00:00:00Z"))))),
              Selector.Or(
                Selector.Doc(
                  BsonField.Name("ts") -> Selector.Lt(Bson.Date(Instant.parse("2015-01-25T00:00:00Z")))),
                Selector.Doc(
                  BsonField.Name("ts") -> Selector.Gte(Bson.Date(Instant.parse("2015-01-26T00:00:00Z")))))),
            Selector.And(
              Selector.Doc(
                BsonField.Name("ts") -> Selector.Gte(Bson.Date(Instant.parse("2015-01-29T00:00:00Z")))),
              Selector.Doc(
                BsonField.Name("ts") -> Selector.Lt(Bson.Date(Instant.parse("2015-01-30T00:00:00Z")))))))))
    }

    "plan js and filter with id" in {
      Bson.ObjectId("0123456789abcdef01234567").fold[Result](
        failure("Couldn’t create ObjectId."))(
        oid => plan("select length(city) < oid '0123456789abcdef01234567' from days where _id = oid '0123456789abcdef01234567'") must
          beWorkflow(chain(
            $read(Collection("db", "days")),
            $match(Selector.Doc(
              BsonField.Name("_id") -> Selector.Eq(oid))),
            $simpleMap(
              NonEmptyList(MapExpr(JsFn(Ident("x"),
                Obj(ListMap(
                  "0" -> BinOp(JsCore.Lt,
                    Select(Select(Ident("x").fix, "city").fix, "length").fix,
                    New("ObjectId", List(JsCore.Literal(Js.Str("0123456789abcdef01234567")).fix)).fix).fix)).fix))),
              ListMap()),
            $project(
              reshape("0" -> $field("0")),
              ExcludeId))))
    }

    "plan convert to timestamp" in {
      import org.threeten.bp.Instant

      plan("select to_timestamp(epoch) from foo") must beWorkflow {
        chain(
          $read(Collection("db", "foo")),
          $project(
            reshape(
              "0" ->
                $add($literal(Bson.Date(Instant.ofEpochMilli(0))), $field("epoch"))),
            IgnoreId))
      }
    }

    "plan convert to timestamp in map-reduce" in {
      import org.threeten.bp.Instant

      plan("select length(name), to_timestamp(epoch) from foo") must beWorkflow {
        chain(
          $read(Collection("db", "foo")),
          $simpleMap(
            NonEmptyList(MapExpr(JsFn(Ident("x"), Obj(ListMap(
              "0" -> Select(Select(Ident("x").fix, "name").fix, "length").fix,
              "1" -> New("Date", List(Select(Ident("x").fix, "epoch").fix)).fix)).fix))),
            ListMap()),
          $project(
            reshape(
              "0" -> $include(),
              "1" -> $include()),
            IgnoreId))
      }
    }

    def joinStructure0(
      left: Workflow, leftName: String, base: Expression, right: Workflow,
      leftKey: Reshape.Shape, rightKey: Term[JsCore],
      fin: WorkflowOp,
      swapped: Boolean) = {

      val (leftLabel, rightLabel) =
        if (swapped) ("right", "left") else ("left", "right")
      def initialPipeOps(src: Workflow): Workflow =
        chain(
          src,
          $group(grouped(leftName -> $push(base)), leftKey),
          $project(
            reshape(
              leftLabel  -> $field(leftName),
              rightLabel -> $literal(Bson.Arr(List())),
              "_id"      -> $include()),
            IncludeId))
      fin(
        $foldLeft(
          initialPipeOps(left),
          chain(
            right,
            $map($Map.mapKeyVal(("key", "value"),
              rightKey.toJs,
              Js.AnonObjDecl(List(
                (leftLabel, Js.AnonElem(List())),
                (rightLabel, Js.AnonElem(List(Js.Ident("value"))))))),
              ListMap()),
            $reduce(
              Js.AnonFunDecl(List("key", "values"),
                List(
                  Js.VarDef(List(
                    ("result", Js.AnonObjDecl(List(
                      (leftLabel, Js.AnonElem(List())),
                      (rightLabel, Js.AnonElem(List()))))))),
                  Js.Call(Js.Select(Js.Ident("values"), "forEach"),
                    List(Js.AnonFunDecl(List("value"),
                      List(
                        Js.BinOp("=",
                          Js.Select(Js.Ident("result"), leftLabel),
                          Js.Call(
                            Js.Select(Js.Select(Js.Ident("result"), leftLabel), "concat"),
                            List(Js.Select(Js.Ident("value"), leftLabel)))),
                        Js.BinOp("=",
                          Js.Select(Js.Ident("result"), rightLabel),
                          Js.Call(
                            Js.Select(Js.Select(Js.Ident("result"), rightLabel), "concat"),
                            List(Js.Select(Js.Ident("value"), rightLabel)))))))),
                  Js.Return(Js.Ident("result")))),
              ListMap()))))
    }

    def joinStructure(
        left: Workflow, leftName: String, base: Expression, right: Workflow,
        leftKey: Reshape.Shape, rightKey: Term[JsCore],
        fin: WorkflowOp,
        swapped: Boolean) =
      crystallize(finish(joinStructure0(left, leftName, base, right, leftKey, rightKey, fin, swapped)))

    "plan simple join" in {
      plan("select zips2.city from zips join zips2 on zips._id = zips2._id") must
        beWorkflow(
          joinStructure(
            $read(Collection("db", "zips")), "__tmp0", $$ROOT,
            $read(Collection("db", "zips2")),
            $field("_id"),
            Select(Ident("value").fix, "_id").fix,
            chain(_,
              $match(Selector.Doc(ListMap[BsonField, Selector.SelectorExpr](
                BsonField.Name("left") -> Selector.NotExpr(Selector.Size(0)),
                BsonField.Name("right") -> Selector.NotExpr(Selector.Size(0))))),
              $unwind(DocField(BsonField.Name("left"))),
              $unwind(DocField(BsonField.Name("right"))),
              $project(
                reshape("city" -> $field("right", "city")),
                IgnoreId)),
            false).op)
    }

    "plan non-equi join" in {
      plan("select zips2.city from zips join zips2 on zips._id < zips2._id") must beLeft
    }

    "plan simple inner equi-join" in {
      plan(
        "select foo.name, bar.address from foo join bar on foo.id = bar.foo_id") must
      beWorkflow(
        joinStructure(
          $read(Collection("db", "foo")), "__tmp0", $$ROOT,
          $read(Collection("db", "bar")),
          $field("id"),
          Select(Ident("value").fix, "foo_id").fix,
          chain(_,
            $match(Selector.Doc(ListMap[BsonField, Selector.SelectorExpr](
              BsonField.Name("left") -> Selector.NotExpr(Selector.Size(0)),
              BsonField.Name("right") -> Selector.NotExpr(Selector.Size(0))))),
            $unwind(DocField(BsonField.Name("left"))),
            $unwind(DocField(BsonField.Name("right"))),
            $project(
              reshape(
                "name"    -> $field("left", "name"),
                "address" -> $field("right", "address")),
              IgnoreId)),
          false).op)
    }

    "plan simple outer equi-join with wildcard" in {
      plan("select * from foo full join bar on foo.id = bar.foo_id") must
      beWorkflow(
        joinStructure(
          $read(Collection("db", "foo")), "__tmp0", $$ROOT,
          $read(Collection("db", "bar")),
          $field("id"),
          Select(Ident("value").fix, "foo_id").fix,
          chain(_,
            $project(
              reshape(
                "left" ->
                  $cond($eq($size($field("left")), $literal(Bson.Int32(0))),
                    $literal(Bson.Arr(List(Bson.Doc(ListMap())))),
                    $field("left")),
                "right" ->
                  $cond($eq($size($field("right")), $literal(Bson.Int32(0))),
                    $literal(Bson.Arr(List(Bson.Doc(ListMap())))),
                    $field("right"))),
              IgnoreId),
            $unwind(DocField(BsonField.Name("left"))),
            $unwind(DocField(BsonField.Name("right"))),
            $simpleMap(
              NonEmptyList(MapExpr(JsFn(Ident("x"), SpliceObjects(List(
                Select(Ident("x").fix, "left").fix,
                Select(Ident("x").fix, "right").fix)).fix))),
              ListMap())),
          false).op)
    }

    "plan simple left equi-join" in {
      plan(
        "select foo.name, bar.address " +
          "from foo left join bar on foo.id = bar.foo_id") must
      beWorkflow(
        joinStructure(
          $read(Collection("db", "foo")), "__tmp0", $$ROOT,
          $read(Collection("db", "bar")),
          $field("id"),
          Select(Ident("value").fix, "foo_id").fix,
          chain(_,
            $match(Selector.Doc(ListMap[BsonField, Selector.SelectorExpr](
              BsonField.Name("left") -> Selector.NotExpr(Selector.Size(0))))),
            $project(
              reshape(
                "left"  -> $field("left"),
                "right" ->
                  $cond($eq($size($field("right")), $literal(Bson.Int32(0))),
                    $literal(Bson.Arr(List(Bson.Doc(ListMap())))),
                    $field("right"))),
              IgnoreId),
            $unwind(DocField(BsonField.Name("left"))),
            $unwind(DocField(BsonField.Name("right"))),
            $project(
              reshape(
                "name"    -> $field("left", "name"),
                "address" -> $field("right", "address")),
              IgnoreId)),
          false).op)
    }

    "plan 3-way right equi-join" in {
      plan(
        "select foo.name, bar.address, baz.zip " +
          "from foo join bar on foo.id = bar.foo_id " +
          "right join baz on bar.id = baz.bar_id") must
      beWorkflow(
        joinStructure(
          $read(Collection("db", "baz")), "__tmp1", $$ROOT,
          joinStructure0(
            $read(Collection("db", "foo")), "__tmp0", $$ROOT,
            $read(Collection("db", "bar")),
            $field("id"),
            Select(Ident("value").fix, "foo_id").fix,
            chain(_,
              $match(Selector.Doc(ListMap[BsonField, Selector.SelectorExpr](
                BsonField.Name("left") -> Selector.NotExpr(Selector.Size(0)),
                BsonField.Name("right") -> Selector.NotExpr(Selector.Size(0))))),
              $unwind(DocField(BsonField.Name("left"))),
              $unwind(DocField(BsonField.Name("right")))),
            false),
          $field("bar_id"),
          Select(Select(Ident("value").fix, "right").fix, "id").fix,
          chain(_,
            $match(Selector.Doc(ListMap[BsonField, Selector.SelectorExpr](
              BsonField.Name("left") -> Selector.NotExpr(Selector.Size(0))))),
            $project(
              reshape(
                "right" ->
                  $cond($eq($size($field("right")), $literal(Bson.Int32(0))),
                    $literal(Bson.Arr(List(Bson.Doc(ListMap())))),
                    $field("right")),
                "left" -> $field("left")),
              IgnoreId),
            $unwind(DocField(BsonField.Name("right"))),
            $unwind(DocField(BsonField.Name("left"))),
            $project(
              reshape(
                "name"    -> $field("left", "left", "name"),
                "address" -> $field("left", "right", "address"),
                "zip"     -> $field("right", "zip")),
              IgnoreId)),
          true).op)
    }

    "plan join with multiple conditions" in {
      plan("select l.sha as child, l.author.login as c_auth, r.sha as parent, r.author.login as p_auth from slamengine_commits l join slamengine_commits r on r.sha = l.parents[0].sha and l.author.login = r.author.login") must
      beWorkflow(
        joinStructure(
          chain(
            $read(Collection("db", "slamengine_commits")),
            $simpleMap(NonEmptyList(MapExpr(JsFn(Ident("x"),
              Obj(ListMap(
                "__tmp5" -> Select(Access(Select(Ident("x").fix, "parents").fix, JsCore.Literal(Js.Num(0, false)).fix).fix, "sha").fix,
                "__tmp6" -> Ident("x").fix,
                "__tmp7" -> Select(Select(Ident("x").fix, "author").fix, "login").fix)).fix))),
              ListMap())),
          "__tmp8", $field("__tmp6"),
          $read(Collection("db", "slamengine_commits")),
          reshape(
            "0" -> $field("__tmp5"),
            "1" -> $field("__tmp7")),
          Obj(ListMap(
            "0" -> Select(Ident("value").fix, "sha").fix,
            "1" -> Select(Select(Ident("value").fix, "author").fix, "login").fix)).fix,
          chain(_,
            $match(Selector.Doc(ListMap[BsonField, Selector.SelectorExpr](
              BsonField.Name("left") -> Selector.NotExpr(Selector.Size(0)),
              BsonField.Name("right") -> Selector.NotExpr(Selector.Size(0))))),
            $unwind(DocField(BsonField.Name("left"))),
            $unwind(DocField(BsonField.Name("right"))),
            $project(
              reshape(
                "child"  -> $field("left", "sha"),
                "c_auth" -> $field("left", "author", "login"),
                "parent" -> $field("right", "sha"),
                "p_auth" -> $field("right", "author", "login")),
              IgnoreId)),
        false).op)
    }

    "plan simple cross" in {
      plan("select zips2.city from zips, zips2 where zips._id = zips2._id") must
      beWorkflow(
        joinStructure(
          $read(Collection("db", "zips")), "__tmp0", $$ROOT,
          $read(Collection("db", "zips2")),
          $literal(Bson.Null),
          JsCore.Literal(Js.Null).fix,
          chain(_,
            $match(Selector.Doc(ListMap[BsonField, Selector.SelectorExpr](
              BsonField.Name("left") -> Selector.NotExpr(Selector.Size(0)),
              BsonField.Name("right") -> Selector.NotExpr(Selector.Size(0))))),
            $unwind(DocField(BsonField.Name("left"))),
            $unwind(DocField(BsonField.Name("right"))),
            $project(
              reshape(
                "city"   -> $field("right", "city"),
                "__tmp1" -> $eq($field("left", "_id"), $field("right", "_id"))),
              IgnoreId),
            $match(Selector.Doc(
              BsonField.Name("__tmp1") -> Selector.Eq(Bson.Bool(true)))),
            $project(
              reshape("city" -> $field("city")),
              ExcludeId)),
          false).op)
    }

    def countOps(wf: Workflow, p: PartialFunction[WorkflowF[Term[WorkflowF]], Boolean]): Int = {
      wf.foldMap(op => if (p.lift(op.unFix).getOrElse(false)) 1 else 0)
    }

    def noConsecutiveProjectOps(wf: Workflow) =
      countOps(wf, { case $Project(Term($Project(_, _, _)), _, _) => true }) aka "the occurrences of consecutive $project ops:" must_== 0
    def noConsecutiveSimpleMapOps(wf: Workflow) =
      countOps(wf, { case $SimpleMap(Term($SimpleMap(_, _, _)), _, _) => true }) aka "the occurrences of consecutive $simpleMap ops:" must_== 0
    def maxAccumOps(wf: Workflow, max: Int) =
      countOps(wf, { case $Group(_, _, _) => true }) aka "the number of $group ops:" must beLessThanOrEqualTo(max)
    def maxUnwindOps(wf: Workflow, max: Int) =
      countOps(wf, { case $Unwind(_, _) => true }) aka "the number of $unwind ops:" must beLessThanOrEqualTo(max)
    def maxMatchOps(wf: Workflow, max: Int) =
      countOps(wf, { case $Match(_, _) => true }) aka "the number of $match ops:" must beLessThanOrEqualTo(max)
    def brokenProjectOps(wf: Workflow) =
      countOps(wf, { case $Project(_, Reshape(shape), _) => shape.isEmpty }) aka "$project ops with no fields"

    def danglingReferences(wf: Workflow) =
      wf.foldMap(_.unFix match {
        case op: SingleSourceF[Workflow] =>
          Workflow.simpleShape(op.src).map { shape =>
            val refs = Workflow.refs(op)
            val missing = refs.collect { case v @ DocVar(_, Some(f)) if !shape.contains(f.flatten.head) => v }
            if (missing.isEmpty) Nil
            else List(missing.map(_.bson).mkString(", ") + " missing in\n" + Term[WorkflowF](op).show)
          }.getOrElse(Nil)
        case _ => Nil
      }) aka "dangling references"

    def rootPushes(wf: Workflow) =
      wf.foldMap(_.unFix match {
        case op @ $Group(_, Grouped(map), _) if map.values.toList.contains($push($$ROOT)) => List(op)
        case _ => Nil
      }) aka "group ops pushing $$ROOT"

    args.report(showtimes = true)

    "plan multiple reducing projections (all, distinct, orderBy)" ! Prop.forAll(select(distinct, maybeReducingExpr, Gen.option(filter), Gen.option(groupBySeveral), orderBySeveral)) { q =>
      plan(q.value) must beRight.which { fop =>
        val wf = fop.op
        noConsecutiveProjectOps(wf)
        noConsecutiveSimpleMapOps(wf)
        maxAccumOps(wf, 2)
        maxUnwindOps(wf, 1)
        maxMatchOps(wf, 1)
        danglingReferences(wf) must_== Nil
        brokenProjectOps(wf) must_== 0
        val fields = fieldNames(wf)
        (fields aka "column order" must beSome(columnNames(q))) or
          (fields must beSome(List("value")))  // NB: some edge cases (all constant projections) end up under "value" and aren't interesting anyway
        rootPushes(wf) must_== Nil
      }
    }.set(maxSize = 3)  // FIXME: with more then a few keys in the order by, the planner gets *very* slow (see #656)

    "plan multiple reducing projections (all, distinct)" ! Prop.forAll(select(distinct, maybeReducingExpr, Gen.option(filter), Gen.option(groupBySeveral), noOrderBy)) { q =>
      plan(q.value) must beRight.which { fop =>
        val wf = fop.op
        noConsecutiveProjectOps(wf)
        noConsecutiveSimpleMapOps(wf)
        maxAccumOps(wf, 2)
        maxUnwindOps(wf, 1)
        maxMatchOps(wf, 1)
        danglingReferences(wf) must_== Nil
        brokenProjectOps(wf) must_== 0
        val fields = fieldNames(wf)
        (fields aka "column order" must beSome(columnNames(q))) or
          (fields must beSome(List("value")))  // NB: some edge cases (all constant projections) end up under "value" and aren't interesting anyway
        rootPushes(wf) must_== Nil
      }
    }.set(maxSize = 10)

    "plan multiple reducing projections (all)" ! Prop.forAll(select(notDistinct, maybeReducingExpr, Gen.option(filter), Gen.option(groupBySeveral), noOrderBy)) { q =>
      plan(q.value) must beRight.which { fop =>
        val wf = fop.op
        noConsecutiveProjectOps(wf)
        noConsecutiveSimpleMapOps(wf)
        maxAccumOps(wf, 1)
        maxUnwindOps(wf, 1)
        maxMatchOps(wf, 1)
        danglingReferences(wf) must_== Nil
        brokenProjectOps(wf) must_== 0
        fieldNames(wf) aka "column order" must beSome(columnNames(q))
        rootPushes(wf) must_== Nil
      }
    }.set(maxSize = 10)

    // NB: tighter constraint because we know there's no filter.
    "plan multiple reducing projections (no filter)" ! Prop.forAll(select(notDistinct, maybeReducingExpr, noFilter, Gen.option(groupBySeveral), noOrderBy)) { q =>
      plan(q.value) must beRight.which { fop =>
        val wf = fop.op
        noConsecutiveProjectOps(wf)
        noConsecutiveSimpleMapOps(wf)
        maxAccumOps(wf, 1)
        maxUnwindOps(wf, 1)
        maxMatchOps(wf, 0)
        danglingReferences(wf) must_== Nil
        brokenProjectOps(wf) must_== 0
        fieldNames(wf) aka "column order" must beSome(columnNames(q))
        rootPushes(wf) must_== Nil
      }
    }.set(maxSize = 10)
  }

  def columnNames(q: Query): List[String] =
    (new SQLParser).parse(q).foldMap {
      case stmt @ sql.Select(_, _, _, _, _, _, _, _) =>
        stmt.namedProjections(None).map(_._1)
      case _ => Nil
    }

  def fieldNames(wf: Workflow): Option[List[String]] =
    Workflow.simpleShape(wf).map(_.map(_.asText))

  import sql.{Binop => _, Ident => _, _}

  val notDistinct = Gen.const(SelectAll)
  val distinct = Gen.const(SelectDistinct)

  val noGroupBy = Gen.const[Option[GroupBy]](None)
  val groupByCity = Gen.const(Some(GroupBy(List(sql.Ident("city")), None)))
  val groupBySeveral = Gen.nonEmptyListOf(Gen.oneOf(genInnerStr, genInnerInt)).map(keys => GroupBy(keys.distinct, None))

  val noFilter = Gen.const[Option[Expr]](None)
  val filter = Gen.oneOf(
    for {
      x <- genInnerInt
    } yield sql.Binop(x, IntLiteral(100), sql.Lt),
    for {
      x <- genInnerStr
    } yield InvokeFunction(StdLib.string.Like.name, List(x, StringLiteral("BOULDER%"), StringLiteral(""))),
    Gen.const(sql.Binop(sql.Ident("p"), sql.Ident("q"), sql.Eq)))  // Comparing two fields requires a $project before the $match

  val noOrderBy: Gen[Option[OrderBy]] = Gen.const(None)
  val orderBySeveral: Gen[Option[OrderBy]] = Gen.nonEmptyListOf(for {
    x <- Gen.oneOf(genInnerInt, genInnerStr)
    t <- Gen.oneOf(ASC, DESC)
  } yield x -> t).map(ps => Some(OrderBy(ps)))

  val maybeReducingExpr = Gen.oneOf(genOuterInt, genOuterStr)

  def select(distinctGen: Gen[IsDistinct], exprGen: Gen[Expr], filterGen: Gen[Option[Expr]], groupByGen: Gen[Option[GroupBy]], orderByGen: Gen[Option[OrderBy]]): Gen[Query] =
    for {
      distinct <- distinctGen
      projs    <- Gen.nonEmptyListOf(exprGen).map(_.zipWithIndex.map {
        case (x, n) => Proj(x, Some("p" + n))
      })
      filter   <- filterGen
      groupBy  <- groupByGen
      orderBy  <- orderByGen
    } yield Query(sql.Select(distinct, projs, Some(TableRelationAST("zips", None)), filter, groupBy, orderBy, None, None).sql)

  def genInnerInt = Gen.oneOf(
    sql.Ident("pop"),
    // IntLiteral(0),  // TODO: exposes bugs (see #476)
    sql.Binop(sql.Ident("pop"), IntLiteral(1), Minus), // an ExprOp
    InvokeFunction("length", List(sql.Ident("city"))))     // requires JS
  def genReduceInt = genInnerInt.flatMap(x => Gen.oneOf(
    x,
    InvokeFunction("min", List(x)),
    InvokeFunction("max", List(x)),
    InvokeFunction("sum", List(x)),
    InvokeFunction("count", List(Splice(None)))))
  def genOuterInt = Gen.oneOf(
    Gen.const(IntLiteral(0)),
    genReduceInt,
    genReduceInt.flatMap(sql.Binop(_, IntLiteral(1000), sql.Div)))

  def genInnerStr = Gen.oneOf(
    sql.Ident("city"),
    // StringLiteral("foo"),  // TODO: exposes bugs (see #476)
    InvokeFunction("lower", List(sql.Ident("city"))))
  def genReduceStr = genInnerStr.flatMap(x => Gen.oneOf(
    x,
    InvokeFunction("min", List(x)),
    InvokeFunction("max", List(x))))
  def genOuterStr = Gen.oneOf(
    Gen.const(StringLiteral("foo")),
    genReduceStr,
    genReduceStr.flatMap(x => InvokeFunction("lower", List(x))),   // an ExprOp
    genReduceStr.flatMap(x => InvokeFunction("length", List(x))))  // requires JS

  implicit def shrinkQuery(implicit SS: Shrink[Expr]): Shrink[Query] = Shrink { q =>
    (new SQLParser).parse(q).fold(κ(Stream.empty), SS.shrink(_).map(sel => Query(sel.sql)))
  }

  /**
   Shrink a query by reducing the number of projections or grouping expressions. Do not
   change the "shape" of the query, by removing the group by entirely, etc.
   */
  implicit def shrinkExpr: Shrink[Expr] = {
    /** Shrink a list, removing a single item at a time, but never producing an empty list. */
    def shortened[A](as: List[A]): Stream[List[A]] =
      if (as.length <= 1) Stream.empty
      else as.toStream.map(a => as.filterNot(_ == a))

    Shrink {
      case sel @ Select(d, projs, rel, filter, groupBy, orderBy, limit, offset) =>
        val sDistinct = if (d == SelectDistinct) Stream(sel.copy(isDistinct = SelectAll)) else Stream.empty
        val sProjs = shortened(projs).map(ps => sql.Select(d, ps, rel, filter, groupBy, orderBy, limit, offset))
        val sGroupBy = groupBy.map { case GroupBy(keys, having) =>
          shortened(keys).map(ks => sql.Select(d, projs, rel, filter, Some(GroupBy(ks, having)), orderBy, limit, offset))
        }.getOrElse(Stream.empty)
        sDistinct ++ sProjs ++ sGroupBy
      case expr => Stream(expr)
    }
  }

  "plan from LogicalPlan" should {
    import StdLib._

    "plan simple OrderBy" in {
      val lp =
        LogicalPlan.Let(
          'tmp0, read("db/foo"),
          LogicalPlan.Let(
            'tmp1, makeObj("bar" -> ObjectProject(Free('tmp0), Constant(Data.Str("bar")))),
            LogicalPlan.Let('tmp2,
              StdLib.set.OrderBy(
                Free('tmp1),
                MakeArrayN(ObjectProject(Free('tmp1), Constant(Data.Str("bar")))),
                MakeArrayN(Constant(Data.Str("ASC")))),
              Free('tmp2))))

      plan(lp) must beWorkflow(chain(
        $read(Collection("db", "foo")),
        $project(
          reshape("bar" -> $field("bar")),
          IgnoreId),
        $sort(NonEmptyList(BsonField.Name("bar") -> Ascending))))
    }

    "plan OrderBy with expression" in {
      val lp =
        LogicalPlan.Let(
          'tmp0, read("db/foo"),
          StdLib.set.OrderBy(
            Free('tmp0),
            MakeArrayN(math.Divide(
              ObjectProject(Free('tmp0), Constant(Data.Str("bar"))),
              Constant(Data.Dec(10.0)))),
            MakeArrayN(Constant(Data.Str("ASC")))))

      plan(lp) must beWorkflow(chain(
        $read(Collection("db", "foo")),
        $project(
          reshape(
            "__tmp0" -> $divide($field("bar"), $literal(Bson.Dec(10.0))),
            "__tmp1" -> $$ROOT),
          IgnoreId),
        $sort(NonEmptyList(BsonField.Name("__tmp0") -> Ascending)),
        $project(
          reshape("value" -> $field("__tmp1")),
          ExcludeId)))
    }

    "plan OrderBy with expression and earlier pipeline op" in {
      val lp =
        LogicalPlan.Let(
          'tmp0, read("db/foo"),
          LogicalPlan.Let(
            'tmp1,
            StdLib.set.Filter(
              Free('tmp0),
              relations.Eq(
                ObjectProject(Free('tmp0), Constant(Data.Str("baz"))),
                Constant(Data.Int(0)))),
            StdLib.set.OrderBy(
              Free('tmp1),
              MakeArrayN(ObjectProject(Free('tmp1), Constant(Data.Str("bar")))),
              MakeArrayN(Constant(Data.Str("ASC"))))))

      plan(lp) must beWorkflow(chain(
        $read(Collection("db", "foo")),
        $match(Selector.Doc(
          BsonField.Name("baz") -> Selector.Eq(Bson.Int64(0)))),
        $sort(NonEmptyList(BsonField.Name("bar") -> Ascending))))
    }

    "plan OrderBy with expression (and extra project)" in {
      val lp =
        LogicalPlan.Let(
          'tmp0, read("db/foo"),
          LogicalPlan.Let(
            'tmp9,
            makeObj(
              "bar" -> ObjectProject(Free('tmp0), Constant(Data.Str("bar")))),
            StdLib.set.OrderBy(
              Free('tmp9),
              MakeArrayN(math.Divide(
                ObjectProject(Free('tmp9), Constant(Data.Str("bar"))),
                Constant(Data.Dec(10.0)))),
              MakeArrayN(Constant(Data.Str("ASC"))))))

      plan(lp) must beWorkflow(chain(
        $read(Collection("db", "foo")),
        $project(
          reshape(
            "bar"    -> $field("bar"),
            "__tmp0" -> $divide($field("bar"), $literal(Bson.Dec(10.0)))),
          IgnoreId),
        $sort(NonEmptyList(BsonField.Name("__tmp0") -> Ascending)),
        $project(
          reshape("bar" -> $field("bar")),
          ExcludeId)))
    }

    "plan distinct on full collection" in {
      plan(StdLib.set.Distinct(read("db/cities"))) must
        beWorkflow(chain(
          $read(Collection("db", "cities")),
          $simpleMap(NonEmptyList(MapExpr(JsFn(Ident("x"),
            Call(Ident("remove").fix,
              List(Ident("x").fix, JsCore.Literal(Js.Str("_id")).fix)).fix))),
            ListMap()),
          $group(
            grouped("__tmp0" -> $first($$ROOT)),
            -\/($$ROOT)),
          $project(
            reshape("value" -> $field("__tmp0")),
            ExcludeId)))
    }
  }

  "alignJoinsƒ" should {
    "leave well enough alone" in {
      MongoDbPlanner.alignJoinsƒ(JoinF(Free('left), Free('right),
        JoinType.Inner,
        relations.And(
          relations.Eq(
            ObjectProject(Free('left), Constant(Data.Str("foo"))),
            ObjectProject(Free('right), Constant(Data.Str("bar")))),
          relations.Eq(
            ObjectProject(Free('left), Constant(Data.Str("baz"))),
            ObjectProject(Free('right), Constant(Data.Str("zab"))))))) must
      beRightDisj(
        Join(Free('left), Free('right),
          JoinType.Inner,
          relations.And(
            relations.Eq(
              ObjectProject(Free('left), Constant(Data.Str("foo"))),
              ObjectProject(Free('right), Constant(Data.Str("bar")))),
            relations.Eq(
              ObjectProject(Free('left), Constant(Data.Str("baz"))),
              ObjectProject(Free('right), Constant(Data.Str("zab")))))))
    }

    "swap a reversed condition" in {
      MongoDbPlanner.alignJoinsƒ(JoinF(Free('left), Free('right),
        JoinType.Inner,
        relations.And(
          relations.Eq(
            ObjectProject(Free('right), Constant(Data.Str("bar"))),
            ObjectProject(Free('left), Constant(Data.Str("foo")))),
          relations.Eq(
            ObjectProject(Free('left), Constant(Data.Str("baz"))),
            ObjectProject(Free('right), Constant(Data.Str("zab"))))))) must
      beRightDisj(
        Join(Free('left), Free('right),
          JoinType.Inner,
          relations.And(
            relations.Eq(
              ObjectProject(Free('left), Constant(Data.Str("foo"))),
              ObjectProject(Free('right), Constant(Data.Str("bar")))),
            relations.Eq(
              ObjectProject(Free('left), Constant(Data.Str("baz"))),
              ObjectProject(Free('right), Constant(Data.Str("zab")))))))
    }

    "swap multiple reversed conditions" in {
      MongoDbPlanner.alignJoinsƒ(JoinF(Free('left), Free('right),
        JoinType.Inner,
        relations.And(
          relations.Eq(
            ObjectProject(Free('right), Constant(Data.Str("bar"))),
            ObjectProject(Free('left), Constant(Data.Str("foo")))),
          relations.Eq(
            ObjectProject(Free('right), Constant(Data.Str("zab"))),
            ObjectProject(Free('left), Constant(Data.Str("baz"))))))) must
      beRightDisj(
        Join(Free('left), Free('right),
          JoinType.Inner,
          relations.And(
            relations.Eq(
              ObjectProject(Free('left), Constant(Data.Str("foo"))),
              ObjectProject(Free('right), Constant(Data.Str("bar")))),
            relations.Eq(
              ObjectProject(Free('left), Constant(Data.Str("baz"))),
              ObjectProject(Free('right), Constant(Data.Str("zab")))))))
    }

    "fail with “mixed” conditions" in {
      MongoDbPlanner.alignJoinsƒ(JoinF(Free('left), Free('right),
        JoinType.Inner,
        relations.And(
          relations.Eq(
            math.Add(
              ObjectProject(Free('right), Constant(Data.Str("bar"))),
              ObjectProject(Free('left), Constant(Data.Str("baz")))),
            ObjectProject(Free('left), Constant(Data.Str("foo")))),
          relations.Eq(
            ObjectProject(Free('left), Constant(Data.Str("baz"))),
            ObjectProject(Free('right), Constant(Data.Str("zab"))))))) must
      beLeftDisj(PlannerError.UnsupportedJoinCondition(
        relations.Eq(
          math.Add(
            ObjectProject(Free('right), Constant(Data.Str("bar"))),
            ObjectProject(Free('left), Constant(Data.Str("baz")))),
          ObjectProject(Free('left), Constant(Data.Str("foo"))))))
    }
  }

  "planner log" should {
    "include all phases when successful" in {
      planLog("select city from zips").map(_.map(_.name)) must
<<<<<<< HEAD
        beRightDisjunction(Vector(
=======
        beRightDisj(Vector(
>>>>>>> 126b092a
          "SQL AST", "Variables Substituted", "Annotated Tree",
          "Logical Plan", "Simplified", "Logical Plan (aligned joins)",
          "Logical Plan (projections preferred)", "Workflow Builder",
          "Workflow (raw)", "Workflow (finished)", "Physical Plan", "Mongo"))
    }

    "include correct phases with type error" in {
      planLog("select 'a' || 0 from zips").map(_.map(_.name)) must
<<<<<<< HEAD
        beRightDisjunction(Vector(
=======
        beRightDisj(Vector(
>>>>>>> 126b092a
          "SQL AST", "Variables Substituted", "Annotated Tree"))
    }

    "include correct phases with alignment error" in {
      planLog("select * from a join b on a.foo + b.bar < b.baz").map(_.map(_.name)) must
      beRightDisj(Vector(
          "SQL AST", "Variables Substituted", "Annotated Tree",
          "Logical Plan", "Simplified"))
    }

    "include correct phases with planner error" in {
      planLog("select date_part('foo', bar) from zips").map(_.map(_.name)) must
<<<<<<< HEAD
        beRightDisjunction(Vector(
=======
        beRightDisj(Vector(
>>>>>>> 126b092a
          "SQL AST", "Variables Substituted", "Annotated Tree",
          "Logical Plan", "Simplified", "Logical Plan (aligned joins)",
          "Logical Plan (projections preferred)"))
    }
  }
}<|MERGE_RESOLUTION|>--- conflicted
+++ resolved
@@ -2340,7 +2340,7 @@
           relations.Eq(
             ObjectProject(Free('left), Constant(Data.Str("baz"))),
             ObjectProject(Free('right), Constant(Data.Str("zab"))))))) must
-      beRightDisj(
+      beRightDisjunction(
         Join(Free('left), Free('right),
           JoinType.Inner,
           relations.And(
@@ -2362,7 +2362,7 @@
           relations.Eq(
             ObjectProject(Free('left), Constant(Data.Str("baz"))),
             ObjectProject(Free('right), Constant(Data.Str("zab"))))))) must
-      beRightDisj(
+      beRightDisjunction(
         Join(Free('left), Free('right),
           JoinType.Inner,
           relations.And(
@@ -2384,7 +2384,7 @@
           relations.Eq(
             ObjectProject(Free('right), Constant(Data.Str("zab"))),
             ObjectProject(Free('left), Constant(Data.Str("baz"))))))) must
-      beRightDisj(
+      beRightDisjunction(
         Join(Free('left), Free('right),
           JoinType.Inner,
           relations.And(
@@ -2408,7 +2408,7 @@
           relations.Eq(
             ObjectProject(Free('left), Constant(Data.Str("baz"))),
             ObjectProject(Free('right), Constant(Data.Str("zab"))))))) must
-      beLeftDisj(PlannerError.UnsupportedJoinCondition(
+      beLeftDisjunction(PlannerError.UnsupportedJoinCondition(
         relations.Eq(
           math.Add(
             ObjectProject(Free('right), Constant(Data.Str("bar"))),
@@ -2420,11 +2420,7 @@
   "planner log" should {
     "include all phases when successful" in {
       planLog("select city from zips").map(_.map(_.name)) must
-<<<<<<< HEAD
         beRightDisjunction(Vector(
-=======
-        beRightDisj(Vector(
->>>>>>> 126b092a
           "SQL AST", "Variables Substituted", "Annotated Tree",
           "Logical Plan", "Simplified", "Logical Plan (aligned joins)",
           "Logical Plan (projections preferred)", "Workflow Builder",
@@ -2433,28 +2429,20 @@
 
     "include correct phases with type error" in {
       planLog("select 'a' || 0 from zips").map(_.map(_.name)) must
-<<<<<<< HEAD
         beRightDisjunction(Vector(
-=======
-        beRightDisj(Vector(
->>>>>>> 126b092a
           "SQL AST", "Variables Substituted", "Annotated Tree"))
     }
 
     "include correct phases with alignment error" in {
       planLog("select * from a join b on a.foo + b.bar < b.baz").map(_.map(_.name)) must
-      beRightDisj(Vector(
+      beRightDisjunction(Vector(
           "SQL AST", "Variables Substituted", "Annotated Tree",
           "Logical Plan", "Simplified"))
     }
 
     "include correct phases with planner error" in {
       planLog("select date_part('foo', bar) from zips").map(_.map(_.name)) must
-<<<<<<< HEAD
         beRightDisjunction(Vector(
-=======
-        beRightDisj(Vector(
->>>>>>> 126b092a
           "SQL AST", "Variables Substituted", "Annotated Tree",
           "Logical Plan", "Simplified", "Logical Plan (aligned joins)",
           "Logical Plan (projections preferred)"))
