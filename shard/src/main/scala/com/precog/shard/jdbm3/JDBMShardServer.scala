/*
 *  ____    ____    _____    ____    ___     ____ 
 * |  _ \  |  _ \  | ____|  / ___|  / _/    / ___|        Precog (R)
 * | |_) | | |_) | |  _|   | |     | |  /| | |  _         Advanced Analytics Engine for NoSQL Data
 * |  __/  |  _ <  | |___  | |___  |/ _| | | |_| |        Copyright (C) 2010 - 2013 SlamData, Inc.
 * |_|     |_| \_\ |_____|  \____|   /__/   \____|        All Rights Reserved.
 *
 * This program is free software: you can redistribute it and/or modify it under the terms of the 
 * GNU Affero General Public License as published by the Free Software Foundation, either version 
 * 3 of the License, or (at your option) any later version.
 *
 * This program is distributed in the hope that it will be useful, but WITHOUT ANY WARRANTY; 
 * without even the implied warranty of MERCHANTABILITY or FITNESS FOR A PARTICULAR PURPOSE. See 
 * the GNU Affero General Public License for more details.
 *
 * You should have received a copy of the GNU Affero General Public License along with this 
 * program. If not, see <http://www.gnu.org/licenses/>.
 *
 */
package com.precog.shard
package jdbm3

import com.precog.common.security._
import com.precog.common.security.service._
import com.precog.common.accounts._
import com.precog.common.jobs._
<<<<<<< HEAD
import com.precog.common.client.BaseClient._
=======

import akka.dispatch.Future
import akka.dispatch.Promise
>>>>>>> 1d17dd43

import blueeyes.BlueEyesServer
import blueeyes.bkka._
import blueeyes.util.Clock

import akka.dispatch.Future
import akka.dispatch.ExecutionContext
import akka.actor.ActorSystem

import org.streum.configrity.Configuration

import scalaz._

object JDBMShardServer extends BlueEyesServer 
    with ShardService 
    with JDBMQueryExecutorComponent {
  import WebJobManager._
  val clock = Clock.System

  val actorSystem = ActorSystem("PrecogShard")
  implicit val executionContext = ExecutionContext.defaultExecutionContext(actorSystem)
  implicit val M: Monad[Future] = new FutureMonad(executionContext)

  override def configureShardState(config: Configuration) = M.point {
    val apiKeyFinder = WebAPIKeyFinder(config.detach("security"))
    val accountFinder = WebAccountFinder(config.detach("accounts"))
    val jobManager = WebJobManager(config.detach("jobs")).withM[Future]
    val platform = platformFactory(config.detach("queryExecutor"), apiKeyFinder, accountFinder, jobManager)
    val stoppable = Stoppable.fromFuture(platform.shutdown)

<<<<<<< HEAD
    ManagedQueryShardState(platform, apiKeyFinder, jobManager, clock, stoppable)
=======
    ManagedQueryShardState(platform, apiKeyManager, accountManager, jobManager, clock, stoppable)
  } recoverWith {
    case ex: Throwable =>
      System.err.println("Could not start JDBM Shard server!!!")
      ex.printStackTrace
      Promise.failed(ex)
>>>>>>> 1d17dd43
  }
}<|MERGE_RESOLUTION|>--- conflicted
+++ resolved
@@ -24,19 +24,14 @@
 import com.precog.common.security.service._
 import com.precog.common.accounts._
 import com.precog.common.jobs._
-<<<<<<< HEAD
 import com.precog.common.client.BaseClient._
-=======
-
-import akka.dispatch.Future
-import akka.dispatch.Promise
->>>>>>> 1d17dd43
 
 import blueeyes.BlueEyesServer
 import blueeyes.bkka._
 import blueeyes.util.Clock
 
 import akka.dispatch.Future
+import akka.dispatch.Promise
 import akka.dispatch.ExecutionContext
 import akka.actor.ActorSystem
 
@@ -61,15 +56,11 @@
     val platform = platformFactory(config.detach("queryExecutor"), apiKeyFinder, accountFinder, jobManager)
     val stoppable = Stoppable.fromFuture(platform.shutdown)
 
-<<<<<<< HEAD
     ManagedQueryShardState(platform, apiKeyFinder, jobManager, clock, stoppable)
-=======
-    ManagedQueryShardState(platform, apiKeyManager, accountManager, jobManager, clock, stoppable)
   } recoverWith {
     case ex: Throwable =>
       System.err.println("Could not start JDBM Shard server!!!")
       ex.printStackTrace
       Promise.failed(ex)
->>>>>>> 1d17dd43
   }
 }