/*
 *  ____    ____    _____    ____    ___     ____ 
 * |  _ \  |  _ \  | ____|  / ___|  / _/    / ___|        Precog (R)
 * | |_) | | |_) | |  _|   | |     | |  /| | |  _         Advanced Analytics Engine for NoSQL Data
 * |  __/  |  _ <  | |___  | |___  |/ _| | | |_| |        Copyright (C) 2010 - 2013 SlamData, Inc.
 * |_|     |_| \_\ |_____|  \____|   /__/   \____|        All Rights Reserved.
 *
 * This program is free software: you can redistribute it and/or modify it under the terms of the 
 * GNU Affero General Public License as published by the Free Software Foundation, either version 
 * 3 of the License, or (at your option) any later version.
 *
 * This program is distributed in the hope that it will be useful, but WITHOUT ANY WARRANTY; 
 * without even the implied warranty of MERCHANTABILITY or FITNESS FOR A PARTICULAR PURPOSE. See 
 * the GNU Affero General Public License for more details.
 *
 * You should have received a copy of the GNU Affero General Public License along with this 
 * program. If not, see <http://www.gnu.org/licenses/>.
 *
 */
package com.precog
package daze

import scala.annotation.tailrec

import bytecode._
import bytecode.Library

import yggdrasil._
import yggdrasil.table._

import com.precog.common._

import com.precog.util.IdGen
import com.precog.util._

import org.apache.commons.collections.primitives.ArrayIntList

import com.precog.util.{BitSet, BitSetUtil}

import blueeyes.json._

import scalaz._
import scalaz.std.anyVal._
import scalaz.std.option._
import scalaz.std.set._
import scalaz.std.tuple._
import scalaz.syntax.foldable._
import scalaz.syntax.monad._
import scalaz.syntax.std.option._
import scalaz.syntax.std.boolean._

import TableModule._

trait StatsLibModule[M[+_]] extends ColumnarTableLibModule[M] with ReductionLibModule[M] {
  //import library._
  import trans._
  import constants._

  trait StatsLib extends ColumnarTableLib with ReductionLib {
    import BigDecimalOperations._
    import TableModule.paths
    
    val StatsNamespace = Vector("std", "stats")
    val EmptyNamespace = Vector()

    override def _libMorphism1 = super._libMorphism1 ++ Set(Median, Mode, Rank, DenseRank, IndexedRank, Dummy)
    override def _libMorphism2 = super._libMorphism2 ++ Set(Covariance, LinearCorrelation, LinearRegression, LogarithmicRegression, SimpleExponentialSmoothing, DoubleExponentialSmoothing)
    
    object Median extends Morphism1(EmptyNamespace, "median") {
      import Mean._
      
      val tpe = UnaryOperationType(JNumberT, JNumberT)

      def apply(table: Table, ctx: MorphContext) = {  //TODO write tests for the empty table case
        val compactedTable = table.compact(WrapObject(Typed(DerefObjectStatic(Leaf(Source), paths.Value), JNumberT), paths.Value.name))

        val sortKey = DerefObjectStatic(Leaf(Source), paths.Value)

        for {
          sortedTable <- compactedTable.sort(sortKey, SortAscending)
          count <- sortedTable.reduce(Count.reducer(ctx))
          median <- if (count % 2 == 0) {
            val middleValues = sortedTable.takeRange((count.toLong / 2) - 1, 2)
            val transformedTable = middleValues.transform(trans.DerefObjectStatic(Leaf(Source), paths.Value))  //todo make function for this
            Mean(transformedTable, ctx)
          } else {
            val middleValue = M.point(sortedTable.takeRange((count.toLong / 2), 1))
            middleValue map { _.transform(trans.DerefObjectStatic(Leaf(Source), paths.Value)) }
          }
        } yield {
          val keyTable = Table.constEmptyArray.transform(trans.WrapObject(Leaf(Source), paths.Key.name))
          val valueTable = median.transform(trans.WrapObject(Leaf(Source), paths.Value.name))
          
          valueTable.cross(keyTable)(InnerObjectConcat(Leaf(SourceLeft), Leaf(SourceRight)))
        }
      }
    }
  
    object Mode extends Morphism1(EmptyNamespace, "mode") {
      
      type Result = Set[BigDecimal]  //(currentRunValue, curentCount, listOfModes, maxCount)
      
      val tpe = UnaryOperationType(JNumberT, JNumberT)

      implicit def monoid = new Monoid[BigDecimal] {
        def zero = BigDecimal(0)
        def append(left: BigDecimal, right: => BigDecimal) = left + right
      }

      implicit def setMonoid[A] = new Monoid[Set[A]] {  //TODO this is WAY WRONG - it needs to deal with slice boundaries properly!!
        def zero = Set.empty[A]
        def append(left: Set[A], right: => Set[A]) = left ++ right
      }

      def reducer(ctx: MorphContext): Reducer[Result] = new Reducer[Result] {  //TODO add cases for other column types; get information necessary for dealing with slice boundaries and unsoretd slices in the Iterable[Slice] that's used in table.reduce
        def reduce(schema: CSchema, range: Range): Result = {
          schema.columns(JNumberT) flatMap {
            case col: LongColumn =>
              val mapped = range filter col.isDefinedAt map { x => col(x) }
              if (mapped.isEmpty) {
                Set.empty[BigDecimal]
              } else {
                val foldedMapped: (Option[BigDecimal], BigDecimal, Set[BigDecimal], BigDecimal) = mapped.foldLeft(Option.empty[BigDecimal], BigDecimal(0), Set.empty[BigDecimal], BigDecimal(0)) {
                  case ((None, count, modes, maxCount), sv) => ((Some(sv), count + 1, Set(sv), maxCount + 1))
                  case ((Some(currentRun), count, modes, maxCount), sv) => {
                    if (currentRun == sv) {
                      if (count >= maxCount)
                        (Some(sv), count + 1, Set(sv), maxCount + 1)
                      else if (count + 1 == maxCount)
                        (Some(sv), count + 1, modes + BigDecimal(sv), maxCount)
                      else
                        (Some(sv), count + 1, modes, maxCount)
                    } else {
                      if (maxCount == 1)
                        (Some(sv), 1, modes + BigDecimal(sv), maxCount)
                      else
                        (Some(sv), 1, modes, maxCount)
                    }
                  }
                }

                val (_, _, result, _) = foldedMapped
                result
              }

            case _ => Set.empty[BigDecimal]
          }
        }
      }

      def extract(res: Result): Table = Table.constDecimal(res)

      def apply(table: Table, ctx: MorphContext) = {
        val sortKey = DerefObjectStatic(Leaf(Source), paths.Value)
        val sortedTable: M[Table] = table.sort(sortKey, SortAscending)

        sortedTable.flatMap(_.reduce(reducer(ctx)).map(extract))
      }
    }

    private def unifyNumColumns(cols: Iterable[Column]): NumColumn = {
      val cols0: Array[NumColumn] = cols.collect({
        case (col: LongColumn) =>
          new Map1Column(col) with NumColumn {
            def apply(row: Int) = BigDecimal(col(row))
          }
        case (col: DoubleColumn) =>
          new Map1Column(col) with NumColumn {
            def apply(row: Int) = BigDecimal(col(row))
          }
        case (col: NumColumn) => col
      })(collection.breakOut)

      new UnionLotsColumn[NumColumn](cols0) with NumColumn {
        def apply(row: Int): BigDecimal = {
          var i = 0
          while (i < cols0.length) {
            if (cols0(i).isDefinedAt(row))
              return cols0(i)(row)
            i += 1
          }
          return null
        }
      }
    }

    abstract class Smoothing(name: String) extends Morphism2(StatsNamespace, name) {
      protected val smoother = "by"
      protected val smoothee = "smooth"

      def alignment = MorphismAlignment.Match(M.point(morph1))

      val keySpec = DerefObjectStatic(TransSpec1.Id, paths.Key)
      val sortSpec = DerefObjectStatic(
        DerefArrayStatic(
          DerefObjectStatic(TransSpec1.Id, paths.Value), CPathIndex(0)),
        CPathField(smoother))
      val valueSpec = DerefObjectStatic(
        DerefArrayStatic(
          DerefObjectStatic(TransSpec1.Id, paths.Value), CPathIndex(0)),
        CPathField(smoothee))

      def smoothSpec: TransSpec1
      def spec = InnerObjectConcat(
        WrapObject(keySpec, paths.Key.name),
        WrapObject(smoothSpec, paths.Value.name))

      private val morph1 = new Morph1Apply {
        def apply(table: Table, ctx: EvaluationContext): M[Table] = for {
          sorted <- table.sort(sortSpec)
          smoothed <- sorted.transform(spec).sort(keySpec)
        } yield smoothed
      }
    }

    object SimpleExponentialSmoothing extends Smoothing("simpleExpSmoothing") {
      private val ValuePath = CPath(CPathIndex(0))
      private val AlphaPath = CPath(CPathIndex(1))

      val tpe = BinaryOperationType(
        JObjectFixedT(Map(smoother -> JType.JUniverseT, smoothee -> JNumberT)),
        JNumberT,
        JNumberT)

      object ExpSmoothingScanner extends CScanner {
        type A = Option[BigDecimal]
        def init = None

        @tailrec def findFirst(col: NumColumn, row: Int, end: Int): Option[BigDecimal] = {
          if (row < end) {
            if (col.isDefinedAt(row)) Some(col(row)) else findFirst(col, row + 1, end)
          } else {
            None
          }
        }

        def scan(init: Option[BigDecimal], cols: Map[ColumnRef, Column], range: Range): (Option[BigDecimal], Map[ColumnRef, Column]) = {
          val values = unifyNumColumns(cols.collect { case (ColumnRef(ValuePath, _), col) => col })
          val alphas = unifyNumColumns(cols.collect { case (ColumnRef(AlphaPath, _), col) => col })

          init orElse findFirst(values, range.start, range.end) map { init0 =>
            val smoothed = new Array[BigDecimal](range.end)
            val defined = BitSetUtil.create()
            var row = range.start
            var s = init0
            while (row < smoothed.length) {
              if (values.isDefinedAt(row) && alphas.isDefinedAt(row)) {
                defined.set(row)
                val x = values(row)
                val a = alphas(row)
                s = a * x + (BigDecimal(1) - a) * s
                smoothed(row) = s
              }
              row += 1
            }

            (Some(s), Map(ColumnRef(CPath.Identity, CNum) -> ArrayNumColumn(defined, smoothed)))
          } getOrElse {
            (None, Map.empty)
          }
        }
      }

      val alphaSpec = DerefArrayStatic(DerefObjectStatic(TransSpec1.Id, paths.Value), CPathIndex(1))
      def smoothSpec = Scan(
        InnerArrayConcat(WrapArray(valueSpec), WrapArray(alphaSpec)),
        ExpSmoothingScanner)
    }

    object DoubleExponentialSmoothing extends Smoothing("doubleExpSmoothing") {
      private val ValuePath = CPath(CPathIndex(0))
      private val AlphaPath = CPath(CPathIndex(1))
      private val BetaPath = CPath(CPathIndex(2))
      private val alpha = "alpha"
      private val beta = "beta"

      val tpe = BinaryOperationType(
        JObjectFixedT(Map(smoother -> JType.JUniverseT, smoothee -> JNumberT)),
        JObjectFixedT(Map(alpha -> JNumberT, beta -> JNumberT)),
        JNumberT)

      private sealed trait ScannerState
      private case object FindFirst extends ScannerState
      private case class FindSecond(x0: BigDecimal) extends ScannerState
      private case class Continue(s0: BigDecimal, b0: BigDecimal, first: Boolean = false) extends ScannerState

      private object DoubleExpSmoothingScanner extends CScanner {
        type A = ScannerState
        def init = FindFirst

        @tailrec def findFirst(col: NumColumn, row: Int, end: Int): Option[(Int, BigDecimal)] = {
          if (row < end) {
            if (col.isDefinedAt(row)) Some(row -> col(row)) else findFirst(col, row + 1, end)
          } else {
            None
          }
        }

        def scan(state0: ScannerState, cols: Map[ColumnRef, Column], range: Range): (ScannerState, Map[ColumnRef, Column]) = {
          val values = unifyNumColumns(cols.collect { case (ColumnRef(ValuePath, _), col) => col })
          val alphas = unifyNumColumns(cols.collect { case (ColumnRef(AlphaPath, _), col) => col })
          val betas = unifyNumColumns(cols.collect { case (ColumnRef(BetaPath, _), col) => col })

          // This is a bit messy, but it's because we need the first 2 values
          // in order to initialize s_1 and b_1. Since a slice may have 0 or
          // only 1 value, we need to account for those states. Moreover, the
          // single value case is really funky, as we still need to output the
          // smoothed value in that case, continue looking for the second value
          // in the next slice, but make sure we don't output the first value
          // in any subsequent slices.

          @tailrec def loop(state: ScannerState, rowM: Option[Int]): (ScannerState, Map[ColumnRef, Column]) = state match {
            case FindFirst =>
              findFirst(values, range.start, range.end) match {
                case Some((row, x0)) => loop(FindSecond(x0), Some(row + 1))
                case None => (FindFirst, Map.empty)
              }

            case FindSecond(x0) =>
              findFirst(values, rowM.getOrElse(range.start), range.end) match {
                case Some((_, x1)) => loop(Continue(x0, x1 - x0, true), None)
                case None =>
                  rowM map { row =>

                    // In this case, we found a single value in this slice, but
                    // failed to find a second one. So, we still need to output
                    // this value in this slice, due to the contract of Scanner.

                    val defined = BitSetUtil.create()
                    val smoothed = new Array[BigDecimal](range.end)
                    defined.set(row)
                    smoothed(row) = x0
                    (FindSecond(x0), Map(ColumnRef(CPath.Identity, CNum) -> ArrayNumColumn(defined, smoothed)))
                  } getOrElse {
                    (FindSecond(x0), Map.empty)
                  }
              }

            case Continue(s00, b00, first0) =>
              val smoothed = new Array[BigDecimal](range.end)
              val defined = BitSetUtil.create()
              var row = range.start
              var s0 = s00
              var b0 = b00
              var first = first0

              while (row < smoothed.length) {
                if (values.isDefinedAt(row) && alphas.isDefinedAt(row) && betas.isDefinedAt(row)) {
                  defined.set(row)
                  if (first) {
                    // I hope we can do better here eventually.
                    smoothed(row) = s0
                    first = false
                  } else {
                    val x = values(row)
                    val a = alphas(row)
                    val b = betas(row)
                    val s1 = a * x + (BigDecimal(1) - a) * (s0 + b0)
                    b0 = b * (s1 - s0) + (BigDecimal(1) - b) * b0
                    s0 = s1
                    smoothed(row) = s0
                  }
                }
                row += 1
              }
              (Continue(s0, b0), Map(ColumnRef(CPath.Identity, CNum) -> ArrayNumColumn(defined, smoothed)))
          }

          loop(state0, None)
        }
      }


      val alphaSpec = DerefObjectStatic(
        DerefArrayStatic(
          DerefObjectStatic(TransSpec1.Id, paths.Value), CPathIndex(1)),
          CPathField(alpha))
      val betaSpec = DerefObjectStatic(
        DerefArrayStatic(
          DerefObjectStatic(TransSpec1.Id, paths.Value), CPathIndex(1)),
          CPathField(beta))
      def smoothSpec = Scan(
        InnerArrayConcat(WrapArray(valueSpec), WrapArray(alphaSpec), WrapArray(betaSpec)),
        DoubleExpSmoothingScanner)
    }

    object LinearCorrelation extends Morphism2(StatsNamespace, "corr") {
      val tpe = BinaryOperationType(JNumberT, JNumberT, JNumberT)
      
      lazy val alignment = MorphismAlignment.Match(M.point(morph1))

      type InitialResult = (BigDecimal, BigDecimal, BigDecimal, BigDecimal, BigDecimal, BigDecimal) // (count, sum1, sum2, sumsq1, sumsq2, productSum)
      type Result = Option[(BigDecimal, BigDecimal, BigDecimal, BigDecimal, BigDecimal, BigDecimal)]

      implicit def monoid = implicitly[Monoid[Result]]
      
      def reducer(ctx: MorphContext): Reducer[Result] = new Reducer[Result] {
        def reduce(schema: CSchema, range: Range): Result = {
          val left = schema.columns(JArrayFixedT(Map(0 -> JNumberT)))
          val right = schema.columns(JArrayFixedT(Map(1 -> JNumberT)))

          val cross = for (l <- left; r <- right) yield (l, r)

          val result: Set[Result] = cross map {
            case (c1: LongColumn, c2: LongColumn) =>
              val mapped = range filter { r => c1.isDefinedAt(r) && c2.isDefinedAt(r) } map { i => (c1(i), c2(i)) }
              if (mapped.isEmpty) {
                None
              } else {
                val foldedMapped: InitialResult = mapped.foldLeft((BigDecimal(0), BigDecimal(0), BigDecimal(0), BigDecimal(0), BigDecimal(0), BigDecimal(0))) {
                  case ((count, sum1, sum2, sumsq1, sumsq2, productSum), (v1, v2)) => (count + 1, sum1 + v1, sum2 + v2, sumsq1 + (v1 * v1), sumsq2 + (v2 * v2), productSum + (v1 * v2))
                }

                Some(foldedMapped)
              }
            case (c1: NumColumn, c2: NumColumn) =>
              val mapped = range filter { r => c1.isDefinedAt(r) && c2.isDefinedAt(r) } map { i => (c1(i), c2(i)) }
              if (mapped.isEmpty) {
                None
              } else {
                val foldedMapped: InitialResult = mapped.foldLeft((BigDecimal(0), BigDecimal(0), BigDecimal(0), BigDecimal(0), BigDecimal(0), BigDecimal(0))) {
                  case ((count, sum1, sum2, sumsq1, sumsq2, productSum), (v1, v2)) => (count + 1, sum1 + v1, sum2 + v2, sumsq1 + (v1 * v1), sumsq2 + (v2 * v2), productSum + (v1 * v2))
                }

                Some(foldedMapped)
              }
            case (c1: DoubleColumn, c2: DoubleColumn) =>
              val mapped = range filter { r => c1.isDefinedAt(r) && c2.isDefinedAt(r) } map { i => (c1(i), c2(i)) }
              if (mapped.isEmpty) {
                None
              } else {
                val foldedMapped: InitialResult = mapped.foldLeft((BigDecimal(0), BigDecimal(0), BigDecimal(0), BigDecimal(0), BigDecimal(0), BigDecimal(0))) {
                  case ((count, sum1, sum2, sumsq1, sumsq2, productSum), (v1, v2)) => (count + 1, sum1 + v1, sum2 + v2, sumsq1 + (v1 * v1), sumsq2 + (v2 * v2), productSum + (v1 * v2))
                }

                Some(foldedMapped)
              }
            case (c1: LongColumn, c2: NumColumn) =>
              val mapped = range filter { r => c1.isDefinedAt(r) && c2.isDefinedAt(r) } map { i => (c1(i), c2(i)) }
              if (mapped.isEmpty) {
                None
              } else {
                val foldedMapped: InitialResult = mapped.foldLeft((BigDecimal(0), BigDecimal(0), BigDecimal(0), BigDecimal(0), BigDecimal(0), BigDecimal(0))) {
                  case ((count, sum1, sum2, sumsq1, sumsq2, productSum), (v1, v2)) => (count + 1, sum1 + v1, sum2 + v2, sumsq1 + (v1 * v1), sumsq2 + (v2 * v2), productSum + (v1 * v2))
                }

                Some(foldedMapped)
              }
            case (c1: LongColumn, c2: DoubleColumn) =>
              val mapped = range filter { r => c1.isDefinedAt(r) && c2.isDefinedAt(r) } map { i => (c1(i), c2(i)) }
              if (mapped.isEmpty) {
                None
              } else {
                val foldedMapped: InitialResult = mapped.foldLeft((BigDecimal(0), BigDecimal(0), BigDecimal(0), BigDecimal(0), BigDecimal(0), BigDecimal(0))) {
                  case ((count, sum1, sum2, sumsq1, sumsq2, productSum), (v1, v2)) => (count + 1, sum1 + v1, sum2 + v2, sumsq1 + (v1 * v1), sumsq2 + (v2 * v2), productSum + (v1 * v2))
                }

                Some(foldedMapped)
              }
            case (c1: NumColumn, c2: LongColumn) =>
              val mapped = range filter { r => c1.isDefinedAt(r) && c2.isDefinedAt(r) } map { i => (c1(i), c2(i)) }
              if (mapped.isEmpty) {
                None
              } else {
                val foldedMapped: InitialResult = mapped.foldLeft((BigDecimal(0), BigDecimal(0), BigDecimal(0), BigDecimal(0), BigDecimal(0), BigDecimal(0))) {
                  case ((count, sum1, sum2, sumsq1, sumsq2, productSum), (v1, v2)) => (count + 1, sum1 + v1, sum2 + v2, sumsq1 + (v1 * v1), sumsq2 + (v2 * v2), productSum + (v1 * v2))
                }

                Some(foldedMapped)
              }
            case (c1: NumColumn, c2: DoubleColumn) =>
              val mapped = range filter { r => c1.isDefinedAt(r) && c2.isDefinedAt(r) } map { i => (c1(i), c2(i)) }
              if (mapped.isEmpty) {
                None
              } else {
                val foldedMapped: InitialResult = mapped.foldLeft((BigDecimal(0), BigDecimal(0), BigDecimal(0), BigDecimal(0), BigDecimal(0), BigDecimal(0))) {
                  case ((count, sum1, sum2, sumsq1, sumsq2, productSum), (v1, v2)) => (count + 1, sum1 + v1, sum2 + v2, sumsq1 + (v1 * v1), sumsq2 + (v2 * v2), productSum + (v1 * v2))
                }

                Some(foldedMapped)
              }
            case (c1: DoubleColumn, c2: LongColumn) =>
              val mapped = range filter { r => c1.isDefinedAt(r) && c2.isDefinedAt(r) } map { i => (c1(i), c2(i)) }
              if (mapped.isEmpty) {
                None
              } else {
                val foldedMapped: InitialResult = mapped.foldLeft((BigDecimal(0), BigDecimal(0), BigDecimal(0), BigDecimal(0), BigDecimal(0), BigDecimal(0))) {
                  case ((count, sum1, sum2, sumsq1, sumsq2, productSum), (v1, v2)) => (count + 1, sum1 + v1, sum2 + v2, sumsq1 + (v1 * v1), sumsq2 + (v2 * v2), productSum + (v1 * v2))
                }

                Some(foldedMapped)
              }
            case (c1: DoubleColumn, c2: NumColumn) =>
              val mapped = range filter { r => c1.isDefinedAt(r) && c2.isDefinedAt(r) } map { i => (c1(i), c2(i)) }
              if (mapped.isEmpty) {
                None
              } else {
                val foldedMapped: InitialResult = mapped.foldLeft((BigDecimal(0), BigDecimal(0), BigDecimal(0), BigDecimal(0), BigDecimal(0), BigDecimal(0))) {
                  case ((count, sum1, sum2, sumsq1, sumsq2, productSum), (v1, v2)) => (count + 1, sum1 + v1, sum2 + v2, sumsq1 + (v1 * v1), sumsq2 + (v2 * v2), productSum + (v1 * v2))
                }

                Some(foldedMapped)
              }
            case _ => None
          }

          if (result.isEmpty) None
          else result.suml(monoid)
        }
      }
      
      def extract(res: Result): Table = {
        res filter (_._1 > 0) map { case (count, sum1, sum2, sumsq1, sumsq2, productSum) =>
            val unscaledVar1 = count * sumsq1 - sum1 * sum1
            val unscaledVar2 = count * sumsq2 - sum2 * sum2
            if (unscaledVar1 != 0 && unscaledVar2 != 0) {
              val cov = (productSum - ((sum1 * sum2) / count)) / count
              val stdDev1 = sqrt(unscaledVar1) / count
              val stdDev2 = sqrt(unscaledVar2) / count
              val correlation = cov / (stdDev1 * stdDev2)

              val resultTable = Table.constDecimal(Set(correlation))  //TODO the following lines are used throughout. refactor!
              val valueTable = resultTable.transform(trans.WrapObject(Leaf(Source), paths.Value.name))
              val keyTable = Table.constEmptyArray.transform(trans.WrapObject(Leaf(Source), paths.Key.name))

              valueTable.cross(keyTable)(InnerObjectConcat(Leaf(SourceLeft), Leaf(SourceRight)))
            } else {
              Table.empty
            }
        } getOrElse Table.empty
      }

      private val morph1 = new Morph1Apply {
<<<<<<< HEAD
        def apply(table: Table, ctx: MorphContext) = table.reduce(reducer(ctx)) map extract
=======
        def apply(table: Table, ctx: EvaluationContext) = {
          val valueSpec = DerefObjectStatic(TransSpec1.Id, paths.Value)
          table.transform(valueSpec).reduce(reducer(ctx)) map extract
        }
>>>>>>> 3da241d0
      }
    }

    object Covariance extends Morphism2(StatsNamespace, "cov") {
      val tpe = BinaryOperationType(JNumberT, JNumberT, JNumberT)

      lazy val alignment = MorphismAlignment.Match(M.point(morph1))

      type InitialResult = (BigDecimal, BigDecimal, BigDecimal, BigDecimal) // (count, sum1, sum2, productSum)
      type Result = Option[(BigDecimal, BigDecimal, BigDecimal, BigDecimal)]

      implicit def monoid = implicitly[Monoid[Result]]
      
      def reducer(ctx: MorphContext): Reducer[Result] = new Reducer[Result] {
        def reduce(schema: CSchema, range: Range): Result = {

          val left = schema.columns(JArrayFixedT(Map(0 -> JNumberT)))
          val right = schema.columns(JArrayFixedT(Map(1 -> JNumberT)))

          val cross = for (l <- left; r <- right) yield (l, r)

          val result = cross map {
            case (c1: LongColumn, c2: LongColumn) =>
              val mapped = range filter ( r => c1.isDefinedAt(r) && c2.isDefinedAt(r)) map { i => (c1(i), c2(i)) }
              if (mapped.isEmpty) {
                None
              } else {
                val foldedMapped: InitialResult = mapped.foldLeft((BigDecimal(0), BigDecimal(0), BigDecimal(0), BigDecimal(0))) {
                  case ((count, sum1, sum2, productSum), (v1, v2)) => (count + 1, sum1 + v1, sum2 + v2, productSum + (v1 * v2))
                }

                Some(foldedMapped)
              }
            case (c1: NumColumn, c2: NumColumn) =>
              val mapped = range filter ( r => c1.isDefinedAt(r) && c2.isDefinedAt(r)) map { i => (c1(i), c2(i)) }
              if (mapped.isEmpty) {
                None
              } else {
                val foldedMapped: InitialResult = mapped.foldLeft((BigDecimal(0), BigDecimal(0), BigDecimal(0), BigDecimal(0))) {
                  case ((count, sum1, sum2, productSum), (v1, v2)) => (count + 1, sum1 + v1, sum2 + v2, productSum + (v1 * v2))
                }

                Some(foldedMapped)
              }
            case (c1: DoubleColumn, c2: DoubleColumn) =>
              val mapped = range filter ( r => c1.isDefinedAt(r) && c2.isDefinedAt(r)) map { i => (c1(i), c2(i)) }
              if (mapped.isEmpty) {
                None
              } else {
                val foldedMapped: InitialResult = mapped.foldLeft((BigDecimal(0), BigDecimal(0), BigDecimal(0), BigDecimal(0))) {
                  case ((count, sum1, sum2, productSum), (v1, v2)) => (count + 1, sum1 + v1, sum2 + v2, productSum + (v1 * v2))
                }

                Some(foldedMapped)
              }
            case (c1: LongColumn, c2: DoubleColumn) =>
              val mapped = range filter ( r => c1.isDefinedAt(r) && c2.isDefinedAt(r)) map { i => (c1(i), c2(i)) }
              if (mapped.isEmpty) {
                None
              } else {
                val foldedMapped: InitialResult = mapped.foldLeft((BigDecimal(0), BigDecimal(0), BigDecimal(0), BigDecimal(0))) {
                  case ((count, sum1, sum2, productSum), (v1, v2)) => (count + 1, sum1 + v1, sum2 + v2, productSum + (v1 * v2))
                }

                Some(foldedMapped)
              }
            case (c1: LongColumn, c2: NumColumn) =>
              val mapped = range filter ( r => c1.isDefinedAt(r) && c2.isDefinedAt(r)) map { i => (c1(i), c2(i)) }
              if (mapped.isEmpty) {
                None
              } else {
                val foldedMapped: InitialResult = mapped.foldLeft((BigDecimal(0), BigDecimal(0), BigDecimal(0), BigDecimal(0))) {
                  case ((count, sum1, sum2, productSum), (v1, v2)) => (count + 1, sum1 + v1, sum2 + v2, productSum + (v1 * v2))
                }

                Some(foldedMapped)
              }
            case (c1: NumColumn, c2: LongColumn) =>
              val mapped = range filter ( r => c1.isDefinedAt(r) && c2.isDefinedAt(r)) map { i => (c1(i), c2(i)) }
              if (mapped.isEmpty) {
                None
              } else {
                val foldedMapped: InitialResult = mapped.foldLeft((BigDecimal(0), BigDecimal(0), BigDecimal(0), BigDecimal(0))) {
                  case ((count, sum1, sum2, productSum), (v1, v2)) => (count + 1, sum1 + v1, sum2 + v2, productSum + (v1 * v2))
                }

                Some(foldedMapped)
              }
            case (c1: NumColumn, c2: DoubleColumn) =>
              val mapped = range filter ( r => c1.isDefinedAt(r) && c2.isDefinedAt(r)) map { i => (c1(i), c2(i)) }
              if (mapped.isEmpty) {
                None
              } else {
                val foldedMapped: InitialResult = mapped.foldLeft((BigDecimal(0), BigDecimal(0), BigDecimal(0), BigDecimal(0))) {
                  case ((count, sum1, sum2, productSum), (v1, v2)) => (count + 1, sum1 + v1, sum2 + v2, productSum + (v1 * v2))
                }

                Some(foldedMapped)
              }
            case (c1: DoubleColumn, c2: LongColumn) =>
              val mapped = range filter ( r => c1.isDefinedAt(r) && c2.isDefinedAt(r)) map { i => (c1(i), c2(i)) }
              if (mapped.isEmpty) {
                None
              } else {
                val foldedMapped: InitialResult = mapped.foldLeft((BigDecimal(0), BigDecimal(0), BigDecimal(0), BigDecimal(0))) {
                  case ((count, sum1, sum2, productSum), (v1, v2)) => (count + 1, sum1 + v1, sum2 + v2, productSum + (v1 * v2))
                }

                Some(foldedMapped)
              }
            case (c1: DoubleColumn, c2: NumColumn) =>
              val mapped = range filter ( r => c1.isDefinedAt(r) && c2.isDefinedAt(r)) map { i => (c1(i), c2(i)) }
              if (mapped.isEmpty) {
                None
              } else {
                val foldedMapped: InitialResult = mapped.foldLeft((BigDecimal(0), BigDecimal(0), BigDecimal(0), BigDecimal(0))) {
                  case ((count, sum1, sum2, productSum), (v1, v2)) => (count + 1, sum1 + v1, sum2 + v2, productSum + (v1 * v2))
                }

                Some(foldedMapped)
              }

            case _ => None
          }

          if (result.isEmpty) None
          else result.suml(monoid)
        }
      }
      
      def extract(res: Result): Table = {
        val res2 = res filter {
          case (count, _, _, _) => count != 0
        }
        
        res2 map {
          case (count, sum1, sum2, productSum) => {
            val cov = (productSum - ((sum1 * sum2) / count)) / count

            val resultTable = Table.constDecimal(Set(cov))
            val valueTable = resultTable.transform(trans.WrapObject(Leaf(Source), paths.Value.name))
            val keyTable = Table.constEmptyArray.transform(trans.WrapObject(Leaf(Source), paths.Key.name))

            valueTable.cross(keyTable)(InnerObjectConcat(Leaf(SourceLeft), Leaf(SourceRight)))
          }
        } getOrElse Table.empty
      }

      private val morph1 = new Morph1Apply {
<<<<<<< HEAD
        def apply(table: Table, ctx: MorphContext) = table.reduce(reducer(ctx)) map extract
=======
        def apply(table: Table, ctx: EvaluationContext) = {
          val valueSpec = DerefObjectStatic(TransSpec1.Id, paths.Value)
          table.transform(valueSpec).reduce(reducer(ctx)) map extract
        }
>>>>>>> 3da241d0
      }
    }

    object LinearRegression extends Morphism2(StatsNamespace, "linReg") {
      val tpe = BinaryOperationType(JNumberT, JNumberT, JNumberT)

      lazy val alignment = MorphismAlignment.Match(M.point(morph1))

      type InitialResult = (BigDecimal, BigDecimal, BigDecimal, BigDecimal, BigDecimal) // (count, sum1, sum2, sumsq1, productSum)
      type Result = Option[(BigDecimal, BigDecimal, BigDecimal, BigDecimal, BigDecimal)]

      implicit def monoid = implicitly[Monoid[Result]]
      
      def reducer(ctx: MorphContext): Reducer[Result] = new Reducer[Result] {
        def reduce(schema: CSchema, range: Range): Result = {

          val left = schema.columns(JArrayFixedT(Map(0 -> JNumberT)))
          val right = schema.columns(JArrayFixedT(Map(1 -> JNumberT)))

          val cross = for (l <- left; r <- right) yield (l, r)

          val result = cross map {
            case (c1: LongColumn, c2: LongColumn) =>
              val mapped = range filter ( r => c1.isDefinedAt(r) && c2.isDefinedAt(r)) map { i => (c1(i), c2(i)) }
              if (mapped.isEmpty) {
                None
              } else {
                val foldedMapped: InitialResult = mapped.foldLeft((BigDecimal(0), BigDecimal(0), BigDecimal(0), BigDecimal(0), BigDecimal(0))) {
                  case ((count, sum1, sum2, sumsq1, productSum), (v1, v2)) => (count + 1, sum1 + v1, sum2 + v2, sumsq1 + (v1 * v1), productSum + (v1 * v2))
                }

                Some(foldedMapped)
              }
            case (c1: NumColumn, c2: NumColumn) =>
              val mapped = range filter ( r => c1.isDefinedAt(r) && c2.isDefinedAt(r)) map { i => (c1(i), c2(i)) }
              if (mapped.isEmpty) {
                None
              } else {
                val foldedMapped: InitialResult = mapped.foldLeft((BigDecimal(0), BigDecimal(0), BigDecimal(0), BigDecimal(0), BigDecimal(0))) {
                  case ((count, sum1, sum2, sumsq1, productSum), (v1, v2)) => (count + 1, sum1 + v1, sum2 + v2, sumsq1 + (v1 * v1), productSum + (v1 * v2))
                }

                Some(foldedMapped)
              }
            case (c1: DoubleColumn, c2: DoubleColumn) =>
              val mapped = range filter ( r => c1.isDefinedAt(r) && c2.isDefinedAt(r)) map { i => (c1(i), c2(i)) }
              if (mapped.isEmpty) {
                None
              } else {
                val foldedMapped: InitialResult = mapped.foldLeft((BigDecimal(0), BigDecimal(0), BigDecimal(0), BigDecimal(0), BigDecimal(0))) {
                  case ((count, sum1, sum2, sumsq1, productSum), (v1, v2)) => (count + 1, sum1 + v1, sum2 + v2, sumsq1 + (v1 * v1), productSum + (v1 * v2))
                }

                Some(foldedMapped)
              }
            case (c1: LongColumn, c2: DoubleColumn) =>
              val mapped = range filter ( r => c1.isDefinedAt(r) && c2.isDefinedAt(r)) map { i => (c1(i), c2(i)) }
              if (mapped.isEmpty) {
                None
              } else {
                val foldedMapped: InitialResult = mapped.foldLeft((BigDecimal(0), BigDecimal(0), BigDecimal(0), BigDecimal(0), BigDecimal(0))) {
                  case ((count, sum1, sum2, sumsq1, productSum), (v1, v2)) => (count + 1, sum1 + v1, sum2 + v2, sumsq1 + (v1 * v1), productSum + (v1 * v2))
                }

                Some(foldedMapped)
              }
            case (c1: LongColumn, c2: NumColumn) =>
              val mapped = range filter ( r => c1.isDefinedAt(r) && c2.isDefinedAt(r)) map { i => (c1(i), c2(i)) }
              if (mapped.isEmpty) {
                None
              } else {
                val foldedMapped: InitialResult = mapped.foldLeft((BigDecimal(0), BigDecimal(0), BigDecimal(0), BigDecimal(0), BigDecimal(0))) {
                  case ((count, sum1, sum2, sumsq1, productSum), (v1, v2)) => (count + 1, sum1 + v1, sum2 + v2, sumsq1 + (v1 * v1), productSum + (v1 * v2))
                }

                Some(foldedMapped)
              }
            case (c1: DoubleColumn, c2: LongColumn) =>
              val mapped = range filter ( r => c1.isDefinedAt(r) && c2.isDefinedAt(r)) map { i => (c1(i), c2(i)) }
              if (mapped.isEmpty) {
                None
              } else {
                val foldedMapped: InitialResult = mapped.foldLeft((BigDecimal(0), BigDecimal(0), BigDecimal(0), BigDecimal(0), BigDecimal(0))) {
                  case ((count, sum1, sum2, sumsq1, productSum), (v1, v2)) => (count + 1, sum1 + v1, sum2 + v2, sumsq1 + (v1 * v1), productSum + (v1 * v2))
                }

                Some(foldedMapped)
              }
            case (c1: DoubleColumn, c2: NumColumn) =>
              val mapped = range filter ( r => c1.isDefinedAt(r) && c2.isDefinedAt(r)) map { i => (c1(i), c2(i)) }
              if (mapped.isEmpty) {
                None
              } else {
                val foldedMapped: InitialResult = mapped.foldLeft((BigDecimal(0), BigDecimal(0), BigDecimal(0), BigDecimal(0), BigDecimal(0))) {
                  case ((count, sum1, sum2, sumsq1, productSum), (v1, v2)) => (count + 1, sum1 + v1, sum2 + v2, sumsq1 + (v1 * v1), productSum + (v1 * v2))
                }

                Some(foldedMapped)
              }
            case (c1: NumColumn, c2: LongColumn) =>
              val mapped = range filter ( r => c1.isDefinedAt(r) && c2.isDefinedAt(r)) map { i => (c1(i), c2(i)) }
              if (mapped.isEmpty) {
                None
              } else {
                val foldedMapped: InitialResult = mapped.foldLeft((BigDecimal(0), BigDecimal(0), BigDecimal(0), BigDecimal(0), BigDecimal(0))) {
                  case ((count, sum1, sum2, sumsq1, productSum), (v1, v2)) => (count + 1, sum1 + v1, sum2 + v2, sumsq1 + (v1 * v1), productSum + (v1 * v2))
                }

                Some(foldedMapped)
              }
            case (c1: NumColumn, c2: DoubleColumn) =>
              val mapped = range filter ( r => c1.isDefinedAt(r) && c2.isDefinedAt(r)) map { i => (c1(i), c2(i)) }
              if (mapped.isEmpty) {
                None
              } else {
                val foldedMapped: InitialResult = mapped.foldLeft((BigDecimal(0), BigDecimal(0), BigDecimal(0), BigDecimal(0), BigDecimal(0))) {
                  case ((count, sum1, sum2, sumsq1, productSum), (v1, v2)) => (count + 1, sum1 + v1, sum2 + v2, sumsq1 + (v1 * v1), productSum + (v1 * v2))
                }

                Some(foldedMapped)
              }

            case _ => None
          }
          
          if (result.isEmpty) None
          else result.suml(monoid)
        }
      }
      
      def extract(res: Result): Table = {
        val res2 = res filter {
          case (count, _, _, _, _) => count != 0
        }
        
        res2 map {
          case (count, sum1, sum2, sumsq1, productSum) => {
            val cov = (productSum - ((sum1 * sum2) / count)) / count
            val vari = (sumsq1 - (sum1 * (sum1 / count))) / count

            val slope = cov / vari
            val yint = (sum2 / count) - (slope * (sum1 / count))

            val constSlope = Table.constDecimal(Set(slope))
            val constIntercept = Table.constDecimal(Set(yint))

            val slopeSpec = trans.WrapObject(Leaf(SourceLeft), "slope")
            val yintSpec = trans.WrapObject(Leaf(SourceRight), "intercept")
            val concatSpec = trans.InnerObjectConcat(slopeSpec, yintSpec)

            val valueTable = constSlope.cross(constIntercept)(trans.WrapObject(concatSpec, paths.Value.name))
            val keyTable = Table.constEmptyArray.transform(trans.WrapObject(Leaf(Source), paths.Key.name))

            valueTable.cross(keyTable)(InnerObjectConcat(Leaf(SourceLeft), Leaf(SourceRight)))
          }
        } getOrElse Table.empty
      }

      private val morph1 = new Morph1Apply {
<<<<<<< HEAD
        def apply(table: Table, ctx: MorphContext) = table.reduce(reducer(ctx)) map extract
=======
        def apply(table: Table, ctx: EvaluationContext) = {
          val valueSpec = DerefObjectStatic(TransSpec1.Id, paths.Value)
          table.transform(valueSpec).reduce(reducer(ctx)) map extract
        }
>>>>>>> 3da241d0
      }
    }

    object LogarithmicRegression extends Morphism2(StatsNamespace, "logReg") {
      val tpe = BinaryOperationType(JNumberT, JNumberT, JNumberT)

      lazy val alignment = MorphismAlignment.Match(M.point(morph1))

      type InitialResult = (BigDecimal, BigDecimal, BigDecimal, BigDecimal, BigDecimal) // (count, sum1, sum2, sumsq1, productSum)
      type Result = Option[(BigDecimal, BigDecimal, BigDecimal, BigDecimal, BigDecimal)]

      implicit def monoid = implicitly[Monoid[Result]]
      
      def reducer(ctx: MorphContext): Reducer[Result] = new Reducer[Result] {
        def reduce(schema: CSchema, range: Range): Result = {

          val left = schema.columns(JArrayFixedT(Map(0 -> JNumberT)))
          val right = schema.columns(JArrayFixedT(Map(1 -> JNumberT)))

          val cross = for (l <- left; r <- right) yield (l, r)

          val result = cross map {
            case (c1: LongColumn, c2: LongColumn) =>
              val mapped = range filter ( r => c1.isDefinedAt(r) && c2.isDefinedAt(r)) map { i => (c1(i), c2(i)) }
              if (mapped.isEmpty) {
                None
              } else {
                val foldedMapped: InitialResult = mapped.foldLeft((BigDecimal(0), BigDecimal(0), BigDecimal(0), BigDecimal(0), BigDecimal(0))) {
                  case ((count, sum1, sum2, sumsq1, productSum), (v1, v2)) => {
                    if (v1 > 0) {
                      (count + 1, sum1 + math.log(v1.toDouble), sum2 + v2, sumsq1 + (math.log(v1.toDouble) * math.log(v1.toDouble)), productSum + (math.log(v1.toDouble) * v2))
                    } else {
                      (count, sum1, sum2, sumsq1, productSum)
                    }
                  }
                }
                Some(foldedMapped)
              }
            case (c1: NumColumn, c2: NumColumn) =>
              val mapped = range filter ( r => c1.isDefinedAt(r) && c2.isDefinedAt(r)) map { i => (c1(i), c2(i)) }
              if (mapped.isEmpty) {
                None
              } else {
                val foldedMapped: InitialResult = mapped.foldLeft((BigDecimal(0), BigDecimal(0), BigDecimal(0), BigDecimal(0), BigDecimal(0))) {
                  case ((count, sum1, sum2, sumsq1, productSum), (v1, v2)) => {
                    if (v1 > 0) {
                      (count + 1, sum1 + math.log(v1.toDouble), sum2 + v2, sumsq1 + (math.log(v1.toDouble) * math.log(v1.toDouble)), productSum + (math.log(v1.toDouble) * v2))
                    } else {
                      (count, sum1, sum2, sumsq1, productSum)
                    }
                  }
                }
                Some(foldedMapped)
              }
            case (c1: DoubleColumn, c2: DoubleColumn) =>
              val mapped = range filter ( r => c1.isDefinedAt(r) && c2.isDefinedAt(r)) map { i => (c1(i), c2(i)) }
              if (mapped.isEmpty) {
                None
              } else {
                val foldedMapped: InitialResult = mapped.foldLeft((BigDecimal(0), BigDecimal(0), BigDecimal(0), BigDecimal(0), BigDecimal(0))) {
                  case ((count, sum1, sum2, sumsq1, productSum), (v1, v2)) => {
                    if (v1 > 0) {
                      (count + 1, sum1 + math.log(v1.toDouble), sum2 + v2, sumsq1 + (math.log(v1.toDouble) * math.log(v1.toDouble)), productSum + (math.log(v1.toDouble) * v2))
                    } else {
                      (count, sum1, sum2, sumsq1, productSum)
                    }
                  }
                }
                Some(foldedMapped)
              }
            case (c1: LongColumn, c2: DoubleColumn) =>
              val mapped = range filter ( r => c1.isDefinedAt(r) && c2.isDefinedAt(r)) map { i => (c1(i), c2(i)) }
              if (mapped.isEmpty) {
                None
              } else {
                val foldedMapped: InitialResult = mapped.foldLeft((BigDecimal(0), BigDecimal(0), BigDecimal(0), BigDecimal(0), BigDecimal(0))) {
                  case ((count, sum1, sum2, sumsq1, productSum), (v1, v2)) => {
                    if (v1 > 0) {
                      (count + 1, sum1 + math.log(v1.toDouble), sum2 + v2, sumsq1 + (math.log(v1.toDouble) * math.log(v1.toDouble)), productSum + (math.log(v1.toDouble) * v2))
                    } else {
                      (count, sum1, sum2, sumsq1, productSum)
                    }
                  }
                }
                Some(foldedMapped)
              }
            case (c1: LongColumn, c2: NumColumn) =>
              val mapped = range filter ( r => c1.isDefinedAt(r) && c2.isDefinedAt(r)) map { i => (c1(i), c2(i)) }
              if (mapped.isEmpty) {
                None
              } else {
                val foldedMapped: InitialResult = mapped.foldLeft((BigDecimal(0), BigDecimal(0), BigDecimal(0), BigDecimal(0), BigDecimal(0))) {
                  case ((count, sum1, sum2, sumsq1, productSum), (v1, v2)) => {
                    if (v1 > 0) {
                      (count + 1, sum1 + math.log(v1.toDouble), sum2 + v2, sumsq1 + (math.log(v1.toDouble) * math.log(v1.toDouble)), productSum + (math.log(v1.toDouble) * v2))
                    } else {
                      (count, sum1, sum2, sumsq1, productSum)
                    }
                  }
                }
                Some(foldedMapped)
              }
            case (c1: DoubleColumn, c2: LongColumn) =>
              val mapped = range filter ( r => c1.isDefinedAt(r) && c2.isDefinedAt(r)) map { i => (c1(i), c2(i)) }
              if (mapped.isEmpty) {
                None
              } else {
                val foldedMapped: InitialResult = mapped.foldLeft((BigDecimal(0), BigDecimal(0), BigDecimal(0), BigDecimal(0), BigDecimal(0))) {
                  case ((count, sum1, sum2, sumsq1, productSum), (v1, v2)) => {
                    if (v1 > 0) {
                      (count + 1, sum1 + math.log(v1.toDouble), sum2 + v2, sumsq1 + (math.log(v1.toDouble) * math.log(v1.toDouble)), productSum + (math.log(v1.toDouble) * v2))
                    } else {
                      (count, sum1, sum2, sumsq1, productSum)
                    }
                  }
                }
                Some(foldedMapped)
              }
            case (c1: DoubleColumn, c2: NumColumn) =>
              val mapped = range filter ( r => c1.isDefinedAt(r) && c2.isDefinedAt(r)) map { i => (c1(i), c2(i)) }
              if (mapped.isEmpty) {
                None
              } else {
                val foldedMapped: InitialResult = mapped.foldLeft((BigDecimal(0), BigDecimal(0), BigDecimal(0), BigDecimal(0), BigDecimal(0))) {
                  case ((count, sum1, sum2, sumsq1, productSum), (v1, v2)) => {
                    if (v1 > 0) {
                      (count + 1, sum1 + math.log(v1.toDouble), sum2 + v2, sumsq1 + (math.log(v1.toDouble) * math.log(v1.toDouble)), productSum + (math.log(v1.toDouble) * v2))
                    } else {
                      (count, sum1, sum2, sumsq1, productSum)
                    }
                  }
                }
                Some(foldedMapped)
              }
            case (c1: NumColumn, c2: LongColumn) =>
              val mapped = range filter ( r => c1.isDefinedAt(r) && c2.isDefinedAt(r)) map { i => (c1(i), c2(i)) }
              if (mapped.isEmpty) {
                None
              } else {
                val foldedMapped: InitialResult = mapped.foldLeft((BigDecimal(0), BigDecimal(0), BigDecimal(0), BigDecimal(0), BigDecimal(0))) {
                  case ((count, sum1, sum2, sumsq1, productSum), (v1, v2)) => {
                    if (v1 > 0) {
                      (count + 1, sum1 + math.log(v1.toDouble), sum2 + v2, sumsq1 + (math.log(v1.toDouble) * math.log(v1.toDouble)), productSum + (math.log(v1.toDouble) * v2))
                    } else {
                      (count, sum1, sum2, sumsq1, productSum)
                    }
                  }
                }
                Some(foldedMapped)
              }
            case (c1: NumColumn, c2: DoubleColumn) =>
              val mapped = range filter ( r => c1.isDefinedAt(r) && c2.isDefinedAt(r)) map { i => (c1(i), c2(i)) }
              if (mapped.isEmpty) {
                None
              } else {
                val foldedMapped: InitialResult = mapped.foldLeft((BigDecimal(0), BigDecimal(0), BigDecimal(0), BigDecimal(0), BigDecimal(0))) {
                  case ((count, sum1, sum2, sumsq1, productSum), (v1, v2)) => {
                    if (v1 > 0) {
                      (count + 1, sum1 + math.log(v1.toDouble), sum2 + v2, sumsq1 + (math.log(v1.toDouble) * math.log(v1.toDouble)), productSum + (math.log(v1.toDouble) * v2))
                    } else {
                      (count, sum1, sum2, sumsq1, productSum)
                    }
                  }
                }
                Some(foldedMapped)
              }

            case _ => None
          }

          if (result.isEmpty) None
          else result.suml(monoid)
        }
      }
      
      def extract(res: Result): Table = {
        val res2 = res filter {
          case (count, _, _, _, _) => count != 0
        }
        
        res2 map {
          case (count, sum1, sum2, sumsq1, productSum) => {
            val cov = (productSum - ((sum1 * sum2) / count)) / count
            val vari = (sumsq1 - (sum1 * (sum1 / count))) / count

            val slope = cov / vari
            val yint = (sum2 / count) - (slope * (sum1 / count))

            val constSlope = Table.constDecimal(Set(slope))
            val constIntercept = Table.constDecimal(Set(yint))

            val slopeSpec = trans.WrapObject(Leaf(SourceLeft), "slope")
            val yintSpec = trans.WrapObject(Leaf(SourceRight), "intercept")
            val concatSpec = trans.InnerObjectConcat(slopeSpec, yintSpec)

            val valueTable = constSlope.cross(constIntercept)(trans.WrapObject(concatSpec, paths.Value.name))
            val keyTable = Table.constEmptyArray.transform(trans.WrapObject(Leaf(Source), paths.Key.name))

            valueTable.cross(keyTable)(InnerObjectConcat(Leaf(SourceLeft), Leaf(SourceRight)))
          }
        } getOrElse Table.empty
      }

      private val morph1 = new Morph1Apply {
<<<<<<< HEAD
        def apply(table: Table, ctx: MorphContext) = table.reduce(reducer(ctx)) map extract
=======
        def apply(table: Table, ctx: EvaluationContext) = {
          val valueSpec = DerefObjectStatic(TransSpec1.Id, paths.Value)
          table.transform(valueSpec).reduce(reducer(ctx)) map extract
        }
>>>>>>> 3da241d0
      }
    }

    /**
     * Base trait for all Rank-scanners.
     *
     * This provides scaffolding that is useful in all cases.
     */
    trait BaseRankScanner extends CScanner {
      import scala.collection.mutable

      // collapses number columns into one decimal column.
      //
      // TODO: it would be nice to avoid doing this, but its not clear that
      // decimals are going to be a significant performance problem for rank
      // (compared to sorting) and this simplifies the algorithm a lot.
      protected def decimalize(m: Map[ColumnRef, Column], r: Range): Map[ColumnRef, Column] = {
        val m2 = mutable.Map.empty[ColumnRef, Column]
        val nums = mutable.Map.empty[CPath, List[Column]]

        m.foreach { case (ref @ ColumnRef(path, ctype), col) =>
          if (ctype == CLong || ctype == CDouble || ctype == CNum) {
            nums(path) = col :: nums.getOrElse(path, Nil)
          } else {
            m2(ref) = col
          }
        }

        val start = r.start
        val end = r.end
        val len = r.size

        nums.foreach {
          case (path, cols) =>
            val bs = new BitSet()
            val arr = new Array[BigDecimal](len)
            cols.foreach {
              case col: LongColumn =>
                val bs2 = col.definedAt(start, end)
                Loop.range(0, len)(j => if (bs2.get(j)) arr(j) = BigDecimal(col(j + start)))
                bs.or(bs2)
              case col: DoubleColumn =>
                val bs2 = col.definedAt(start, end)
                Loop.range(0, len)(j => if (bs2.get(j)) arr(j) = BigDecimal(col(j + start)))
                bs.or(bs2)
              case col: NumColumn =>
                val bs2 = col.definedAt(start, end)
                Loop.range(0, r.size)(j => if (bs2.get(j)) arr(j) = col(j + start))
                bs.or(bs2)
              case col =>
                sys.error("unexpected column found: %s" format col)
            }

            m2(ColumnRef(path, CNum)) = shiftColumn(ArrayNumColumn(bs, arr), start)
        }
        m2.toMap
      }

      /**
       * Represents the state of the scanner at the end of a slice.
       *
       * The n is the last rank number used (-1 means we haven't started).
       * The iterable items are the refs/cvalues defined by that row (which
       * will only be empty when we haven't started).
       */
      case class RankContext(curr: Long, next: Long, items: Iterable[(ColumnRef, CValue)])

      type A = RankContext

      def init = RankContext(-1L, 0L, Nil)

      /**
       * Builds a bitset for each column we were given. Each bitset contains
       * (end-start) boolean values.
       */
      def initDefinedCols(cols: Array[Column], r: Range): Array[BitSet] = {
        val start = r.start
        val end = r.end
        val ncols = cols.length
        val arr = new Array[BitSet](ncols)
        var i = 0
        while (i < ncols) { arr(i) = cols(i).definedAt(start, end); i += 1 }
        arr
      }

      /**
       * Builds a bitset with a boolean value for each row. This value for a row
       * will be true if at least one column is defined for that row and false
       * otherwise.
       */
      def initDefined(definedCols: Array[BitSet]): BitSet = {
        val ncols = definedCols.length
        if (ncols == 0) return new BitSet()
        val arr = definedCols(0).copy()
        var i = 1
        while (i < ncols) { arr.or(definedCols(i)); i += 1 }
        arr
      }

      def findFirstDefined(defined: BitSet, r: Range): Int = {
        var row = r.start
        val end = r.end
        while (row < end && !defined.get(row)) row += 1
        row
      }

      def buildRankContext(m: Map[ColumnRef, Column], lastRow: Int, curr: Long, next: Long): RankContext = {
        val items = m.filter {
          case (k, v) => v.isDefinedAt(lastRow)
        }.map {
          case (k, v) => (k, v.cValue(lastRow))
        }
        RankContext(curr, next, items)
      }

      // TODO: seems like shifting shouldn't need to return an Option.
      def shiftColumn(col: Column, start: Int): Column =
        if (start == 0) col else (col |> cf.util.Shift(start)).get
    }

    /**
     * This class works for the indexed rank case (where we are not worried
     * about row uniqueness). It is much faster than the traits based on
     * UniqueRankScanner.
     */
    class IndexedRankScanner extends BaseRankScanner {
      def buildRankArrayIndexed(defined: BitSet, r: Range, ctxt: RankContext): (Array[Long], Long, Int) = {
        var curr = ctxt.next

        val start = r.start
        val end = r.end
        val len = end - start
        var i = 0
        val values = new Array[Long](len)

        var lastRow = -1
        while (i < len) {
          if (defined.get(i)) {
            lastRow = i
            values(i) = curr
            curr += 1L
          }
          i += 1
        }

        (values, curr, lastRow)
      }

      /**
       *
       */
      def scan(ctxt: RankContext, _m: Map[ColumnRef, Column], range: Range): (RankContext, Map[ColumnRef, Column]) = {

        val m = decimalize(_m, range)

        val start = range.start
        val end = range.end
        val len = end - start

        val cols = m.values.toArray

        // for each column, store its definedness bitset for later use
        val definedCols = initDefinedCols(cols, range)

        // find the union of column-definedness. any row in defined that is zero
        // after this is a row that is totally undefined.
        val defined = initDefined(definedCols)

        // find the first defined row
        val row = findFirstDefined(defined, range)

        // if none of our rows are defined let's short-circuit out of here!
        val back = if (row == end) { 
          (ctxt, Map.empty[ColumnRef, Column])
        } else {
          // build the actual rank array
          val (values, curr, lastRow) = buildRankArrayIndexed(defined, range, ctxt)
  
          // build the context to be used for the next slice
          val ctxt2 = buildRankContext(m, lastRow, curr, curr + 1L)
  
          // construct the column ref and column to return
          val col2: Column = shiftColumn(ArrayLongColumn(defined, values), start)
          val data = Map(ColumnRef(CPath.Identity, CLong) -> col2)
  
          (ctxt2, data)
        }
        
        back
      }
    }

    /**
     * This trait works for cases where the rank should be shared for adjacent
     * rows that are identical.
     */
    trait UniqueRankScanner extends BaseRankScanner {
      import scala.collection.mutable

      /**
       * Determines whether row is a duplicate of lastRow.
       * The method returns true if the two rows differ, e.g.:
       *
       * 1. There is a column that is defined for one row but not another.
       * 2. There is a column that is defined for both but has different values.
       *
       * If we make it through all the columns without either of those being
       * true then we can return false, since the rows are not duplicates.
       */
      @tailrec
      private def isDuplicate(cols: Array[Column], definedCols: Array[BitSet], lastRow: Int, row: Int, index: Int): Boolean = {
        if (index >= cols.length) {
          true
        } else {
          val dc = definedCols(index)
          val wasDefined = dc.get(lastRow)
          if (wasDefined != dc.get(row)) {
            false
          } else if (!wasDefined || cols(index).rowEq(lastRow, row)) {
            isDuplicate(cols, definedCols, lastRow, row, index + 1)
          } else {
            false
          }
        }
      }

      /**
       * Determines whether row is a duplicate of the row in RankContext.
       *
       * The basic idea is the same as isDuplicate() but in this case we're
       * comparing this row to a row from another slice. The easiest way to
       * do this is to just create a map of the old slice's column refs and
       * values. Then we can remove the refs/values for the current row and
       * see if any are missing from one or the other.
       *
       * We remove ref/cvalue pairs as we find them in the current row. If
       * we are missing a key, or find a key whose values differ we return
       * false. At the end, if the map is empty, we can return true (since
       * all the map's values were accounted for by this row). Otherwise we
       * return false.
       */
      def isDuplicateFromContext(ctxt: RankContext, refs: Array[ColumnRef], cols: Array[Column], row: Int): Boolean = {
        val m = mutable.Map.empty[ColumnRef, CValue]
        ctxt.items.foreach { case (ref, cvalue) => m(ref) = cvalue }
        var i = 0
        while (i < cols.length) {
          val col = cols(i)
          if (col.isDefinedAt(row)) {
            val opt = m.remove(refs(i))
            if (!opt.isDefined || opt.get != col.cValue(row)) return false
          }
          i += 1
        }
        m.isEmpty
      }

      def findDuplicates(defined: BitSet, definedCols: Array[BitSet], cols: Array[Column], r: Range, _row: Int): (BitSet, Int) = {
        val start = r.start
        val end = r.end
        val len = end - start
        var row = _row

        // start assuming all rows are dupes until we find out otherwise
        val duplicateRows = new BitSet()
        duplicateRows.setBits(Array.fill(((len - 1) >> 6) + 1)(-1L))

        // FIXME: for now, assume first row is valid
        duplicateRows.clear(row - start)
        var lastRow = row
        row += 1

        // compare each subsequent row against the last valid row
        while (row < end) {
          if (defined.get(row) && !isDuplicate(cols, definedCols, lastRow, row, 0)) {
            duplicateRows.clear(row - start)
            lastRow = row
          }
          row += 1
        }

        (duplicateRows, lastRow)
      }

      def buildRankArrayUnique(defined: BitSet, duplicateRows: BitSet, r: Range, ctxt: RankContext): (Array[Long], Long, Long)

      /**
       *
       */
      def scan(ctxt: RankContext, _m: Map[ColumnRef, Column], range: Range): (RankContext, Map[ColumnRef, Column]) = {
        val m = decimalize(_m, range)

        val start = range.start
        val end = range.end
        val len = end - start

        val cols = m.values.toArray

        // for each column, store its definedness bitset for later use
        val definedCols = initDefinedCols(cols, range)

        // find the union of column-definedness. any row in defined that is zero
        // after this is a row that is totally undefined.
        val defined = initDefined(definedCols)

        // find the first defined row
        val row = findFirstDefined(defined, range)

        // if none of our rows are defined let's short-circuit out of here!
        val back = if (row == end) {
          (ctxt, Map.empty[ColumnRef, Column])
        } else {
          // find a bitset of duplicate rows and the last defined row
          val (duplicateRows, lastRow) = findDuplicates(defined, definedCols, cols, range, row)
  
          // build the actual rank array
          val (values, curr, next) = buildRankArrayUnique(defined, duplicateRows, range, ctxt)
  
          // build the context to be used for the next slice
          val ctxt2 = buildRankContext(m, lastRow, curr, next)
  
          // construct the column ref and column to return
          val col2 = shiftColumn(ArrayLongColumn(defined, values), start)
          val data = Map(ColumnRef(CPath.Identity, CLong) -> col2)
  
          (ctxt2, data)
        }
        
        back
      }
    }

    class SparseRankScaner extends UniqueRankScanner {
      def buildRankArrayUnique(defined: BitSet, duplicateRows: BitSet, r: Range, ctxt: RankContext): (Array[Long], Long, Long) = {
        var curr = ctxt.curr
        var next = ctxt.next

        val start = r.start
        val end = r.end
        val len = end - start
        var i = 0
        val values = new Array[Long](len)

        while (i < len) {
          if (defined.get(i)) {
            if (!duplicateRows.get(i)) curr = next
            values(i) = curr
            next += 1L
          }
          i += 1
        }

        (values, curr, next)
      }
    }

    class DenseRankScaner extends UniqueRankScanner {
      def buildRankArrayUnique(defined: BitSet, duplicateRows: BitSet, r: Range, ctxt: RankContext): (Array[Long], Long, Long) = {
        var curr = ctxt.curr

        val start = r.start
        val end = r.end
        val len = end - start
        var i = 0
        val values = new Array[Long](len)

        while (i < len) {
          if (defined.get(i)) {
            if (!duplicateRows.get(i)) curr += 1L
            values(i) = curr
          }
          i += 1
        }

        (values, curr, curr + 1L)
      }
    }

    final class DummyScanner(length: Long) extends CScanner {
      type A = Long
      def init: A = 0L

      def scan(a: A, cols: Map[ColumnRef, Column], range: Range): (A, Map[ColumnRef, Column]) = {
        val defined = cols.values.foldLeft(BitSetUtil.create()) { (bitset, col) =>
          bitset.or(col.definedAt(range.start, range.end))
          bitset
        }

        val indices = new Array[Long](range.size)
        var i = 0
        var n: Long = a
        while (i < indices.length) {
          if (defined(i)) {
            indices(i) = n
            n += 1
          } else {
            indices(i) = -1
          }
          i += 1
        }

        def makeColumn(idx: Int) = new LongColumn {
          def isDefinedAt(row: Int) = defined(row)
          def apply(row: Int) = if (indices(row) == idx) 1L else 0L
        }

        val cols0: Map[ColumnRef, Column] = (0 until length.toInt).map({ idx =>
          ColumnRef(CPath(CPathIndex(idx)), CLong) -> makeColumn(idx)
        })(collection.breakOut)

        (n, cols0)
      }
    }

    abstract class BaseRank(name: String, retType: JType = JNumberT) extends Morphism1(StatsNamespace, name) {
      val tpe = UnaryOperationType(JType.JUniverseT, retType)
      override val idPolicy = IdentityPolicy.Retain.Merge
      
      def rankScanner(size: Long): CScanner
      
      private val sortByValue = DerefObjectStatic(Leaf(Source), paths.Value)
      private val sortByKey = DerefObjectStatic(Leaf(Source), paths.Key)

      // TODO: sorting the data twice is kind of awful.
      //
      // it would be better to let our consumers worry about whether the table is
      // sorted on paths.SortKey.

      def apply(table: Table, ctx: MorphContext): M[Table] = {
        def count(tbl: Table): M[Long] = tbl.size match {
          case ExactSize(n) => M.point(n)
          case _ => table.reduce(Count.reducer(ctx))
        }

        for {
          valueSortedTable <- table.sort(sortByValue, SortAscending)
          size <- count(valueSortedTable)
          rankedTable = {
            val m = Map(paths.Value -> Scan(Leaf(Source), rankScanner(size)))
            val scan = makeTableTrans(m)
            valueSortedTable.transform(ObjectDelete(scan, Set(paths.SortKey)))
          }
          keySortedTable <- rankedTable.sort(sortByKey, SortAscending)
        } yield keySortedTable
      }
    }

    object DenseRank extends BaseRank("denseRank") {
      def rankScanner(size: Long) = new DenseRankScaner
    }

    object Rank extends BaseRank("rank") {
      def rankScanner(size: Long) = new SparseRankScaner
    }

    object IndexedRank extends BaseRank("indexedRank") {
      def rankScanner(size: Long) = new IndexedRankScanner
    }

    object Dummy extends BaseRank("dummy", JArrayUnfixedT) {
      def rankScanner(size: Long) = new DummyScanner(size)
    }
  }
}<|MERGE_RESOLUTION|>--- conflicted
+++ resolved
@@ -206,7 +206,7 @@
         WrapObject(smoothSpec, paths.Value.name))
 
       private val morph1 = new Morph1Apply {
-        def apply(table: Table, ctx: EvaluationContext): M[Table] = for {
+        def apply(table: Table, ctx: MorphContext): M[Table] = for {
           sorted <- table.sort(sortSpec)
           smoothed <- sorted.transform(spec).sort(keySpec)
         } yield smoothed
@@ -531,14 +531,10 @@
       }
 
       private val morph1 = new Morph1Apply {
-<<<<<<< HEAD
-        def apply(table: Table, ctx: MorphContext) = table.reduce(reducer(ctx)) map extract
-=======
-        def apply(table: Table, ctx: EvaluationContext) = {
+        def apply(table: Table, ctx: MorphContext) = {
           val valueSpec = DerefObjectStatic(TransSpec1.Id, paths.Value)
           table.transform(valueSpec).reduce(reducer(ctx)) map extract
         }
->>>>>>> 3da241d0
       }
     }
 
@@ -688,14 +684,10 @@
       }
 
       private val morph1 = new Morph1Apply {
-<<<<<<< HEAD
-        def apply(table: Table, ctx: MorphContext) = table.reduce(reducer(ctx)) map extract
-=======
-        def apply(table: Table, ctx: EvaluationContext) = {
+        def apply(table: Table, ctx: MorphContext) = {
           val valueSpec = DerefObjectStatic(TransSpec1.Id, paths.Value)
           table.transform(valueSpec).reduce(reducer(ctx)) map extract
         }
->>>>>>> 3da241d0
       }
     }
 
@@ -855,14 +847,10 @@
       }
 
       private val morph1 = new Morph1Apply {
-<<<<<<< HEAD
-        def apply(table: Table, ctx: MorphContext) = table.reduce(reducer(ctx)) map extract
-=======
-        def apply(table: Table, ctx: EvaluationContext) = {
+        def apply(table: Table, ctx: MorphContext) = {
           val valueSpec = DerefObjectStatic(TransSpec1.Id, paths.Value)
           table.transform(valueSpec).reduce(reducer(ctx)) map extract
         }
->>>>>>> 3da241d0
       }
     }
 
@@ -1067,14 +1055,10 @@
       }
 
       private val morph1 = new Morph1Apply {
-<<<<<<< HEAD
-        def apply(table: Table, ctx: MorphContext) = table.reduce(reducer(ctx)) map extract
-=======
-        def apply(table: Table, ctx: EvaluationContext) = {
+        def apply(table: Table, ctx: MorphContext) = {
           val valueSpec = DerefObjectStatic(TransSpec1.Id, paths.Value)
           table.transform(valueSpec).reduce(reducer(ctx)) map extract
         }
->>>>>>> 3da241d0
       }
     }
 
