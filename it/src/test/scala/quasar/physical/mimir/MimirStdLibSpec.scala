/*
 * Copyright 2014–2017 SlamData Inc.
 *
 * Licensed under the Apache License, Version 2.0 (the "License");
 * you may not use this file except in compliance with the License.
 * You may obtain a copy of the License at
 *
 *     http://www.apache.org/licenses/LICENSE-2.0
 *
 * Unless required by applicable law or agreed to in writing, software
 * distributed under the License is distributed on an "AS IS" BASIS,
 * WITHOUT WARRANTIES OR CONDITIONS OF ANY KIND, either express or implied.
 * See the License for the specific language governing permissions and
 * limitations under the License.
 */

package quasar.mimir

import slamdata.Predef._

import quasar.Data
import quasar.blueeyes.json.JValue
import quasar.contrib.scalacheck.gen
import quasar.fp.ski.κ
import quasar.fp.tree.{BinaryArg, TernaryArg, UnaryArg}
import quasar.precog.common.RValue
import quasar.qscript._
import quasar.std.StdLibSpec

import org.scalacheck.{Arbitrary, Gen}

import org.specs2.execute.{Result, Skipped}
import org.specs2.specification.{AfterAll, Scope}

import java.time.LocalDate

import matryoshka.AlgebraM
import matryoshka.data.Fix
import matryoshka.implicits._
import matryoshka.patterns._

import scalaz.{\/, Id}
import scalaz.syntax.applicative._
import scalaz.syntax.either._

import java.nio.file.Files

import scala.concurrent.Await
import scala.concurrent.duration._

class MimirStdLibSpec extends StdLibSpec with PrecogCake {
  import scala.concurrent.ExecutionContext.Implicits.global

  private val notImplemented: Result = Skipped("TODO")

  private def skipBinary(prg: FreeMapA[Fix, BinaryArg], arg1: Data, arg2: Data)(run: => Result): Result =
    (prg, arg1, arg2) match {
<<<<<<< HEAD
      case (ExtractBin(MapFuncsCore.ConcatArrays(_,_)), Data.Arr(_), Data.Str(_)) => notImplemented
      case (ExtractBin(MapFuncsCore.ConcatArrays(_,_)), Data.Str(_), Data.Arr(_)) => notImplemented
=======
      case (ExtractFunc(MapFuncsCore.ConcatArrays(_,_)), Data.Arr(_), Data.Str(_)) => notImplemented
      case (ExtractFunc(MapFuncsCore.ConcatArrays(_,_)), Data.Str(_), Data.Arr(_)) => notImplemented
      case (ExtractFunc(MapFuncsCore.ConcatArrays(_,_)), Data.Str(_), Data.Str(_)) => notImplemented
>>>>>>> c599ed21

      case (ExtractFunc(MapFuncsCore.Eq(_,_)), Data.Date(_), Data.Timestamp(_)) => notImplemented

      case (ExtractFunc(MapFuncsCore.Lt(_,_)), Data.Str(_), Data.Str(_)) => notImplemented
      case (ExtractFunc(MapFuncsCore.Lt(_,_)), Data.Date(_), Data.Timestamp(_)) => notImplemented

      case (ExtractFunc(MapFuncsCore.Lte(_,_)), Data.Str(_), Data.Str(_)) => notImplemented
      case (ExtractFunc(MapFuncsCore.Lte(_,_)), Data.Date(_), Data.Timestamp(_)) => notImplemented

      case (ExtractFunc(MapFuncsCore.Gt(_,_)), Data.Str(_), Data.Str(_)) => notImplemented
      case (ExtractFunc(MapFuncsCore.Gt(_,_)), Data.Date(_), Data.Timestamp(_)) => notImplemented

      case (ExtractFunc(MapFuncsCore.Gte(_,_)), Data.Str(_), Data.Str(_)) => notImplemented
      case (ExtractFunc(MapFuncsCore.Gte(_,_)), Data.Date(_), Data.Timestamp(_)) => notImplemented

      case (ExtractFunc(MapFuncsCore.Add(_,_)), Data.Int(_), Data.Dec(_)) => notImplemented // FIXME implemented: should be working
      case (ExtractFunc(MapFuncsCore.Add(_,_)), Data.Dec(_), Data.Int(_)) => notImplemented // FIXME implemented: should be working

      case (ExtractFunc(MapFuncsCore.Subtract(_,_)), Data.Dec(_), Data.Dec(_)) => notImplemented // FIXME implemented: should be working
      case (ExtractFunc(MapFuncsCore.Subtract(_,_)), Data.Int(_), Data.Dec(_)) => notImplemented // FIXME implemented: should be working
      case (ExtractFunc(MapFuncsCore.Subtract(_,_)), Data.Dec(_), Data.Int(_)) => notImplemented // FIXME implemented: should be working

      case (ExtractFunc(MapFuncsCore.Power(_,_)), Data.Int(_), Data.Int(one)) if one.toInt == 1 => notImplemented // FIXME implemented: should be working
      case (ExtractFunc(MapFuncsCore.Power(_,_)), Data.Dec(_), Data.Int(one)) if one.toInt == 1 => notImplemented // FIXME implemented: should be working
      case (ExtractFunc(MapFuncsCore.Power(_,_)), Data.Int(_), Data.Int(two)) if two.toInt == 2 => notImplemented // FIXME implemented: should be working

      case _ => run
    }

  // If we create a `AlgebraM[Result \/ ?, MapFunc[Fix, ?], Unit]` scalac errors
  // because it cannot check the match for unreachability.
  private val shortCircuitDerived: AlgebraM[Result \/ ?, MapFuncDerived[Fix, ?], Unit] = {
    // we're supporting some via primitives, some we get automatically
    case _ => ().right
  }

  private val shortCircuitCore: AlgebraM[Result \/ ?, MapFuncCore[Fix, ?], Unit] = {
    case MapFuncsCore.ExtractCentury(_) => notImplemented.left
    case MapFuncsCore.ExtractDecade(_) => notImplemented.left
    case MapFuncsCore.ExtractEpoch(_) => notImplemented.left
    case MapFuncsCore.ExtractIsoDayOfWeek(_) => notImplemented.left
    case MapFuncsCore.ExtractIsoYear(_) => notImplemented.left
    case MapFuncsCore.ExtractSecond(_) => notImplemented.left
    case MapFuncsCore.ExtractMicroseconds(_) => notImplemented.left
    case MapFuncsCore.ExtractMillennium(_) => notImplemented.left
    case MapFuncsCore.ExtractMilliseconds(_) => notImplemented.left
    case MapFuncsCore.ExtractTimezoneHour(_) => notImplemented.left
    case MapFuncsCore.ExtractTimezoneMinute(_) => notImplemented.left
    case MapFuncsCore.ExtractWeek(_) => notImplemented.left
    case MapFuncsCore.Timestamp(_) => notImplemented.left
    case MapFuncsCore.Interval(_) => notImplemented.left
    case MapFuncsCore.StartOfDay(_) => notImplemented.left
    case MapFuncsCore.TemporalTrunc(part, _) => notImplemented.left
    case MapFuncsCore.TimeOfDay(_) => notImplemented.left
    case MapFuncsCore.ToTimestamp(_) => notImplemented.left
    case MapFuncsCore.Now() => notImplemented.left
    case MapFuncsCore.TypeOf(_) => notImplemented.left
    case MapFuncsCore.Negate(_) => notImplemented.left // TODO this isn't passing because -Long.MinValue == Long.MinValue, so basically a limitation in ColumnarTable
    // case MapFuncsCore.ToString(Data.Date(_) | Data.Timestamp(_) | Data.Time(_) | Data.Interval(_)) => notImplemented.left
    case MapFuncsCore.ToString(_) => notImplemented.left    // TODO it's implemented but not for everything
    case MapFuncsCore.Meta(_) => notImplemented.left
    case MapFuncsCore.Range(_, _) => notImplemented.left
    case _ => ().right
  }

  private def check[A](fm: FreeMapA[Fix, A]): Option[Result] =
    fm.cataM(interpretM[Result \/ ?, MapFunc[Fix, ?], A, Unit](
      κ(().right),
      _.run.fold(shortCircuitCore, shortCircuitDerived))).swap.toOption

  private def run[A](
    freeMap: FreeMapA[Fix, A],
    hole: A => cake.trans.TransSpec1)
      : cake.trans.TransSpec1 =
    freeMap.cataM[Id.Id, cake.trans.TransSpec1](interpretM[Id.Id, MapFunc[Fix, ?], A, cake.trans.TransSpec1](
      hole(_).point[Id.Id],
      MapFuncPlanner[Fix, Id.Id, MapFunc[Fix, ?]].plan(cake)[cake.trans.Source1](cake.trans.TransSpec1.Id)))

  private def evaluate(transSpec: cake.trans.TransSpec1): cake.Table =
    cake.Table.constString(Set("")).transform(transSpec)

  private def dataToTransSpec(data: Data): cake.trans.TransSpec1 = {
    val jvalue: JValue = JValue.fromData(data)
    val rvalue: RValue = RValue.fromJValue(jvalue)
    cake.trans.transRValue(rvalue, cake.trans.TransSpec1.Id)
  }

  private def actual(table: cake.Table): List[Data] =
    Await.result(table.toJson.map(_.toList.map(JValue.toData)), Duration.Inf)

  def runner = new MapFuncStdLibTestRunner {
    def nullaryMapFunc(prg: FreeMapA[Fix, Nothing], expected: Data): Result =
      notImplemented

    def unaryMapFunc(
        prg: FreeMapA[Fix, UnaryArg],
        arg: Data,
        expected: Data): Result = {

      check(prg) getOrElse {
        val table: cake.Table =
          evaluate(
            run[UnaryArg](
              prg,
              _.fold(dataToTransSpec(arg))))

        ((actual(table) must haveSize(1)) and
          (actual(table).head must beCloseTo(expected))).toResult
      }
    }

    def binaryMapFunc(
        prg: FreeMapA[Fix, BinaryArg],
        arg1: Data,
        arg2: Data,
        expected: Data): Result = {

      skipBinary(prg, arg1, arg2)(check(prg) getOrElse {
        val table: cake.Table =
          evaluate(run[BinaryArg](
            prg,
            _.fold(
              dataToTransSpec(arg1),
              dataToTransSpec(arg2))))

        ((actual(table) must haveSize(1)) and
          (actual(table).head must beCloseTo(expected))).toResult
      })
    }

    def ternaryMapFunc(
        prg: FreeMapA[Fix, TernaryArg],
        arg1: Data,
        arg2: Data,
        arg3: Data,
        expected: Data): Result = {

      check(prg) getOrElse {
        val table: cake.Table =
          evaluate(run[TernaryArg](
            prg,
            _.fold(
              dataToTransSpec(arg1),
              dataToTransSpec(arg2),
              dataToTransSpec(arg3))))

        ((actual(table) must haveSize(1)) and
          (actual(table).head must beCloseTo(expected))).toResult
      }
    }

    def decDomain: Gen[BigDecimal] = Arbitrary.arbitrary[Long].map(BigDecimal(_))
    def intDomain: Gen[BigInt] = Arbitrary.arbitrary[Long].map(BigInt(_))
    def stringDomain: Gen[String] = gen.printableAsciiString

    def dateDomain: Gen[LocalDate] =
      Gen.choose(
        LocalDate.of(1, 1, 1).toEpochDay,
        LocalDate.of(9999, 12, 31).toEpochDay
      ) ∘ (LocalDate.ofEpochDay(_))
  }

  tests(runner)
}

trait PrecogCake extends Scope with AfterAll {
  val cake = Precog(Files.createTempDirectory("mimir").toFile()).unsafePerformSync

  def afterAll(): Unit = Await.result(cake.shutdown, Duration.Inf)
}<|MERGE_RESOLUTION|>--- conflicted
+++ resolved
@@ -55,14 +55,8 @@
 
   private def skipBinary(prg: FreeMapA[Fix, BinaryArg], arg1: Data, arg2: Data)(run: => Result): Result =
     (prg, arg1, arg2) match {
-<<<<<<< HEAD
-      case (ExtractBin(MapFuncsCore.ConcatArrays(_,_)), Data.Arr(_), Data.Str(_)) => notImplemented
-      case (ExtractBin(MapFuncsCore.ConcatArrays(_,_)), Data.Str(_), Data.Arr(_)) => notImplemented
-=======
       case (ExtractFunc(MapFuncsCore.ConcatArrays(_,_)), Data.Arr(_), Data.Str(_)) => notImplemented
       case (ExtractFunc(MapFuncsCore.ConcatArrays(_,_)), Data.Str(_), Data.Arr(_)) => notImplemented
-      case (ExtractFunc(MapFuncsCore.ConcatArrays(_,_)), Data.Str(_), Data.Str(_)) => notImplemented
->>>>>>> c599ed21
 
       case (ExtractFunc(MapFuncsCore.Eq(_,_)), Data.Date(_), Data.Timestamp(_)) => notImplemented
 
