--- conflicted
+++ resolved
@@ -11,13 +11,8 @@
   val matryoshkaVersion   = "0.18.3"
   val monocleVersion      = "1.6.0"
   val pathyVersion        = "0.2.13"
-<<<<<<< HEAD
-  val refinedVersion      = "0.9.7"
+  val refinedVersion      = "0.9.8"
   val scodecBitsVersion   = "1.1.6"
-=======
-  val refinedVersion      = "0.9.8"
-  val scodecBitsVersion   = "1.1.2"
->>>>>>> f94efa45
   val scalacheckVersion   = "1.14.0"
   val scalazVersion       = "7.2.28"
   val scoptVersion        = "3.7.1"
