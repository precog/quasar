--- conflicted
+++ resolved
@@ -276,13 +276,8 @@
       "org.mapdb"      % "mapdb"                     % mapdbVersion,
       // woodstox is added here as a quick and dirty way to get azure working
       // see ch3385 for details
-<<<<<<< HEAD
-      "com.fasterxml.woodstox" % "woodstox-core" % "6.0.3"))
-  .evictToLocal("FS2_JOB_PATH", "core") 
-=======
       "com.fasterxml.woodstox" % "woodstox-core" % "6.0.2"))
   .evictToLocal("FS2_JOB_PATH", "core")
->>>>>>> 6af7d071
   .enablePlugins(AutomateHeaderPlugin)
 
 lazy val runp = (project in file("run"))
