--- conflicted
+++ resolved
@@ -1,24 +1,15 @@
 {
     "name": "simple join written in 'cross join' form (must be optimized to an inner join or else the join explodes, taking several minutes to complete)",
 
-<<<<<<< HEAD
     "backends": {
+        "couchbase":         "skip",
+        "marklogic":         "skip",
         "mongodb_read_only": "pending",
         "mongodb_q_3_2": "pending",
         "postgresql":        "pending",
-        "marklogic":         "skip",
-        "couchbase":         "skip"
+        "spark_local": "skip",
+        "spark_hdfs": "skip"
     },
-=======
-  "backends": {
-    "mongodb_read_only": "pending",
-    "postgresql":        "pending",
-    "marklogic":         "skip",
-    "couchbase":         "skip",
-    "spark_local": "skip",
-      "spark_hdfs": "skip"
-  },
->>>>>>> 1147c87e
 
     "data": "../largeZips.data",
 
