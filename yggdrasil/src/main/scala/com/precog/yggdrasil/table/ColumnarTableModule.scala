/*
 *  ____    ____    _____    ____    ___     ____ 
 * |  _ \  |  _ \  | ____|  / ___|  / _/    / ___|        Precog (R)
 * | |_) | | |_) | |  _|   | |     | |  /| | |  _         Advanced Analytics Engine for NoSQL Data
 * |  __/  |  _ <  | |___  | |___  |/ _| | | |_| |        Copyright (C) 2010 - 2013 SlamData, Inc.
 * |_|     |_| \_\ |_____|  \____|   /__/   \____|        All Rights Reserved.
 *
 * This program is free software: you can redistribute it and/or modify it under the terms of the 
 * GNU Affero General Public License as published by the Free Software Foundation, either version 
 * 3 of the License, or (at your option) any later version.
 *
 * This program is distributed in the hope that it will be useful, but WITHOUT ANY WARRANTY; 
 * without even the implied warranty of MERCHANTABILITY or FITNESS FOR A PARTICULAR PURPOSE. See 
 * the GNU Affero General Public License for more details.
 *
 * You should have received a copy of the GNU Affero General Public License along with this 
 * program. If not, see <http://www.gnu.org/licenses/>.
 *
 */
package com.precog.yggdrasil
package table

import com.precog.common.{Path, VectorCase}
import com.precog.bytecode.JType
import com.precog.yggdrasil.jdbm3._
import com.precog.yggdrasil.util._

import blueeyes.bkka.AkkaTypeClasses
import blueeyes.json._
import blueeyes.json.JsonAST._
import org.apache.commons.collections.primitives.ArrayIntList
import org.joda.time.DateTime
import com.google.common.io.Files
import com.weiglewilczek.slf4s.Logging

import org.apache.jdbm.DBMaker
import java.io.File
import java.util.SortedMap

import scala.collection.BitSet
import scala.annotation.tailrec

import scalaz._
import scalaz.Ordering._
import scalaz.std.function._
import scalaz.std.list._
import scalaz.std.tuple._
//import scalaz.std.iterable._
import scalaz.std.option._
import scalaz.std.map._
import scalaz.std.set._
import scalaz.std.stream._
import scalaz.syntax.arrow._
import scalaz.syntax.monad._
import scalaz.syntax.traverse._
import scalaz.syntax.std.boolean._

trait ColumnarTableTypes {
  type F1 = CF1
  type F2 = CF2
  type Scanner = CScanner
  type Reducer[α] = CReducer[α]
  type RowId = Int
}

trait ColumnarTableModule[M[+_]] extends TableModule[M] with ColumnarTableTypes with IdSourceScannerModule[M] with SliceTransforms[M] {
  import TableModule._
  import trans._
  import trans.constants._

  type Table <: ColumnarTable
  type TableCompanion <: ColumnarTableCompanion

  def newScratchDir(): File = Files.createTempDir()
  def jdbmCommitInterval: Long = 200000l

  implicit def liftF1(f: F1) = new F1Like {
    def compose(f1: F1) = f compose f1
    def andThen(f1: F1) = f andThen f1
  }

  implicit def liftF2(f: F2) = new F2Like {
    def applyl(cv: CValue) = new CF1(f(Column.const(cv), _))
    def applyr(cv: CValue) = new CF1(f(_, Column.const(cv)))

    def andThen(f1: F1) = new CF2((c1, c2) => f(c1, c2) flatMap f1.apply)
  }

  trait ColumnarTableCompanion extends TableCompanionLike {
    def apply(slices: StreamT[M, Slice]): Table

    def empty: Table = Table(StreamT.empty[M, Slice])
    
    def constBoolean(v: collection.Set[CBoolean]): Table = {
      val column = ArrayBoolColumn(v.map(_.value).toArray)
      Table(Slice(Map(ColumnRef(JPath.Identity, CBoolean) -> column), v.size) :: StreamT.empty[M, Slice])
    }

    def constLong(v: collection.Set[CLong]): Table = {
      val column = ArrayLongColumn(v.map(_.value).toArray)
      Table(Slice(Map(ColumnRef(JPath.Identity, CLong) -> column), v.size) :: StreamT.empty[M, Slice])
    }

    def constDouble(v: collection.Set[CDouble]): Table = {
      val column = ArrayDoubleColumn(v.map(_.value).toArray)
      Table(Slice(Map(ColumnRef(JPath.Identity, CDouble) -> column), v.size) :: StreamT.empty[M, Slice])
    }

    def constDecimal(v: collection.Set[CNum]): Table = {
      val column = ArrayNumColumn(v.map(_.value).toArray)
      Table(Slice(Map(ColumnRef(JPath.Identity, CNum) -> column), v.size) :: StreamT.empty[M, Slice])
    }

    def constString(v: collection.Set[CString]): Table = {
      val column = ArrayStrColumn(v.map(_.value).toArray)
      Table(Slice(Map(ColumnRef(JPath.Identity, CString) -> column), v.size) :: StreamT.empty[M, Slice])
    }

    def constDate(v: collection.Set[CDate]): Table =  {
      val column = ArrayDateColumn(v.map(_.value).toArray)
      Table(Slice(Map(ColumnRef(JPath.Identity, CDate) -> column), v.size) :: StreamT.empty[M, Slice])
    }

    def constNull: Table = 
      Table(Slice(Map(ColumnRef(JPath.Identity, CNull) -> new InfiniteColumn with NullColumn), 1) :: StreamT.empty[M, Slice])

    def constEmptyObject: Table = 
      Table(Slice(Map(ColumnRef(JPath.Identity, CEmptyObject) -> new InfiniteColumn with EmptyObjectColumn), 1) :: StreamT.empty[M, Slice])

    def constEmptyArray: Table = 
      Table(Slice(Map(ColumnRef(JPath.Identity, CEmptyArray) -> new InfiniteColumn with EmptyArrayColumn), 1) :: StreamT.empty[M, Slice])

    def transformStream[A](sliceTransform: SliceTransform1[A], slices: StreamT[M, Slice]): StreamT[M, Slice] = {
      def stream(state: A, slices: StreamT[M, Slice]): StreamT[M, Slice] = StreamT(
        for {
          head <- slices.uncons
        } yield {
          head map { case (s, sx) =>
            val (nextState, s0) = sliceTransform.f(state, s)
            StreamT.Yield(s0, stream(nextState, sx))
          } getOrElse {
            StreamT.Done
          }
        }
      )

      stream(sliceTransform.initial, slices)
    }

    /**
     * Intersects the given tables on identity, where identity is defined by the provided TransSpecs
     */
    def intersect(identitySpec: TransSpec1, tables: Table*): M[Table] = {
      val inputCount = tables.size
      val mergedSlices: StreamT[M, Slice] = tables.map(_.slices).reduce( _ ++ _ )
      Table(mergedSlices).sort(identitySpec).map {
        sortedTable => {
          sealed trait CollapseState
          case class Boundary(prevSlice: Slice, prevStartIdx: Int) extends CollapseState
          case object InitialCollapse extends CollapseState

          // Collapse the slices, returning the BitSet for which the rows are defined as well as the end of the
          // last span 
          def collapse0(sl1: Slice, sl1Idx: Int, sl2: Slice, sl2Idx: Int, defined: BitSet, boundary: Boolean): (BitSet, Int) = {
            val comparator = Slice.rowComparatorFor(sl1, sl2) {
              // only need to compare identities (0th element of the sorted table) between projections
              slice => slice.columns.keys.filter({ case ColumnRef(selector, _) => selector.nodes.startsWith(JPathIndex(0) :: Nil) }).toList.sorted
            }

            var retain = defined

            // We'll collect spans of EQ rows in chunks, retainin the start row of completed spans with the correct
            // count and then inchworming over it
            var spanStart = sl1Idx
            var spanEnd   = sl2Idx
            
            while (spanEnd < sl2.size && (!boundary || spanEnd == sl2Idx)) {
              while (spanEnd < sl2.size && comparator.compare(spanStart, spanEnd) == EQ) {
                spanEnd += 1
              }

              val count = if (boundary) {
                (sl1.size - spanStart) + spanEnd
              } else {
                spanEnd - spanStart
              }

              // If the count is correct, we retain, unless we're on a
              // boundary compare and we haven't compared EQ on any rows
              // of the next slice. In that case, a row was already
              // retained on the previous slice prior to transitioning
              // the slice transform. That retention, however, doesn't
              // prevent us from erroring if we see more EQ rows (too many)
              if (count == inputCount && !(boundary && spanEnd == sl2Idx)) {
                retain += (spanEnd - 1)
              } else if (count > inputCount) {
                sys.error("Found too many EQ identities in intersect. This indicates a bug in the graph processing algorithm.")
              }

              spanStart = spanEnd
            }

            (retain, spanEnd)
          }

          val collapse = SliceTransform1[CollapseState](InitialCollapse, {
            case (InitialCollapse, slice) => {
              val (retain, spanEnd) = collapse0(slice, 0, slice, 0, BitSet.empty, false)
              
              // Pass on the remainder, if any, of this slice to the next slice for continued comparison
              (Boundary(slice, spanEnd), slice.redefineWith(retain))
            }

            case (Boundary(prevSlice, prevStart), slice) => {
              // First, do a boundary comparison on the previous slice to see if we need to retain lead elements in the new slice
              val (boundaryRetain, boundaryEnd) = collapse0(prevSlice, prevStart, slice, 0, BitSet.empty, true)

              val (retain, spanEnd) = collapse0(slice, boundaryEnd, slice, boundaryEnd, boundaryRetain, false)

              (Boundary(slice, spanEnd), slice.redefineWith(retain))
            }
          })

          Table(transformStream(collapse, sortedTable.slices))
        }
      }
    }

    ///////////////////////
    // Groupting Support //
    ///////////////////////
  
    type TicVar = JPathField

    case class MergeAlignment(left: MergeSpec, right: MergeSpec, keys: Seq[TicVar])
    
    sealed trait MergeSpec
    case class SourceMergeSpec(binding: Binding, groupKeyTransSpec: TransSpec1, order: Seq[TicVar]) extends MergeSpec
    case class LeftAlignMergeSpec(alignment: MergeAlignment) extends MergeSpec
    case class IntersectMergeSpec(mergeSpecs: Set[MergeSpec]) extends MergeSpec
    case class NodeMergeSpec(ordering: Seq[TicVar], toAlign: Set[MergeSpec]) extends MergeSpec
    case class CrossMergeSpec(left: MergeSpec, right: MergeSpec) extends MergeSpec
    
    // The GroupKeySpec for a binding is comprised only of conjunctions that refer only
    // to members of the source table. The targetTrans defines a transformation of the
    // table to be used as the value output after keys have been derived. 
    // while Binding as the same general structure as GroupingSource, we keep it as a seperate type because
    // of the constraint that the groupKeySpec must be a conjunction, or just a single source clause. Reusing
    // the same type would be confusing
    case class Binding(source: Table, idTrans: TransSpec1, targetTrans: Option[TransSpec1], groupId: GroupId, groupKeySpec: GroupKeySpec) 

    // MergeTrees describe intersections as edges in a graph, where the nodes correspond
    // to sets of bindings
    case class MergeNode(keys: Set[TicVar], binding: Binding)
    object MergeNode {
      def apply(binding: Binding): MergeNode = MergeNode(Universe.sources(binding.groupKeySpec).map(_.key).toSet, binding)
    }

    /**
     * Represents an adjaceny based on a common subset of TicVars
     */
    class MergeEdge private[MergeEdge](val a: MergeNode, val b: MergeNode) {
      /** The common subset of ticvars shared by both nodes */
      val sharedKeys = a.keys & b.keys

      /** The set of nodes joined by this edge */
      val nodes = Set(a, b)
      def touches(node: MergeNode) = nodes.contains(node)

      /** The total set of keys joined by this edge (for alignment) */
      val keys: Set[TicVar] = a.keys ++ b.keys

      def joins(x: MergeNode, y: MergeNode) = (x == a && y == b) || (x == b && y == a)

      // Overrrides for set equality
      override def equals(other: Any) = other match {
        case e: MergeEdge => e.nodes == this.nodes
        case _ => false
      }
      override def hashCode() = nodes.hashCode()
      override def toString() = "MergeEdge(%s, %s)".format(a, b)
    }

    object MergeEdge {
      def apply(a: MergeNode, b: MergeNode) = new MergeEdge(a, b)
      def unapply(n: MergeEdge): Option[(MergeNode, MergeNode)] = Some((n.a, n.b))
    }

    // A maximal spanning tree for a merge graph, where the edge weights correspond
    // to the size of the shared keyset for that edge. We use hte maximal weights
    // since the larger the set of shared keys, the fewer constraints are imposed
    // making it more likely that a sorting for those shared keys can be reused.
    case class MergeGraph(nodes: Set[MergeNode], edges: Set[MergeEdge] = Set()) {
      def join(other: MergeGraph, edge: MergeEdge) = MergeGraph(nodes ++ other.nodes, edges ++ other.edges + edge)

      val edgesFor: Map[MergeNode, Set[MergeEdge]] = edges.foldLeft(nodes.map((_, Set.empty[MergeEdge])).toMap) {
        case (acc, edge @ MergeEdge(a, b)) => 
          val aInbound = acc(a) + edge
          val bInbound = acc(b) + edge
          acc + (a -> aInbound) + (b -> bInbound)
      }

      def adjacent(a: MergeNode, b: MergeNode) = {
        edges.find { e => (e.a == a && e.b == a) || (e.a == b && e.b == a) }.isDefined
      }

      val rootNode = (edgesFor.toList maxBy { case (_, edges) => edges.size })._1
    }

    case class Universe(bindings: List[Binding]) {
      import Universe._

      def spanningGraphs: Set[MergeGraph] = {
        val clusters: Map[MergeNode, List[Binding]] = bindings groupBy { 
          case binding @ Binding(_, _, _, _, groupKeySpec) => MergeNode(sources(groupKeySpec).map(_.key).toSet, binding) 
        }

        findSpanningGraphs(edgeMap(clusters.keySet))
      }
    }

    type ConnectedSubgraph = Set[NodeSubset]

    case class BorgResult(table: Table, groupKeyTrans: TransSpec1, idTrans: Map[GroupId, TransSpec1], rowTrans: Map[GroupId, TransSpec1])

    object Universe {
      def allEdges(nodes: collection.Set[MergeNode]): collection.Set[MergeEdge] = {
        for {
          l <- nodes
          r <- nodes
          if l != r
          sharedKey = l.keys intersect r.keys
          if sharedKey.nonEmpty
        } yield {
          MergeEdge(l, r)
        }
      }

      def edgeMap(nodes: collection.Set[MergeNode]): Map[MergeNode, Set[MergeEdge]] = {
        allEdges(nodes).foldLeft(nodes.map(n => n -> Set.empty[MergeEdge]).toMap) { 
          case (acc, edge @ MergeEdge(a, b)) => acc + (a -> (acc.getOrElse(a, Set()) + edge)) + (b -> (acc.getOrElse(b, Set()) + edge))
        } 
      }

      // a universe is a conjunction of binding clauses, which must contain no disjunctions
      def sources(spec: GroupKeySpec): Seq[GroupKeySpecSource] = (spec: @unchecked) match {
        case GroupKeySpecAnd(left, right) => sources(left) ++ sources(right)
        case src: GroupKeySpecSource => Vector(src)
      }

      // An implementation of our algorithm for finding a minimally connected set of graphs
      def findSpanningGraphs(outbound: Map[MergeNode, Set[MergeEdge]]): Set[MergeGraph] = {
        def isConnected(from: MergeNode, to: MergeNode, outbound: Map[MergeNode, Set[MergeEdge]], constraintSet: Set[TicVar]): Boolean = {
          outbound.getOrElse(from, Set()).exists {
            case edge @ MergeEdge(a, b) => 
              a == to || b == to ||
              {
                val other = if (a == from) b else a
                // the other node's keys must be a superset of the constraint set we're concerned with in order to traverse it.
                ((other.keys & constraintSet) == constraintSet) && {
                  val pruned = outbound mapValues { _ - edge }
                  isConnected(other,to, pruned, constraintSet)
                }
              }
          }
        }

        def find0(outbound: Map[MergeNode, Set[MergeEdge]], edges: Set[MergeEdge]): Map[MergeNode, Set[MergeEdge]] = {
          if (edges.isEmpty) {
            outbound
          } else {
            val edge = edges.head

            // node we're searching from
            val fromNode = edge.a
            val toNode = edge.b

            val pruned = outbound mapValues { _ - edge }

            find0(if (isConnected(fromNode, toNode, pruned, edge.keys)) pruned else outbound, edges.tail)
          }
        }

        def partition(in: Map[MergeNode, Set[MergeEdge]]): Set[MergeGraph] = {
          in.values.flatten.foldLeft(in.keySet map { k => MergeGraph(Set(k)) }) {
            case (acc, edge @ MergeEdge(a, b)) => 
              val g1 = acc.find(_.nodes.contains(a)).get
              val g2 = acc.find(_.nodes.contains(b)).get

              val resultGraph = g1.join(g2, edge)
              acc - g1 - g2 + resultGraph
          }
        }

        partition(find0(outbound, outbound.values.flatten.toSet))
      }
    }

    case class OrderingConstraint(ordering: Seq[Set[TicVar]]) { self =>
      // Fix this binding constraint into a sort order. Any non-singleton TicVar sets will simply
      // be convered into an arbitrary sequence
      lazy val fixed = ordering.flatten

      def & (that: OrderingConstraint): Option[OrderingConstraint] = OrderingConstraints.replacementFor(self, that)

      def - (ticVars: Set[TicVar]): OrderingConstraint = OrderingConstraint(ordering.map(_.filterNot(ticVars.contains)).filterNot(_.isEmpty))
    }
    object OrderingConstraint {
      val Zero = OrderingConstraint(Vector.empty)

      def fromFixed(order: Seq[TicVar]): OrderingConstraint = OrderingConstraint(order.map(v => Set(v)))
    }

    object OrderingConstraints {
      /**
       * Compute a new constraint that can replace both input constraints
       */
      def replacementFor(a: OrderingConstraint, b: OrderingConstraint): Option[OrderingConstraint] = {
        @tailrec
        def alignConstraints(left: Seq[Set[TicVar]], right: Seq[Set[TicVar]], computed: Seq[Set[TicVar]] = Seq()): Option[OrderingConstraint] = {
          if (left.isEmpty) {
            // left is a prefix or equal to the shifted right, so we can use computed :: right as our common constraint
            Some(OrderingConstraint(computed ++ right))
          } else if (right.isEmpty) {
            Some(OrderingConstraint(computed ++ left))
          } else {
            val intersection = left.head & right.head
            val diff = right.head diff left.head
            if (intersection == left.head) {
              // If left's head is a subset of right's, we can split right's head, use the subset as the next part
              // of our computed sequence, then push the unused portion back onto right for another round of alignment
              val newRight = if (diff.nonEmpty) diff +: right.tail else right.tail
              alignConstraints(left.tail, newRight, computed :+ intersection)
            } else {
              // left is not a subset, so these constraints can't be aligned
              None
            }
          }
        }

        alignConstraints(a.ordering, b.ordering) orElse alignConstraints(b.ordering, a.ordering)
      }

      /**
       * Given the set of input constraints, find a _minimal_ set of compatible OrderingConstraints that
       * covers that set.
       */
      def minimize(constraints: Set[OrderingConstraint]): Set[OrderingConstraint] = {
        @tailrec
        def reduce(unreduced: Set[OrderingConstraint], minimized: Set[OrderingConstraint]): Set[OrderingConstraint] = {
          if (unreduced.isEmpty) {
            minimized
          } else {
            // Find the first constraint in the tail that can be reduced with the head
            unreduced.tail.iterator.map { c => (c, replacementFor(c, unreduced.head)) } find { _._2.isDefined } match {
              // We have a reduction, so re-run, replacing the two reduced constraints with the newly compute one
              case Some((other, Some(reduced))) => reduce(unreduced -- Set(other, unreduced.head) + reduced, minimized)
              // No reduction possible, so head is part of the minimized set
              case _ => reduce(unreduced.tail, minimized + unreduced.head)
            }
          }
        }

        reduce(constraints, Set())
      }
    }

    // todo: Maybe make spec an ArrayConcat?
    case class GroupKeyTrans(spec: TransSpec1, keyOrder: Seq[TicVar]) {
      import GroupKeyTrans._

      def alignTo(targetOrder: Seq[TicVar]): GroupKeyTrans = {
        if (keyOrder == targetOrder) this else {
          val keyMap = targetOrder.zipWithIndex.toMap
          val newOrder = keyOrder.sortBy(key => keyMap.getOrElse(key, Int.MaxValue))

          val keyComponents = newOrder.zipWithIndex map { 
            case (ticvar, i) => reindex(spec, keyOrder.indexOf(ticvar), i)
          }

          GroupKeyTrans(
            ObjectConcat(keyComponents: _*),
            newOrder
          )
        }
      }

      def prefixTrans(length: Int): TransSpec1 = {
        if (keyOrder.size == length) spec else {
          ObjectConcat((0 until length) map { i => reindex(spec, i, i) }: _*)
        }
      }
    }

    object GroupKeyTrans {
      // 999999 ticvars should be enough for anybody.
      def keyName(i: Int) = "%06d".format(i)
      def keyVar(i: Int): TicVar = JPathField(keyName(i))

      def reindex(spec: TransSpec1, from: Int, to: Int) = WrapObject(DerefObjectStatic(spec, keyVar(from)), keyName(to))

      // the GroupKeySpec passed to deriveTransSpecs must be either a source or a conjunction; all disjunctions
      // have been factored out by this point
      def apply(conjunction: Seq[GroupKeySpecSource]): GroupKeyTrans = {
        // [avalue, bvalue]
        val (keySpecs, fullKeyOrder) = conjunction.zipWithIndex.map({ case (src, i) => WrapObject(src.spec, keyName(i)) -> src.key }).unzip
        val groupKeys = ObjectConcat(keySpecs: _*)

        GroupKeyTrans(groupKeys, fullKeyOrder)
      }
    }

    sealed trait NodeMetadata {
      def size: Long

      def ticVars: Set[TicVar]
    }

    object NodeMetadata {
      def apply(size0: Long, ticVars0: Set[TicVar]) = new NodeMetadata {
        def size = size0
        def ticVars = ticVars
      }
    }

    case class NodeSubset(node: MergeNode, table: Table, idTrans: TransSpec1, targetTrans: Option[TransSpec1], groupKeyTrans: GroupKeyTrans, groupKeyPrefix: Seq[TicVar], size: Long = 1) extends NodeMetadata {
      def sortedOn = groupKeyTrans.alignTo(groupKeyPrefix).prefixTrans(groupKeyPrefix.size)

      def ticVars = groupKeyTrans.keyOrder.toSet
    }

    /////////////////
    /// functions ///
    /////////////////

    def findBindingUniverses(grouping: GroupingSpec): Seq[Universe] = {
      @inline def find0(v: Vector[(GroupingSource, Vector[GroupKeySpec])]): Stream[Universe] = {
        val protoUniverses = (v map { case (src, specs) => specs map { (src, _) } toStream } toList).sequence 
        
        protoUniverses map { proto =>
          Universe(proto map { case (src, spec) => Binding(src.table, src.idTrans, src.targetTrans, src.groupId, spec) })
        }
      }

      import GroupKeySpec.{dnf, toVector}
      find0(grouping.sources map { source => (source, ((dnf _) andThen (toVector _)) apply source.groupKeySpec) })
    }

    def findRequiredSorts(spanningGraph: MergeGraph): Map[MergeNode, Set[Seq[TicVar]]] = {
      findRequiredSorts(spanningGraph, spanningGraph.nodes.toList)
    }

    private[table] def findRequiredSorts(spanningGraph: MergeGraph, nodeList: List[MergeNode]): Map[MergeNode, Set[Seq[TicVar]]] = {
      import OrderingConstraints.minimize
      def inPrefix(seq: Seq[TicVar], keys: Set[TicVar], acc: Seq[TicVar] = Vector()): Option[Seq[TicVar]] = {
        if (keys.isEmpty) Some(acc) else {
          seq.headOption.flatMap { a => 
            if (keys.contains(a)) inPrefix(seq.tail, keys - a, acc :+ a) else None
          }
        }
      }

      def fix(nodes: List[MergeNode], underconstrained: Map[MergeNode, Set[OrderingConstraint]]): Map[MergeNode, Set[OrderingConstraint]] = {
        if (nodes.isEmpty) underconstrained else {
          val node = nodes.head
          val fixed = minimize(underconstrained(node)).map(_.ordering.flatten)
          val newUnderconstrained = spanningGraph.edgesFor(node).foldLeft(underconstrained) {
            case (acc, edge @ MergeEdge(a, b)) => 
              val other = if (a == node) b else a
              val edgeConstraint: Seq[TicVar] = 
                fixed.view.map(inPrefix(_, edge.sharedKeys)).collect({ case Some(seq) => seq }).head

              acc + (other -> (acc.getOrElse(other, Set()) + OrderingConstraint(edgeConstraint.map(Set(_)))))
          }

          fix(nodes.tail, newUnderconstrained)
        }
      }

      if (spanningGraph.edges.isEmpty) {
        spanningGraph.nodes.map(_ -> Set.empty[Seq[TicVar]]).toMap
      } else {
        val unconstrained = spanningGraph.edges.foldLeft(Map.empty[MergeNode, Set[OrderingConstraint]]) {
          case (acc, edge @ MergeEdge(a, b)) =>
            val edgeConstraint = OrderingConstraint(Seq(edge.sharedKeys))
            val aConstraints = acc.getOrElse(a, Set()) + edgeConstraint
            val bConstraints = acc.getOrElse(b, Set()) + edgeConstraint

            acc + (a -> aConstraints) + (b -> bConstraints)
        }
        
        fix(nodeList, unconstrained).mapValues(s => minimize(s).map(_.fixed))
      }
    }

    /**
     * Perform the sorts required for the specified node (needed to align this node with each
     * node to which it is connected) and return as a map from the sort ordering for the connecting
     * edge to the sorted table with the appropriate dereference transspecs.
     */
    def materializeSortOrders(node: MergeNode, requiredSorts: Set[Seq[TicVar]]): M[Map[Seq[TicVar], NodeSubset]] = {
      import TransSpec.deepMap

      val protoGroupKeyTrans = GroupKeyTrans(Universe.sources(node.binding.groupKeySpec))

      // Since a transspec for a group key may perform a bunch of work (computing values, etc)
      // it seems like we really want to do that work only once; prior to the initial sort. 
      // This means carrying around the *computed* group key everywhere
      // post the initial sort separate from the values that it was derived from. 
      val (payloadTrans, idTrans, targetTrans, groupKeyTrans) = node.binding.targetTrans match {
        case Some(targetSetTrans) => 
          val payloadTrans = ArrayConcat(WrapArray(node.binding.idTrans), WrapArray(protoGroupKeyTrans.spec), WrapArray(targetSetTrans))

          (payloadTrans,
           TransSpec1.DerefArray0, 
           Some(TransSpec1.DerefArray2), 
           GroupKeyTrans(TransSpec1.DerefArray1, protoGroupKeyTrans.keyOrder))

        case None =>
          val payloadTrans = ArrayConcat(WrapArray(node.binding.idTrans), WrapArray(protoGroupKeyTrans.spec))
          (payloadTrans, 
           TransSpec1.DerefArray0, 
           None, 
           GroupKeyTrans(TransSpec1.DerefArray1, protoGroupKeyTrans.keyOrder))
      }

      val requireFullGroupKeyTrans = FilterDefined(payloadTrans, groupKeyTrans.spec, AllDefined)
      val filteredSource: Table = node.binding.source.transform(requireFullGroupKeyTrans)

      val nodeSubsetsM: M[Set[(Seq[TicVar], NodeSubset)]] = requiredSorts.map { ticvars => 
        val sortTransSpec = groupKeyTrans.alignTo(ticvars).prefixTrans(ticvars.length)

        val sorted: M[Table] = filteredSource.sort(sortTransSpec)
        sorted.map { sortedTable => 
          ticvars ->
          NodeSubset(node,
                     sortedTable,
                     deepMap(idTrans) { case Leaf(_) => TransSpec1.DerefArray1 },
                     targetTrans.map(t => deepMap(t) { case Leaf(_) => TransSpec1.DerefArray1 }),
                     groupKeyTrans.copy(spec = deepMap(groupKeyTrans.spec) { case Leaf(_) => TransSpec1.DerefArray1 }),
                     ticvars)
        }
      }.sequence

<<<<<<< HEAD
      nodeSubsetsM map { _.toMap }
    }
=======
        case ObjectConcat(objects @ _*) =>
          objects.map(composeSliceTransform2).reduceLeft { (l0, r0) =>
            l0.zip(r0) { (sl, sr) =>
              new Slice {
                val size = sl.size
                val columns = {
                  val logicalFilters = sr.columns.groupBy(_._1.selector) mapValues { cols => new BoolColumn {
                    def isDefinedAt(row: Int) = cols.exists(_._2.isDefinedAt(row))
                    def apply(row: Int) = !isDefinedAt(row)
                  }}   

                  val remapped = sl.columns map {
                    case (ref @ ColumnRef(jpath, ctype), col) => (ref, logicalFilters.get(jpath).flatMap(c => cf.util.FilterComplement(c)(col)).getOrElse(col))
                  }    

                  remapped ++ sr.columns
                }    
              }    
            }    
          }    

        case ArrayConcat(elements @ _*) =>
          // array concats cannot reduce the number of columns except by eliminating empty columns
          elements.map(composeSliceTransform2).reduceLeft { (tacc, t2) => 
            tacc.zip(t2) { (sliceAcc, s2) =>
              new Slice {
                val size = sliceAcc.size
                val columns: Map[ColumnRef, Column] = {
                  val accCols = sliceAcc.columns collect { case (ref @ ColumnRef(JPath(JPathIndex(i), _*), ctype), col) => (i, ref, col) }
                  val s2cols = s2.columns collect { case (ref @ ColumnRef(JPath(JPathIndex(i), xs @ _*), ctype), col) => (i, xs, ref, col) }

                  if (accCols.isEmpty && s2cols.isEmpty) {
                    val intersectedEmptyColumn = for {
                      accEmpty <- (sliceAcc.columns collect { case (ColumnRef(JPath.Identity, CEmptyArray), col) => col }).headOption
                      s2Empty  <- (s2.columns       collect { case (ColumnRef(JPath.Identity, CEmptyArray), col) => col }).headOption
                    } yield {
                      val emptyArrayCol = new IntersectColumn(accEmpty, s2Empty) with EmptyArrayColumn
                      (ColumnRef(JPath.Identity, CEmptyArray) -> emptyArrayCol)
                    }    
     
                    intersectedEmptyColumn.toMap
                  } else if ((accCols.isEmpty && !sliceAcc.columns.keys.exists(_.ctype == CEmptyArray)) || 
                             (s2cols.isEmpty && !s2.columns.keys.exists(_.ctype == CEmptyArray))) {
                    Map.empty[ColumnRef, Column]
                  } else {
                    val maxId = accCols.map(_._1).max
                    val newCols = (accCols map { case (_, ref, col) => ref -> col }) ++ 
                                  (s2cols  map { case (i, xs, ref, col) => ColumnRef(JPath(JPathIndex(i + maxId + 1) :: xs.toList), ref.ctype) -> col })

                    newCols.toMap
                  }    
                }    
              }    
            }    
          }    

        case ObjectDelete(source, mask) => 
          composeSliceTransform2(source) map {
            _ deleteFields mask 
          }
>>>>>>> 5424922e

    def alignOnEdges(spanningGraph: MergeGraph): M[Map[GroupId, Set[NodeSubset]]] = {
      import OrderingConstraints._

<<<<<<< HEAD
      // Compute required sort orders based on graph traversal
      val requiredSorts: Map[MergeNode, Set[Seq[TicVar]]] = findRequiredSorts(spanningGraph)

      val sortPairs: M[Map[MergeNode, Map[Seq[TicVar], NodeSubset]]] = 
        requiredSorts.map({ case (node, orders) => materializeSortOrders(node, orders) map { node -> _ }}).toStream
        .sequence.map(_.toMap)
      
      for {
        sorts <- sortPairs
        groupedSubsets <- {
          val edgeAlignments = spanningGraph.edges flatMap {
            case MergeEdge(a, b) =>
              // Find the compatible sortings for this edge's endpoints
              val common: Set[(NodeSubset, NodeSubset)] = for {
                aVars <- sorts(a).keySet
                bVars <- sorts(b).keySet
                if aVars.startsWith(bVars) || bVars.startsWith(aVars)
              } yield {
                (sorts(a)(aVars), sorts(b)(bVars))
=======
        case Scan(source, scanner) => 
          composeSliceTransform2(source) andThen {
            SliceTransform1[scanner.A](
              scanner.init,
              { (state: scanner.A, slice: Slice) =>
                if (slice.columns.isEmpty) {
                  (state, slice)
                } else {
                  val (selectors, columns) = Map(slice.columns.toSeq: _*).toSeq collect {
                    case (ColumnRef(selector, _), col) if selector == JPath.Identity => (selector, col)
                  } unzip
                  
                  if (selectors.isEmpty) {
                    (state,
                      new Slice {
                        override val size = slice.size
                        override val columns = Map[ColumnRef, Column]()
                      })
                  } else {
                    val selector = selectors.head
                    val (nextState, nextCols) = scanner.scan(state, collection.immutable.Set(columns.toSeq: _*), 0 until slice.size)
                    
                    val cleanedCols = nextCols.foldLeft(Map[CType, Column]()) {
                      case (acc, col) => {
                        val ctype = col.tpe
                        val col2 = acc get ctype flatMap { col2 => cf.util.UnionRight(col, col2) } getOrElse col
                        acc.updated(ctype, col2)
                      }
                    } values
                    
                    (nextState, 
                      new Slice { 
                        override val size = slice.size 
                        val columns: Map[ColumnRef, Column] =
                          cleanedCols.map({ c => ColumnRef(selector, c.tpe) -> c })(collection.breakOut)
                      })
                  }
                }
>>>>>>> 5424922e
              }

              common map {
                case (aSorted, bSorted) => 
                  val alignedM = Table.align(aSorted.table, aSorted.sortedOn, bSorted.table, bSorted.sortedOn)
                  
                  alignedM map {
                    case (aAligned, bAligned) => List(
                      NodeSubset(a, aAligned, aSorted.idTrans, aSorted.targetTrans, aSorted.groupKeyTrans, aSorted.groupKeyPrefix),
                      NodeSubset(b, bAligned, bSorted.idTrans, bSorted.targetTrans, bSorted.groupKeyTrans, bSorted.groupKeyPrefix)
                    )
                  }
              }
          }

          edgeAlignments.sequence
        }
      } yield {
        groupedSubsets.flatten.groupBy(_.node.binding.groupId)
      }
    }

    // TODO: This should NOT return NodeSubset, but rather, something like it, without
    //        groupKeyPrefix (which is MEANINGELSS for the return value)
    def intersect(set: Set[NodeSubset]): M[NodeSubset] = {
      sys.error("todo")
    }

    /**
     * Represents the cost of a particular borg traversal plan, measured in terms of IO.
     * Computational complexity of algorithms occurring in memory is neglected. 
     * This should be thought of as a rough approximation that eliminates stupid choices.
     */
    final case class BorgTraversalCostModel private (ioCost: Long, size: Long, ticVars: Set[TicVar]) { self =>
      /**
       * Computes a new model derived from this one by cogroup with the specified set.
       */
      def cogroup(rightSize: Long, rightTicVars: Set[TicVar], accResort: Boolean): BorgTraversalCostModel = {
        val commonTicVars = self.ticVars intersect rightTicVars

        val unionTicVars = self.ticVars ++ rightTicVars

        val uniqueTicVars = unionTicVars -- commonTicVars

        // TODO: Develop a better model!
        val newSize = self.size.max(rightSize) * (uniqueTicVars.size + 1)

        val newIoCost = if (!accResort) {
          2 * rightSize
        } else {
          val inputCost = self.size + rightSize
          val resortCost = self.size * 2
          val outputCost = newSize

          inputCost + resortCost + outputCost
        }

        BorgTraversalCostModel(self.ioCost + newIoCost, newSize, self.ticVars ++ rightTicVars)
      }
    }

    object BorgTraversalCostModel {
      val Zero = new BorgTraversalCostModel(0, 0, Set.empty)
    }

    /**
     * Represents a step in a borg traversal plan. The step is defined by the following elements:
     * 
     *  1. The order of the accumulator prior to executing the step.
     *  2. The order of the accumulator after executing the step.
     *  3. The node being incorporated into the accumulator during this step.
     *  4. The tic variables of the node being incorporated into this step.
     *  5. The ordering of the node required for cogroup.
     * 
     */
    case class BorgTraversalPlanStep(accOrderPre: OrderingConstraint, node: MergeNode, nodeTicVars: Set[TicVar]) { self =>
      // Do we have to resort the accumulator during this step?
      lazy val accResort: Boolean = !(accOrderPre & accOrderPost).isEmpty

      // Tic variables before the step is executed:
      lazy val preTicVars = accOrderPre.ordering.toSet.flatten

      // Tic variables after the step is executed:
      lazy val postTicVars = accOrderPost.ordering.toSet.flatten

      // New tic variables gained during the step:
      lazy val newTicVars = postTicVars -- preTicVars

      // The order after the step:
      lazy val accOrderPost: OrderingConstraint = accOrderPre & OrderingConstraint(Seq(nodeTicVars)) match {
        case Some(constraint) => 
          // No resort necessary:
          constraint

        case None => 
          // Have to resort:
          val commonTicVars = preTicVars intersect nodeTicVars
          val unionTicVars = preTicVars union nodeTicVars

          OrderingConstraint(Seq(commonTicVars, unionTicVars -- commonTicVars))
      }

      // The order the node must be sorted by in order to perform the step:
      lazy val nodeOrder: OrderingConstraint = {
        val uniqueAccTicVars = preTicVars -- nodeTicVars

        accOrderPost - uniqueAccTicVars
      }

      // Choses an arbitrary order:
      def fixed: BorgTraversalPlanStep = copy(accOrderPre = OrderingConstraint.fromFixed(accOrderPost.fixed) - newTicVars)

      def fixedBefore(next: BorgTraversalPlanStep): BorgTraversalPlanStep = {
        accOrderPost & next.accOrderPre match {
          case Some(newAccOrderPost) => 
            copy(accOrderPre = newAccOrderPost - newTicVars)

          case None => self.fixed
        }
      }
    }

    /**
     * Represents a (perhaps partial) traversal plan for applying the borg algorithm,
     * together with the cost of the plan.
     */
    case class BorgTraversalPlan(steps: Vector[BorgTraversalPlanStep], costModel: BorgTraversalCostModel) {
      /**
       * The set of all tic variables after the plan has been executed.
       */
      def ticVars = steps.lastOption.map(_.postTicVars).getOrElse(Set.empty)

      /**
       * Generates a new plan by cogrouping the result of this plan with the specified node.
       */
      def cogroup(rightNode: MergeNode, rightSize: Long, rightTicVars: Set[TicVar]) = {
        val accOrderPre = steps.lastOption match {
          case Some(last) => last.accOrderPost
          case None => OrderingConstraint.Zero
        }

        val newStep = BorgTraversalPlanStep(accOrderPre, rightNode, rightTicVars)

        val newCostModel = costModel.cogroup(rightSize, rightTicVars, newStep.accResort)

        copy(
          steps = steps :+ newStep,
          costModel = newCostModel
        )
      }

      def fixed: BorgTraversalPlan = copy(steps = fixedSteps)

      def fixedSteps: Vector[BorgTraversalPlanStep] = {
        def fix0(unfixed: Vector[BorgTraversalPlanStep], fixed: Vector[BorgTraversalPlanStep] = Vector.empty): Vector[BorgTraversalPlanStep] = {
          unfixed.lastOption match {
            case None => fixed

            case Some(unfixedHead) =>
              fixed.headOption match {
                case None =>
                  // We've met all constraints, just pick any fixed ordering:
                  val fixedHead = unfixedHead.fixed

                  fix0(unfixed.tail, Vector(fixedHead))

                case Some(fixedHead) =>
                  val newFixed = unfixedHead.fixedBefore(fixedHead)

                  fix0(unfixed.tail, newFixed +: fixed)
              }
          }
        }

        fix0(steps)
      }
    }

    object BorgTraversalPlan {
      val Zero = BorgTraversalPlan(Vector.empty, BorgTraversalCostModel.Zero) 
    }

    /**
     * Finds a traversal order for the borg algorithm which minimizes the number of resorts 
     * required.
     */
    def findBorgTraversalOrder(spanningGraph: MergeGraph, nodeOracle: MergeNode => NodeMetadata): BorgTraversalPlan = {
      // Find all the nodes accessible from the specified node (through edges):
      def connections(node: MergeNode): Set[MergeNode] = spanningGraph.edgesFor(node).flatMap(e => Set(e.a, e.b)) - node

      def pick0(fixed: Set[MergeNode], unfixed: Set[MergeNode], options: Set[MergeNode], 
                plans: Map[Set[MergeNode], Set[BorgTraversalPlan]]): Map[Set[MergeNode], Set[BorgTraversalPlan]] = {
        // Normally, the choices are constrained to those nodes that are connected to those 
        // already merged into the Borg collective. However, initially, any node can be chosen
        // as the starting node. So this helper function factors out the duplication:
        def chooseFrom(choices: Set[MergeNode]): Map[Set[MergeNode], Set[BorgTraversalPlan]] = {
          // We have lots of choices, let's try each one and see what happens!
          choices.foldLeft(plans) {
            case (plans, choice) =>
              val nodeMetadata = nodeOracle(choice)

              val newFixed   = fixed + choice
              val newUnfixed = unfixed - choice
              val newOptions = (options - choice) ++ connections(choice)

              plans(fixed).foldLeft(plans) {
                case (plans, fixedPlan) =>
                  val newPlan = fixedPlan.cogroup(choice, nodeMetadata.size, nodeMetadata.ticVars)

                  val newSet = plans.getOrElse(newFixed, Set.empty) + newPlan

                  pick0(newFixed, newUnfixed, newOptions, plans + (newFixed -> newSet))
              }
          }
        }

        if (unfixed.isEmpty) plans                    // Nothing to traverse, return plans
        else if (options.isEmpty) chooseFrom(unfixed) // First pass through, choose any node
        else chooseFrom(options)                      // Can only choose from those merged into collective
      }
      
      pick0(spanningGraph.nodes, 
        Set.empty, Set.empty, Map(Set.empty -> Set(BorgTraversalPlan.Zero)))(spanningGraph.nodes).toSeq.sortBy(_.costModel.ioCost).head
    }

    /* Take the distinctiveness of each node (in terms of group keys) and add it to the uber-cogrouped-all-knowing borgset */
    def borg(tuple: (MergeGraph, ConnectedSubgraph)): M[BorgResult] = {
      val (spanningGraph, connectedSubgraph) = tuple

      val metaForNode: Map[MergeNode, NodeSubset] = connectedSubgraph.groupBy(_.node).mapValues(_.head)

      // case class BorgResult(table: Table, groupKeyTrans: TransSpec1, idTrans: Map[GroupId, TransSpec1], rowTrans: Map[GroupId, TransSpec1])
      // case class NodeSubset(node: MergeNode, table: Table, idTrans: TransSpec1, 
      //                       targetTrans: Option[TransSpec1], groupKeyTrans: GroupKeyTrans, groupKeyPrefix: Seq[TicVar]) 
      val plan = findBorgTraversalOrder(spanningGraph, metaForNode)

      val planSteps = plan.fixedSteps

      val x =  planSteps.head
      val xs = planSteps.tail

      val node = metaForNode(x.node)

      val initial = (BorgResult(
                      table         = node.table, 
                      groupKeyTrans = node.groupKeyTrans.spec,
                      idTrans       = Map(node.node.binding.groupId -> node.idTrans),
                      rowTrans      = node.targetTrans.map(node.node.binding.groupId -> _).toMap
                    ), x).point[M]

      // TODO: Sort initial according to x

      (xs.foldLeft(initial) { 
        case (accM, newStep) => 
          accM.map {
            case ((acc, lastStep)) =>
              val node = metaForNode(newStep.node)

              (acc, newStep)
          }
      }).map(_._1)
    }

    def crossAll(borgResults: Set[BorgResult]): M[BorgResult] = {
      sys.error("todo")
    }

    // Create the omniverse
    def unionAll(borgResults: Set[BorgResult]): M[BorgResult] = {
      sys.error("todo")
    }

    /**
     * Merge controls the iteration over the table of group key values. 
     */
    def merge(grouping: GroupingSpec)(body: (Table, GroupId => M[Table]) => M[Table]): M[Table] = {
      // all of the universes will be unioned together.
      val universes = findBindingUniverses(grouping)
      val borgedUniverses: M[Stream[BorgResult]] = universes.toStream.map { universe =>
        val alignedSpanningGraphsM: M[Set[(MergeGraph, Map[GroupId, Set[NodeSubset]])]] = 
          universe.spanningGraphs.map { spanningGraph =>
            for (aligned <- alignOnEdges(spanningGraph))
              yield (spanningGraph, aligned)
          }.sequence

        val minimizedSpanningGraphsM: M[Set[(MergeGraph, ConnectedSubgraph)]] = for {
          aligned      <- alignedSpanningGraphsM
          intersected  <- aligned.map { 
                            case (spanningGraph, alignment) => 
                              for (intersected <- alignment.values.toStream.map(intersect).sequence)
                                yield (spanningGraph, intersected.toSet)
                          }.sequence
        } yield intersected

        for {
          spanningGraphs <- minimizedSpanningGraphsM
          borgedGraphs <- spanningGraphs.map(borg).sequence
          crossed <- crossAll(borgedGraphs)
        } yield crossed
      }.sequence

      for {
        omniverse <- borgedUniverses.flatMap(s => unionAll(s.toSet))
        result <- omniverse.table.partitionMerge(omniverse.groupKeyTrans) { partition =>
          val groups: M[Map[GroupId, Table]] = 
            for {
              grouped <- omniverse.rowTrans.toStream.map{ 
                           case (groupId, rowTrans) => 
                             val recordTrans = ArrayConcat(WrapArray(omniverse.idTrans(groupId)), WrapArray(rowTrans))
                             val sortByTrans = TransSpec.deepMap(omniverse.idTrans(groupId)) { 
                                                 case Leaf(_) => TransSpec1.DerefArray1 
                                                }

                             partition.transform(recordTrans).sort(sortByTrans) map {
                               t => (groupId -> t.transform(DerefArrayStatic(TransSpec1.DerefArray1, JPathIndex(1))))
                             }
                         }.sequence
            } yield grouped.toMap

          body(
            partition.takeRange(0, 1).transform(omniverse.groupKeyTrans), 
            (groupId: GroupId) => groups.map(_(groupId))
          )
        }
      } yield result
    }
  }

  abstract class ColumnarTable(val slices: StreamT[M, Slice]) extends TableLike { self: Table =>
    import SliceTransform._

    /**
     * Folds over the table to produce a single value (stored in a singleton table).
     */
    def reduce[A](reducer: Reducer[A])(implicit monoid: Monoid[A]): M[A] = {  
      (slices map { s => reducer.reduce(s.logicalColumns, 0 until s.size) }).foldLeft(monoid.zero)((a, b) => monoid.append(a, b))
    }

    def compact(spec: TransSpec1): Table = {
      transform(FilterDefined(Leaf(Source), spec, AnyDefined)).normalize
    }

    /**
     * Performs a one-pass transformation of the keys and values in the table.
     * If the key transform is not identity, the resulting table will have
     * unknown sort order.
     */
    def transform(spec: TransSpec1): Table = {
      Table(Table.transformStream(composeSliceTransform(spec), slices))
    }
    
    /**
     * Cogroups this table with another table, using equality on the specified
     * transformation on rows of the table.
     */
    def cogroup(leftKey: TransSpec1, rightKey: TransSpec1, that: Table)(leftResultTrans: TransSpec1, rightResultTrans: TransSpec1, bothResultTrans: TransSpec2): Table = {
      class IndexBuffers(lInitialSize: Int, rInitialSize: Int) {
        val lbuf = new ArrayIntList(lInitialSize)
        val rbuf = new ArrayIntList(rInitialSize)
        val leqbuf = new ArrayIntList(lInitialSize max rInitialSize)
        val reqbuf = new ArrayIntList(lInitialSize max rInitialSize)

        @inline def advanceLeft(lpos: Int): Unit = {
          lbuf.add(lpos)
          rbuf.add(-1)
          leqbuf.add(-1)
          reqbuf.add(-1)
        }

        @inline def advanceRight(rpos: Int): Unit = {
          lbuf.add(-1)
          rbuf.add(rpos)
          leqbuf.add(-1)
          reqbuf.add(-1)
        }

        @inline def advanceBoth(lpos: Int, rpos: Int): Unit = {
          lbuf.add(-1)
          rbuf.add(-1)
          leqbuf.add(lpos)
          reqbuf.add(rpos)
        }

        def cogrouped[LR, RR, BR](lslice: Slice, 
                                  rslice: Slice, 
                                  leftTransform:  SliceTransform1[LR], 
                                  rightTransform: SliceTransform1[RR], 
                                  bothTransform:  SliceTransform2[BR]): (Slice, LR, RR, BR) = {

          val remappedLeft = lslice.remap(lbuf)
          val remappedRight = rslice.remap(rbuf)

          val remappedLeq = lslice.remap(leqbuf)
          val remappedReq = rslice.remap(reqbuf)

          val (ls0, lx) = leftTransform(remappedLeft)
          val (rs0, rx) = rightTransform(remappedRight)
          val (bs0, bx) = bothTransform(remappedLeq, remappedReq)

          assert(lx.size == rx.size && rx.size == bx.size)
          val resultSlice = lx zip rx zip bx

          (resultSlice, ls0, rs0, bs0)
        }

        override def toString = {
          "left: " + lbuf.toArray.mkString("[", ",", "]") + "\n" + 
          "right: " + rbuf.toArray.mkString("[", ",", "]") + "\n" + 
          "both: " + (leqbuf.toArray zip reqbuf.toArray).mkString("[", ",", "]")
        }
      }

      sealed trait NextStep
      case class SplitLeft(lpos: Int) extends NextStep
      case class SplitRight(rpos: Int) extends NextStep
      case class AppendLeft(lpos: Int, rpos: Int, rightCartesian: Option[(Int, Option[Int])]) extends NextStep
      case class AppendRight(lpos: Int, rpos: Int, rightCartesian: Option[(Int, Option[Int])]) extends NextStep

      def cogroup0[LK, RK, LR, RR, BR](stlk: SliceTransform1[LK], strk: SliceTransform1[RK], stlr: SliceTransform1[LR], strr: SliceTransform1[RR], stbr: SliceTransform2[BR]) = {
        case class SlicePosition[K](
          /** The position in the current slice. This will only be nonzero when the slice has been appended
            * to as a result of a cartesian crossing the slice boundary */
          pos: Int, 
          /** Present if not in a final right or left run. A pair of a key slice that is parallel to the 
            * current data slice, and the value that is needed as input to sltk or srtk to produce the next key. */
          keyState: K,
          key: Slice, 
          /** The current slice to be operated upon. */
          data: Slice, 
          /** The remainder of the stream to be operated upon. */
          tail: StreamT[M, Slice])

        sealed trait CogroupState
        case class EndLeft(lr: LR, lhead: Slice, ltail: StreamT[M, Slice]) extends CogroupState
        case class Cogroup(lr: LR, rr: RR, br: BR, left: SlicePosition[LK], right: SlicePosition[RK], rightReset: Option[(Int, Option[Int])]) extends CogroupState
        case class EndRight(rr: RR, rhead: Slice, rtail: StreamT[M, Slice]) extends CogroupState
        case object CogroupDone extends CogroupState

        val Reset = -1

        // step is the continuation function fed to uncons. It is called once for each emitted slice
        def step(state: CogroupState): M[Option[(Slice, CogroupState)]] = {
          // step0 is the inner monadic recursion needed to cross slice boundaries within the emission of a slice
          def step0(lr: LR, rr: RR, br: BR, leftPosition: SlicePosition[LK], rightPosition: SlicePosition[RK], rightReset: Option[(Int, Option[Int])])
                   (ibufs: IndexBuffers = new IndexBuffers(leftPosition.key.size, rightPosition.key.size)): M[Option[(Slice, CogroupState)]] = {
            val SlicePosition(lpos0, lkstate, lkey, lhead, ltail) = leftPosition
            val SlicePosition(rpos0, rkstate, rkey, rhead, rtail) = rightPosition

            val comparator = Slice.rowComparatorFor(lkey, rkey) { slice => 
              // since we've used the key transforms, and since transforms are contracturally
              // forbidden from changing slice size, we can just use all
              slice.columns.keys.toList.sorted
            }

            // the inner tight loop; this will recur while we're within the bounds of
            // a pair of slices. Any operation that must cross slice boundaries
            // must exit this inner loop and recur through the outer monadic loop
            // xrstart is an int with sentinel value for effieiency, but is Option at the slice level.
            @inline @tailrec def buildRemappings(lpos: Int, rpos: Int, xrstart: Int, xrend: Int, endRight: Boolean): NextStep = {
              if (xrstart != -1) {
                // We're currently in a cartesian. 
                if (lpos < lhead.size && rpos < rhead.size) {
                  comparator.compare(lpos, rpos) match {
                    case LT => 
                      buildRemappings(lpos + 1, xrstart, xrstart, rpos, endRight)
                    case GT => 
                      // catch input-out-of-order errors early
                      if (xrend == -1) sys.error("Inputs are not sorted; value on the left exceeded value on the right at the end of equal span.")
                      buildRemappings(lpos, xrend, Reset, Reset, endRight)
                    case EQ => 
                      ibufs.advanceBoth(lpos, rpos)
                      buildRemappings(lpos, rpos + 1, xrstart, xrend, endRight)
                  }
                } else if (lpos < lhead.size) {
                  if (endRight) {
                    // we know there won't be another slice on the RHS, so just keep going to exhaust the left
                    buildRemappings(lpos + 1, xrstart, xrstart, rpos, endRight)
                  } else {
                    // right slice is exhausted, so we need to append to that slice from the right tail
                    // then continue in the cartesian
                    AppendRight(lpos, rpos, Some((xrstart, (xrend != -1).option(xrend))))
                  }
                } else if (rpos < rhead.size) {
                  // left slice is exhausted, so we need to append to that slice from the left tail
                  // then continue in the cartesian
                  AppendLeft(lpos, rpos, Some((xrstart, (xrend != -1).option(xrend))))
                } else {
                  sys.error("This state should be unreachable, since we only increment one side at a time.")
                }
              } else {
                // not currently in a cartesian, hence we can simply proceed.
                if (lpos < lhead.size && rpos < rhead.size) {
                  comparator.compare(lpos, rpos) match {
                    case LT => 
                      ibufs.advanceLeft(lpos)
                      buildRemappings(lpos + 1, rpos, Reset, Reset, endRight)
                    case GT => 
                      ibufs.advanceRight(rpos)
                      buildRemappings(lpos, rpos + 1, Reset, Reset, endRight)
                    case EQ =>
                      ibufs.advanceBoth(lpos, rpos)
                      buildRemappings(lpos, rpos + 1, rpos, Reset, endRight)
                  }
                } else if (lpos < lhead.size) {
                  // right side is exhausted, so we should just split the left and emit 
                  SplitLeft(lpos)
                } else if (rpos < rhead.size) {
                  // left side is exhausted, so we should just split the right and emit
                  SplitRight(rpos)
                } else {
                  sys.error("This state should be unreachable, since we only increment one side at a time.")
                }
              }
            }

            def continue(nextStep: NextStep): M[Option[(Slice, CogroupState)]] = nextStep match {
              case SplitLeft(lpos) =>
                val (lpref, lsuf) = lhead.split(lpos + 1)
                val (_, lksuf) = lkey.split(lpos + 1)
                val (completeSlice, lr0, rr0, br0) = ibufs.cogrouped(lpref, rhead, 
                                                                     SliceTransform1[LR](lr, stlr.f),
                                                                     SliceTransform1[RR](rr, strr.f),
                                                                     SliceTransform2[BR](br, stbr.f))

                rtail.uncons map {
                  case Some((nextRightHead, nextRightTail)) => 
                    val (rkstate0, rkey0) = strk.f(rkstate, nextRightHead)
                    val nextState = Cogroup(lr0, rr0, br0, 
                                            SlicePosition(0, lkstate,  lksuf, lsuf, ltail),
                                            SlicePosition(0, rkstate0, rkey0, nextRightHead, nextRightTail), None) 

                    Some(completeSlice -> nextState)

                  case None => 
                    val nextState = EndLeft(lr0, lsuf, ltail)
                    Some(completeSlice -> nextState)
                }

              case SplitRight(rpos) => 
                val (rpref, rsuf) = rhead.split(rpos + 1)
                val (_, rksuf) = rkey.split(rpos + 1)
                val (completeSlice, lr0, rr0, br0) = ibufs.cogrouped(lhead, rpref, 
                                                                     SliceTransform1[LR](lr, stlr.f),
                                                                     SliceTransform1[RR](rr, strr.f),
                                                                     SliceTransform2[BR](br, stbr.f))

                ltail.uncons map {
                  case Some((nextLeftHead, nextLeftTail)) =>
                    val (lkstate0, lkey0) = stlk.f(lkstate, nextLeftHead)
                    val nextState = Cogroup(lr0, rr0, br0,
                                            SlicePosition(0, lkstate0, lkey0, nextLeftHead, nextLeftTail),
                                            SlicePosition(0, rkstate,  rksuf, rsuf, rtail), None)

                    Some(completeSlice -> nextState)

                  case None =>
                    val nextState = EndRight(rr0, rsuf, rtail)
                    Some(completeSlice -> nextState)
                }

              case AppendLeft(lpos, rpos, rightReset) => 
                ltail.uncons flatMap {
                  case Some((nextLeftHead, nextLeftTail)) =>
                    val (lkstate0, lkey0) = stlk.f(lkstate, nextLeftHead)
                    step0(lr, rr, br,
                          SlicePosition(lpos, lkstate0, lkey append lkey0, lhead append nextLeftHead, nextLeftTail),
                          SlicePosition(rpos, rkstate, rkey, rhead, rtail), 
                          rightReset)(ibufs)

                  case None => 
                    rightReset.flatMap(_._2) map { rend =>
                      // We've found an actual end to the cartesian on the right, and have run out of 
                      // data inside the cartesian on the left, so we have to split the right, emit,
                      // and then end right
                      val (rpref, rsuf) = rhead.split(rend)
                      val (completeSlice, lr0, rr0, br0) = ibufs.cogrouped(lhead, rpref,
                                                                           SliceTransform1[LR](lr, stlr.f),
                                                                           SliceTransform1[RR](rr, strr.f),
                                                                           SliceTransform2[BR](br, stbr.f))

                      val nextState = EndRight(rr0, rsuf, rtail)
                      M.point(Some((completeSlice -> nextState)))
                    } getOrElse {
                      // the end of the cartesian must be found on the right before trying to find the end
                      // on the left, so if we're here then the right must be 
                      val (completeSlice, lr0, rr0, br0) = ibufs.cogrouped(lhead, rhead,
                                                                           SliceTransform1[LR](lr, stlr.f),
                                                                           SliceTransform1[RR](rr, strr.f),
                                                                           SliceTransform2[BR](br, stbr.f))
                      M.point(Some(completeSlice -> CogroupDone))
                    }
                }

              case AppendRight(lpos, rpos, rightReset) => 
                rtail.uncons flatMap {
                  case Some((nextRightHead, nextRightTail)) =>
                    val (rkstate0, rkey0) = strk.f(rkstate, nextRightHead)
                    step0(lr, rr, br, 
                          SlicePosition(lpos, lkstate, lkey, lhead, ltail), 
                          SlicePosition(rpos, rkstate0, rkey append rkey0, rhead append nextRightHead, nextRightTail),
                          rightReset)(ibufs)

                  case None =>
                    // run out the left hand side, since the right will never advance
                    continue(buildRemappings(lpos, rpos, rightReset.map(_._1).getOrElse(Reset), rightReset.flatMap(_._2).getOrElse(Reset), true))
                }
            }

            continue(buildRemappings(lpos0, rpos0, rightReset.map(_._1).getOrElse(Reset), rightReset.flatMap(_._2).getOrElse(Reset), false))
          } // end of step0 

          state match {
            case EndLeft(lr, data, tail) =>
              val (lr0, leftResult) = stlr.f(lr, data)
              tail.uncons map { unconsed =>
                Some(leftResult -> (unconsed map { case (nhead, ntail) => EndLeft(lr0, nhead, ntail) } getOrElse CogroupDone))
              }

            case Cogroup(lr, rr, br, left, right, rightReset) =>
              step0(lr, rr, br, left, right, rightReset)()

            case EndRight(rr, data, tail) =>
              val (rr0, rightResult) = strr.f(rr, data)
              tail.uncons map { unconsed =>
                Some(rightResult -> (unconsed map { case (nhead, ntail) => EndRight(rr0, nhead, ntail) } getOrElse CogroupDone))
              }

            case CogroupDone => M.point(None)
          }
        } // end of step

        val initialState = for {
          leftUnconsed  <- self.slices.uncons
          rightUnconsed <- that.slices.uncons
        } yield {
          val cogroup = for {
            (leftHead, leftTail)   <- leftUnconsed
            (rightHead, rightTail) <- rightUnconsed
          } yield {
            val (lkstate, lkey) = stlk(leftHead)
            val (rkstate, rkey) = strk(rightHead)
            Cogroup(stlr.initial, strr.initial, stbr.initial, 
                    SlicePosition(0, lkstate, lkey, leftHead,  leftTail), 
                    SlicePosition(0, rkstate, rkey, rightHead, rightTail), None)
          } 
          
          cogroup orElse {
            leftUnconsed map {
              case (head, tail) => EndLeft(stlr.initial, head, tail)
            }
          } orElse {
            rightUnconsed map {
              case (head, tail) => EndRight(strr.initial, head, tail)
            }
          }
        }

        Table(StreamT.wrapEffect(initialState map { state => StreamT.unfoldM[M, Slice, CogroupState](state getOrElse CogroupDone)(step) }))
      }

      cogroup0(composeSliceTransform(leftKey), 
               composeSliceTransform(rightKey), 
               composeSliceTransform(leftResultTrans), 
               composeSliceTransform(rightResultTrans), 
               composeSliceTransform2(bothResultTrans))
    }

    /**
     * Performs a full cartesian cross on this table with the specified table,
     * applying the specified transformation to merge the two tables into
     * a single table.
     */
    def cross(that: Table)(spec: TransSpec2): Table = {
      def cross0[A](transform: SliceTransform2[A]): M[StreamT[M, Slice]] = {
        case class CrossState(a: A, position: Int, tail: StreamT[M, Slice])

        def crossLeftSingle(lhead: Slice, right: StreamT[M, Slice]): StreamT[M, Slice] = {
          def step(state: CrossState): M[Option[(Slice, CrossState)]] = {
            if (state.position < lhead.size) {
              state.tail.uncons flatMap {
                case Some((rhead, rtail0)) =>
                  val lslice = new Slice {
                    val size = rhead.size
                    val columns = lhead.columns.mapValues { cf.util.Remap({ case _ => state.position })(_).get }
                  }

                  val (a0, resultSlice) = transform.f(state.a, lslice, rhead)
                  M.point(Some((resultSlice, CrossState(a0, state.position, rtail0))))
                  
                case None => 
                  step(CrossState(state.a, state.position + 1, right))
              }
            } else {
              M.point(None)
            }
          }

          StreamT.unfoldM(CrossState(transform.initial, 0, right))(step _)
        }
        
        def crossRightSingle(left: StreamT[M, Slice], rhead: Slice): StreamT[M, Slice] = {
          def step(state: CrossState): M[Option[(Slice, CrossState)]] = {
            state.tail.uncons map {
              case Some((lhead, ltail0)) =>
                val lslice = new Slice {
                  val size = rhead.size * lhead.size
                  val columns = lhead.columns.mapValues { cf.util.Remap({ case i => i / rhead.size })(_).get }
                }

                val rslice = new Slice {
                  val size = rhead.size * lhead.size
                  val columns = rhead.columns.mapValues { cf.util.Remap({ case i => i % rhead.size })(_).get }
                }

                val (a0, resultSlice) = transform.f(state.a, lslice, rslice)
                Some((resultSlice, CrossState(a0, state.position, ltail0)))
                
              case None => None
            }
          }

          StreamT.unfoldM(CrossState(transform.initial, 0, left))(step _)
        }

        def crossBoth(ltail: StreamT[M, Slice], rtail: StreamT[M, Slice]): StreamT[M, Slice] = {
          ltail.flatMap(crossLeftSingle(_ :Slice, rtail))
        }

        this.slices.uncons flatMap {
          case Some((lhead, ltail)) =>
            that.slices.uncons flatMap {
              case Some((rhead, rtail)) =>
                for {
                  lempty <- ltail.isEmpty //TODO: Scalaz result here is negated from what it should be!
                  rempty <- rtail.isEmpty
                } yield {
                  if (lempty) {
                    // left side is a small set, so restart it in memory
                    crossLeftSingle(lhead, rhead :: rtail)
                  } else if (rempty) {
                    // right side is a small set, so restart it in memory
                    crossRightSingle(lhead :: ltail, rhead)
                  } else {
                    // both large sets, so just walk the left restarting the right.
                    crossBoth(this.slices, that.slices)
                  }
                }

              case None => M.point(StreamT.empty[M, Slice])
            }

          case None => M.point(StreamT.empty[M, Slice])
        }
      }

      Table(StreamT(cross0(composeSliceTransform2(spec)) map { tail => StreamT.Skip(tail) }))
    }
    
    /**
     * Yields a new table with distinct rows. Assumes this table is sorted.
     */
    def distinct(spec: TransSpec1): Table = {
      def distinct0[T](id: SliceTransform1[Option[Slice]], filter: SliceTransform1[T]): Table = {
        def stream(state: (Option[Slice], T), slices: StreamT[M, Slice]): StreamT[M, Slice] = StreamT(
          for {
            head <- slices.uncons
          } yield
            head map { case (s, sx) =>
              val (prevFilter, cur) = id.f(state._1, s)
              val (nextT, curFilter) = filter.f(state._2, s)
              
              val next = cur.distinct(prevFilter, curFilter)
              
              StreamT.Yield(next, stream((if (next.size > 0) Some(curFilter) else prevFilter, nextT), sx))
            } getOrElse {
              StreamT.Done
            }
        )
        
        Table(stream((id.initial, filter.initial), slices))
      }

<<<<<<< HEAD
      distinct0(SliceTransform.identity(None : Option[Slice]), composeSliceTransform(spec))
=======
      distinct0(SliceTransform1.identity(None: Option[Slice]), composeSliceTransform(spec))
>>>>>>> 5424922e
    }
    
    def takeRange(startIndex: Long, numberToTake: Long): Table = {  //in slice.takeRange, need to numberToTake to not be larger than the slice. 
      def loop(s: Stream[Slice], readSoFar: Long): Stream[Slice] = s match {
        case h #:: rest if (readSoFar + h.size) < startIndex => loop(rest, readSoFar + h.size)
        case rest if readSoFar < startIndex + 1 => {
          inner(rest, 0, (startIndex - readSoFar).toInt)
        }
        case _ => Stream.empty[Slice]
      }

      def inner(s: Stream[Slice], takenSoFar: Long, sliceStartIndex: Int): Stream[Slice] = s match {
        case h #:: rest if takenSoFar < numberToTake && h.size > numberToTake - takenSoFar => {
          val needed = h.takeRange(sliceStartIndex, (numberToTake - takenSoFar).toInt)
          needed #:: Stream.empty[Slice]
        }
        case h #:: rest if takenSoFar < numberToTake =>
          h #:: inner(rest, takenSoFar + h.size, 0)
        case _ => Stream.empty[Slice]
      }

      Table(StreamT.fromStream(slices.toStream.map(loop(_, 0))))
    }

    def normalize: Table = Table(slices.filter(!_.isEmpty))

    def toStrings: M[Iterable[String]] = {
      toEvents { (slice, row) => slice.toString(row) }
    }
    
    def toJson: M[Iterable[JValue]] = {
      toEvents { (slice, row) => slice.toJson(row) }
    }

    private def toEvents[A](f: (Slice, RowId) => Option[A]): M[Iterable[A]] = {
      for (stream <- self.compact(Leaf(Source)).slices.toStream) yield {
        (for (slice <- stream; i <- 0 until slice.size) yield f(slice, i)).flatten 
      }
    }
  }
}
// vim: set ts=4 sw=4 et:<|MERGE_RESOLUTION|>--- conflicted
+++ resolved
@@ -642,76 +642,12 @@
         }
       }.sequence
 
-<<<<<<< HEAD
       nodeSubsetsM map { _.toMap }
     }
-=======
-        case ObjectConcat(objects @ _*) =>
-          objects.map(composeSliceTransform2).reduceLeft { (l0, r0) =>
-            l0.zip(r0) { (sl, sr) =>
-              new Slice {
-                val size = sl.size
-                val columns = {
-                  val logicalFilters = sr.columns.groupBy(_._1.selector) mapValues { cols => new BoolColumn {
-                    def isDefinedAt(row: Int) = cols.exists(_._2.isDefinedAt(row))
-                    def apply(row: Int) = !isDefinedAt(row)
-                  }}   
-
-                  val remapped = sl.columns map {
-                    case (ref @ ColumnRef(jpath, ctype), col) => (ref, logicalFilters.get(jpath).flatMap(c => cf.util.FilterComplement(c)(col)).getOrElse(col))
-                  }    
-
-                  remapped ++ sr.columns
-                }    
-              }    
-            }    
-          }    
-
-        case ArrayConcat(elements @ _*) =>
-          // array concats cannot reduce the number of columns except by eliminating empty columns
-          elements.map(composeSliceTransform2).reduceLeft { (tacc, t2) => 
-            tacc.zip(t2) { (sliceAcc, s2) =>
-              new Slice {
-                val size = sliceAcc.size
-                val columns: Map[ColumnRef, Column] = {
-                  val accCols = sliceAcc.columns collect { case (ref @ ColumnRef(JPath(JPathIndex(i), _*), ctype), col) => (i, ref, col) }
-                  val s2cols = s2.columns collect { case (ref @ ColumnRef(JPath(JPathIndex(i), xs @ _*), ctype), col) => (i, xs, ref, col) }
-
-                  if (accCols.isEmpty && s2cols.isEmpty) {
-                    val intersectedEmptyColumn = for {
-                      accEmpty <- (sliceAcc.columns collect { case (ColumnRef(JPath.Identity, CEmptyArray), col) => col }).headOption
-                      s2Empty  <- (s2.columns       collect { case (ColumnRef(JPath.Identity, CEmptyArray), col) => col }).headOption
-                    } yield {
-                      val emptyArrayCol = new IntersectColumn(accEmpty, s2Empty) with EmptyArrayColumn
-                      (ColumnRef(JPath.Identity, CEmptyArray) -> emptyArrayCol)
-                    }    
-     
-                    intersectedEmptyColumn.toMap
-                  } else if ((accCols.isEmpty && !sliceAcc.columns.keys.exists(_.ctype == CEmptyArray)) || 
-                             (s2cols.isEmpty && !s2.columns.keys.exists(_.ctype == CEmptyArray))) {
-                    Map.empty[ColumnRef, Column]
-                  } else {
-                    val maxId = accCols.map(_._1).max
-                    val newCols = (accCols map { case (_, ref, col) => ref -> col }) ++ 
-                                  (s2cols  map { case (i, xs, ref, col) => ColumnRef(JPath(JPathIndex(i + maxId + 1) :: xs.toList), ref.ctype) -> col })
-
-                    newCols.toMap
-                  }    
-                }    
-              }    
-            }    
-          }    
-
-        case ObjectDelete(source, mask) => 
-          composeSliceTransform2(source) map {
-            _ deleteFields mask 
-          }
->>>>>>> 5424922e
 
     def alignOnEdges(spanningGraph: MergeGraph): M[Map[GroupId, Set[NodeSubset]]] = {
       import OrderingConstraints._
 
-<<<<<<< HEAD
       // Compute required sort orders based on graph traversal
       val requiredSorts: Map[MergeNode, Set[Seq[TicVar]]] = findRequiredSorts(spanningGraph)
 
@@ -731,46 +667,6 @@
                 if aVars.startsWith(bVars) || bVars.startsWith(aVars)
               } yield {
                 (sorts(a)(aVars), sorts(b)(bVars))
-=======
-        case Scan(source, scanner) => 
-          composeSliceTransform2(source) andThen {
-            SliceTransform1[scanner.A](
-              scanner.init,
-              { (state: scanner.A, slice: Slice) =>
-                if (slice.columns.isEmpty) {
-                  (state, slice)
-                } else {
-                  val (selectors, columns) = Map(slice.columns.toSeq: _*).toSeq collect {
-                    case (ColumnRef(selector, _), col) if selector == JPath.Identity => (selector, col)
-                  } unzip
-                  
-                  if (selectors.isEmpty) {
-                    (state,
-                      new Slice {
-                        override val size = slice.size
-                        override val columns = Map[ColumnRef, Column]()
-                      })
-                  } else {
-                    val selector = selectors.head
-                    val (nextState, nextCols) = scanner.scan(state, collection.immutable.Set(columns.toSeq: _*), 0 until slice.size)
-                    
-                    val cleanedCols = nextCols.foldLeft(Map[CType, Column]()) {
-                      case (acc, col) => {
-                        val ctype = col.tpe
-                        val col2 = acc get ctype flatMap { col2 => cf.util.UnionRight(col, col2) } getOrElse col
-                        acc.updated(ctype, col2)
-                      }
-                    } values
-                    
-                    (nextState, 
-                      new Slice { 
-                        override val size = slice.size 
-                        val columns: Map[ColumnRef, Column] =
-                          cleanedCols.map({ c => ColumnRef(selector, c.tpe) -> c })(collection.breakOut)
-                      })
-                  }
-                }
->>>>>>> 5424922e
               }
 
               common map {
@@ -1553,11 +1449,7 @@
         Table(stream((id.initial, filter.initial), slices))
       }
 
-<<<<<<< HEAD
       distinct0(SliceTransform.identity(None : Option[Slice]), composeSliceTransform(spec))
-=======
-      distinct0(SliceTransform1.identity(None: Option[Slice]), composeSliceTransform(spec))
->>>>>>> 5424922e
     }
     
     def takeRange(startIndex: Long, numberToTake: Long): Table = {  //in slice.takeRange, need to numberToTake to not be larger than the slice. 
