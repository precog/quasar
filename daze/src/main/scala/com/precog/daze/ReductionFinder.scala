--- conflicted
+++ resolved
@@ -139,11 +139,7 @@
 
       case dag.Operate(instructions.WrapArray, parent) => loop(parent, t => f(trans.WrapArray(t)))
 
-<<<<<<< HEAD
-      case dag.Operate(_, op, parent) => loop(parent, t => f(op1(op).spec(ctx)(t)))
-=======
       case dag.Operate(op, parent) => loop(parent, t => f(op1(op).spec(ctx)(t)))
->>>>>>> 8ac18fd9
 
       case _ => (f(Leaf(Source)), graph)
     }
