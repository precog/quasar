/*
 * Copyright 2014–2018 SlamData Inc.
 *
 * Licensed under the Apache License, Version 2.0 (the "License");
 * you may not use this file except in compliance with the License.
 * You may obtain a copy of the License at
 *
 *     http://www.apache.org/licenses/LICENSE-2.0
 *
 * Unless required by applicable law or agreed to in writing, software
 * distributed under the License is distributed on an "AS IS" BASIS,
 * WITHOUT WARRANTIES OR CONDITIONS OF ANY KIND, either express or implied.
 * See the License for the specific language governing permissions and
 * limitations under the License.
 */

package quasar.impl.external

import slamdata.Predef._
import quasar.api.datasource.DatasourceType
import quasar.concurrent.BlockingContext
import quasar.connector.{HeavyweightDatasourceModule, LightweightDatasourceModule}
import quasar.contrib.fs2.convert
import quasar.fp.ski.κ
import quasar.impl.DatasourceModule

import java.lang.{
  Class,
  ClassCastException,
  ClassLoader,
  ClassNotFoundException,
  ExceptionInInitializerError,
  IllegalAccessException,
  IllegalArgumentException,
  NoSuchFieldException,
  NullPointerException,
  Object
}
import java.nio.file.{Files, Path}
import java.util.jar.JarFile

import argonaut.Json
import cats.effect.{ConcurrentEffect, ContextShift, Effect, Sync, Timer}
import cats.syntax.applicativeError._
import fs2.{Chunk, Stream}
import fs2.io.file
import jawn.AsyncParser
import jawn.support.argonaut.Parser._
import jawnfs2._
import org.slf4s.Logging
import scalaz.IMap
import scalaz.syntax.tag._

object ExternalDatasources extends Logging {
  import ExternalConfig._

  val PluginChunkSize = 8192

  @SuppressWarnings(Array("org.wartremover.warts.ToString"))
<<<<<<< HEAD
  def apply[F[_]: ContextShift: Timer](config: ExternalConfig, blockingPool: BlockingContext)(
=======
  def apply[F[_]: ContextShift: Timer](
      config: ExternalConfig,
      blockingPool: ExecutionContext)(
>>>>>>> 250580f9
      implicit F: ConcurrentEffect[F])
      : Stream[F, IMap[DatasourceType, DatasourceModule]] = {

    val moduleStream = config match {
      case PluginDirectory(directory) =>
        convert.fromJavaStream(F.delay(Files.list(directory)))
          .filter(_.getFileName.toString.endsWith(PluginExtSuffix))
          .flatMap(loadPlugin[F](_, blockingPool))

      case PluginFiles(files) =>
        Stream.emits(files).flatMap(loadPlugin[F](_, blockingPool))

      case ExplodedDirs(modules) =>
        for {
          exploded <- Stream.emits(modules)

          (cn, cp) = exploded

          classLoader <- Stream.eval(ClassPath.classLoader[F](ParentCL, cp))

          module <- loadModule[F](cn.value, classLoader)
        } yield module
    }

    moduleStream.fold(IMap.empty[DatasourceType, DatasourceModule])(
      (m, d) => m.insert(d.kind, d))
  }

  ////

  private val ParentCL = this.getClass.getClassLoader

  private val PluginExtSuffix = "." + Plugin.FileExtension

  @SuppressWarnings(Array("org.wartremover.warts.AsInstanceOf", "org.wartremover.warts.Null"))
  private def loadModule[F[_]](
    className: String, classLoader: ClassLoader)(
    implicit F: Sync[F])
      : Stream[F, DatasourceModule] = {

    def handleFailedLoad[A](s: Stream[F, A]): Stream[F, A] =
      s recoverWith {
        case e @ (_: NoSuchFieldException | _: IllegalAccessException | _: IllegalArgumentException | _: NullPointerException) =>
          warnStream[F](s"Datasource module '$className' does not appear to be a singleton object", Some(e))

        case e: ExceptionInInitializerError =>
          warnStream[F](s"Datasource module '$className' failed to load with exception", Some(e))

        case _: ClassCastException =>
          warnStream[F](s"Datasource module '$className' is not actually a subtype of LightweightDatasourceModule or HeavyweightDatasourceModule", None)
      }

    def loadModule0(clazz: Class[_])(f: Object => DatasourceModule): Stream[F, DatasourceModule] =
      Stream.eval(F.delay(f(clazz.getDeclaredField("MODULE$").get(null))))

    def loadLightweight(clazz: Class[_]): Stream[F, DatasourceModule] =
      loadModule0(clazz) { o =>
        DatasourceModule.Lightweight(o.asInstanceOf[LightweightDatasourceModule])
      }

    def loadHeavyweight(clazz: Class[_]): Stream[F, DatasourceModule] =
      loadModule0(clazz) { o =>
        DatasourceModule.Heavyweight(o.asInstanceOf[HeavyweightDatasourceModule])
      }

    for {
      clazz <- Stream.eval(F.delay(classLoader.loadClass(className))) recoverWith {
        case cnf: ClassNotFoundException =>
          warnStream[F](s"Could not locate class for datasource module '$className'", Some(cnf))
      }

      module <- handleFailedLoad(loadLightweight(clazz) handleErrorWith κ(loadHeavyweight(clazz)))
    } yield module
  }

  private def loadPlugin[F[_]: ContextShift: Effect: Timer](
    pluginFile: Path,
    blockingPool: BlockingContext)
      : Stream[F, DatasourceModule] = {

    for {
      js <-
        file.readAll[F](pluginFile, blockingPool.unwrap, PluginChunkSize)
          .chunks
          .map(_.toByteBuffer)
          .parseJson[Json](AsyncParser.SingleValue)

      pluginResult <- Stream.eval(Plugin.fromJson[F](js))

      plugin <- pluginResult.fold(
        (s, c) => warnStream[F](s"Failed to decode plugin from '$pluginFile': $s ($c)", None),
        r => Stream.eval(r.withAbsolutePaths[F](pluginFile.getParent)))

      classLoader <- Stream.eval(ClassPath.classLoader[F](ParentCL, plugin.classPath))

      mainJar = new JarFile(plugin.mainJar.toFile)

      backendModuleAttr <- jarAttribute[F](mainJar, Plugin.ManifestAttributeName)
      versionModuleAttr <- jarAttribute[F](mainJar, Plugin.ManifestVersionName)

      _ <- versionModuleAttr match {
        case None => warnStream[F](s"No '${Plugin.ManifestVersionName}' attribute found in Manifest for '$pluginFile'.", None)
        case Some(version) => infoStream[F](s"Loading $pluginFile with version $version")
      }

      moduleClasses <- backendModuleAttr match {
        case None =>
          warnStream[F](s"No '${Plugin.ManifestAttributeName}' attribute found in Manifest for '$pluginFile'.", None)

        case Some(attr) =>
          Stream.emit(attr.split(" "))
      }

      moduleClass <- if (moduleClasses.isEmpty)
        warnStream[F](s"No classes defined for '${Plugin.ManifestAttributeName}' attribute in Manifest from '$pluginFile'.", None)
      else
        Stream.chunk(Chunk.array(moduleClasses)).covary[F]

      mod <- loadModule[F](moduleClass, classLoader)
    } yield mod
  }

  private def jarAttribute[F[_]: Sync](j: JarFile, attr: String): Stream[F, Option[String]] =
    Stream.eval(Sync[F].delay(Option(j.getManifest.getMainAttributes.getValue(attr))))

  private def warnStream[F[_]: Sync](msg: => String, cause: Option[Throwable]): Stream[F, Nothing] =
    Stream.eval(Sync[F].delay(cause.fold(log.warn(msg))(log.warn(msg, _)))).drain

  private def infoStream[F[_]: Sync](msg: => String): Stream[F, Unit] =
    Stream.eval(Sync[F].delay(log.info(msg)))
}<|MERGE_RESOLUTION|>--- conflicted
+++ resolved
@@ -57,13 +57,9 @@
   val PluginChunkSize = 8192
 
   @SuppressWarnings(Array("org.wartremover.warts.ToString"))
-<<<<<<< HEAD
-  def apply[F[_]: ContextShift: Timer](config: ExternalConfig, blockingPool: BlockingContext)(
-=======
   def apply[F[_]: ContextShift: Timer](
       config: ExternalConfig,
-      blockingPool: ExecutionContext)(
->>>>>>> 250580f9
+      blockingPool: BlockingContext)(
       implicit F: ConcurrentEffect[F])
       : Stream[F, IMap[DatasourceType, DatasourceModule]] = {
 
