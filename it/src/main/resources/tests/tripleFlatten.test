--- conflicted
+++ resolved
@@ -1,10 +1,6 @@
 {
     "name": "triple flatten with mixed content",
     "backends": {
-<<<<<<< HEAD
-        "mimir": "pending",
-=======
->>>>>>> 38e31998
         "marklogic_json":    "pending",
         "marklogic_xml":     "pending",
         "mongodb_2_6": "pending",
