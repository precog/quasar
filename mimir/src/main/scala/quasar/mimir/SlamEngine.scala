--- conflicted
+++ resolved
@@ -179,7 +179,6 @@
   def plan[T[_[_]]: BirecursiveT: EqualT: ShowT: RenderTreeT](
       cp: T[QSM[T, ?]]): Backend[Repr] = {
 
-<<<<<<< HEAD
     val liftCake: ReaderT[Task, Cake, ?] ~> Backend =
       λ[ReaderT[Task, Cake, ?] ~> Backend] { rc =>
         cake[CakeM]
@@ -187,8 +186,6 @@
           .liftB
       }
 
-=======
->>>>>>> bd281efb
     def qScriptCorePlanner = new QScriptCorePlanner[T, Backend](
       liftCake)
 
