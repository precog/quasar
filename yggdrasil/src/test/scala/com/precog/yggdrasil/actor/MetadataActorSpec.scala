--- conflicted
+++ resolved
@@ -127,13 +127,8 @@
 object MetadataActorStateSpec extends Specification {
   implicit val system = ActorSystem("shardMetadataTest")
 
-<<<<<<< HEAD
-  def projectionDescriptor(path: Path, selector: CPath, cType: CType, token: String) = {
-    val colDesc = ColumnDescriptor(path, selector, cType, Authorities(Set(token)))
-=======
   def projectionDescriptor(path: Path, selector: CPath, cType: CType, apiKey: String) = {
     val colDesc = ColumnDescriptor(path, selector, cType, Authorities(Set(apiKey)))
->>>>>>> 4eac4eac
     val desc = ProjectionDescriptor(1, colDesc :: Nil)
     val metadata = Map[ColumnDescriptor, Map[MetadataType, Metadata]]() + (colDesc -> Map[MetadataType, Metadata]())
     Map((desc -> metadata))
@@ -142,28 +137,6 @@
   val apiKey1 = "APIKEY"
 
   val data: Map[ProjectionDescriptor, ColumnMetadata] = {
-<<<<<<< HEAD
-    projectionDescriptor(Path("/abc/"), CPath(""), CBoolean, token1) ++
-    projectionDescriptor(Path("/abc/"), CPath(".foo"), CBoolean, token1) ++
-    projectionDescriptor(Path("/abc/"), CPath(".foo"), CString, token1) ++
-    projectionDescriptor(Path("/abc/"), CPath(".foo.bar"), CBoolean, token1) ++
-    projectionDescriptor(Path("/abc/"), CPath(".foo[0]"), CString, token1) ++
-    projectionDescriptor(Path("/def/"), CPath(".foo"), CBoolean, token1) ++
-    projectionDescriptor(Path("/def/"), CPath(".foo.bar"), CBoolean, token1) ++
-    projectionDescriptor(Path("/def/"), CPath(".foo.bar.baz.buz"), CBoolean, token1)
-  }
-
-  val rootAbc = PathRoot(Set(
-    PathValue(CBoolean, Authorities(Set(token1)), projectionDescriptor(Path("/abc/"), CPath(""), CBoolean, token1)),
-    PathField("foo", Set(
-      PathValue(CBoolean, Authorities(Set(token1)), projectionDescriptor(Path("/abc/"), CPath(".foo"), CBoolean, token1)),
-      PathValue(CString, Authorities(Set(token1)), projectionDescriptor(Path("/abc/"), CPath(".foo"), CString, token1)),
-      PathField("bar", Set(
-        PathValue(CBoolean, Authorities(Set(token1)), projectionDescriptor(Path("/abc"), CPath(".foo.bar"), CBoolean, token1))
-      )),
-      PathIndex(0, Set(
-        PathValue(CString, Authorities(Set(token1)), projectionDescriptor(Path("/abc"), CPath(".foo[0]"), CString, token1))
-=======
     projectionDescriptor(Path("/abc/"), CPath(""), CBoolean, apiKey1) ++
     projectionDescriptor(Path("/abc/"), CPath(".foo"), CBoolean, apiKey1) ++
     projectionDescriptor(Path("/abc/"), CPath(".foo"), CString, apiKey1) ++
@@ -184,28 +157,18 @@
       )),
       PathIndex(0, Set(
         PathValue(CString, Authorities(Set(apiKey1)), projectionDescriptor(Path("/abc"), CPath(".foo[0]"), CString, apiKey1))
->>>>>>> 4eac4eac
       ))
     ))
   ))
 
   val rootDef = PathRoot(Set(
     PathField("foo", Set(
-<<<<<<< HEAD
-      PathValue(CBoolean, Authorities(Set(token1)), projectionDescriptor(Path("/def/"), CPath(".foo"), CBoolean, token1)),
-      PathField("bar", Set(
-        PathValue(CBoolean, Authorities(Set(token1)), projectionDescriptor(Path("/def"), CPath(".foo.bar"), CBoolean, token1)),
-        PathField("baz", Set(
-          PathField("buz", Set(
-            PathValue(CBoolean, Authorities(Set(token1)), projectionDescriptor(Path("/def"), CPath(".foo.bar.baz.buz"), CBoolean, token1))
-=======
       PathValue(CBoolean, Authorities(Set(apiKey1)), projectionDescriptor(Path("/def/"), CPath(".foo"), CBoolean, apiKey1)),
       PathField("bar", Set(
         PathValue(CBoolean, Authorities(Set(apiKey1)), projectionDescriptor(Path("/def"), CPath(".foo.bar"), CBoolean, apiKey1)),
         PathField("baz", Set(
           PathField("buz", Set(
             PathValue(CBoolean, Authorities(Set(apiKey1)), projectionDescriptor(Path("/def"), CPath(".foo.bar.baz.buz"), CBoolean, apiKey1))
->>>>>>> 4eac4eac
           ))
         ))
       ))
@@ -251,15 +214,6 @@
       val result = source.findPathMetadata(Path("/abc/"), CPath(".foo")).unsafePerformIO
      
       val expected = PathRoot(Set(
-<<<<<<< HEAD
-        PathValue(CBoolean, Authorities(Set(token1)), projectionDescriptor(Path("/abc/"), CPath(".foo"), CBoolean, token1)),
-        PathValue(CString, Authorities(Set(token1)), projectionDescriptor(Path("/abc/"), CPath(".foo"), CString, token1)),
-        PathField("bar", Set(
-          PathValue(CBoolean, Authorities(Set(token1)), projectionDescriptor(Path("/abc"), CPath(".foo.bar"), CBoolean, token1))
-        )),
-        PathIndex(0, Set(
-          PathValue(CString, Authorities(Set(token1)), projectionDescriptor(Path("/abc"), CPath(".foo[0]"), CString, token1))
-=======
         PathValue(CBoolean, Authorities(Set(apiKey1)), projectionDescriptor(Path("/abc/"), CPath(".foo"), CBoolean, apiKey1)),
         PathValue(CString, Authorities(Set(apiKey1)), projectionDescriptor(Path("/abc/"), CPath(".foo"), CString, apiKey1)),
         PathField("bar", Set(
@@ -267,7 +221,6 @@
         )),
         PathIndex(0, Set(
           PathValue(CString, Authorities(Set(apiKey1)), projectionDescriptor(Path("/abc"), CPath(".foo[0]"), CString, apiKey1))
->>>>>>> 4eac4eac
         ))
       ))
 
@@ -278,21 +231,12 @@
       val result = source.findPathMetadata(Path("/def/"), CPath(".foo")).unsafePerformIO
      
       val expected = PathRoot(Set(
-<<<<<<< HEAD
-        PathValue(CBoolean, Authorities(Set(token1)), projectionDescriptor(Path("/def/"), CPath(".foo"), CBoolean, token1)),
-        PathField("bar", Set(
-          PathValue(CBoolean, Authorities(Set(token1)), projectionDescriptor(Path("/def"), CPath(".foo.bar"), CBoolean, token1)),
-          PathField("baz", Set(
-            PathField("buz", Set(
-              PathValue(CBoolean, Authorities(Set(token1)), projectionDescriptor(Path("/def"), CPath(".foo.bar.baz.buz"), CBoolean, token1))
-=======
         PathValue(CBoolean, Authorities(Set(apiKey1)), projectionDescriptor(Path("/def/"), CPath(".foo"), CBoolean, apiKey1)),
         PathField("bar", Set(
           PathValue(CBoolean, Authorities(Set(apiKey1)), projectionDescriptor(Path("/def"), CPath(".foo.bar"), CBoolean, apiKey1)),
           PathField("baz", Set(
             PathField("buz", Set(
               PathValue(CBoolean, Authorities(Set(apiKey1)), projectionDescriptor(Path("/def"), CPath(".foo.bar.baz.buz"), CBoolean, apiKey1))
->>>>>>> 4eac4eac
             ))
           ))
         ))
@@ -305,11 +249,7 @@
       val result = source.findPathMetadata(Path("/abc/"), CPath(".foo[0]")).unsafePerformIO
      
       val expected = PathRoot(Set(
-<<<<<<< HEAD
-        PathValue(CString, Authorities(Set(token1)), projectionDescriptor(Path("/abc"), CPath(".foo[0]"), CString, token1))
-=======
         PathValue(CString, Authorities(Set(apiKey1)), projectionDescriptor(Path("/abc"), CPath(".foo[0]"), CString, apiKey1))
->>>>>>> 4eac4eac
       ))
 
       result must_== expected
@@ -319,11 +259,7 @@
       val result = source.findPathMetadata(Path("/def/"), CPath(".foo.bar.baz.buz")).unsafePerformIO
      
       val expected = PathRoot(Set(
-<<<<<<< HEAD
-        PathValue(CBoolean, Authorities(Set(token1)), projectionDescriptor(Path("/def"), CPath(".foo.bar.baz.buz"), CBoolean, token1))
-=======
         PathValue(CBoolean, Authorities(Set(apiKey1)), projectionDescriptor(Path("/def"), CPath(".foo.bar.baz.buz"), CBoolean, apiKey1))
->>>>>>> 4eac4eac
       ))
 
       result must_== expected 
