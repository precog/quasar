--- conflicted
+++ resolved
@@ -3,11 +3,7 @@
 
     "backends": {
         "marklogic_json": "ignoreFieldOrder",
-<<<<<<< HEAD
-        "mimir": "pending",
-=======
         "mimir":"pendingIgnoreFieldOrder",
->>>>>>> 618bca10
         "mongodb_2_6": "ignoreFieldOrder",
         "mongodb_3_0": "ignoreFieldOrder",
         "mongodb_3_2": "ignoreFieldOrder",
