/*
 *  ____    ____    _____    ____    ___     ____ 
 * |  _ \  |  _ \  | ____|  / ___|  / _/    / ___|        Precog (R)
 * | |_) | | |_) | |  _|   | |     | |  /| | |  _         Advanced Analytics Engine for NoSQL Data
 * |  __/  |  _ <  | |___  | |___  |/ _| | | |_| |        Copyright (C) 2010 - 2013 SlamData, Inc.
 * |_|     |_| \_\ |_____|  \____|   /__/   \____|        All Rights Reserved.
 *
 * This program is free software: you can redistribute it and/or modify it under the terms of the 
 * GNU Affero General Public License as published by the Free Software Foundation, either version 
 * 3 of the License, or (at your option) any later version.
 *
 * This program is distributed in the hope that it will be useful, but WITHOUT ANY WARRANTY; 
 * without even the implied warranty of MERCHANTABILITY or FITNESS FOR A PARTICULAR PURPOSE. See 
 * the GNU Affero General Public License for more details.
 *
 * You should have received a copy of the GNU Affero General Public License along with this 
 * program. If not, see <http://www.gnu.org/licenses/>.
 *
 */
import sbt._
import Keys._
import sbtassembly.Plugin.AssemblyKeys._
import sbt.NameFilter._
import com.typesafe.sbteclipse.plugin.EclipsePlugin.{ EclipseKeys, EclipseCreateSrc }
import de.johoop.cpd4sbt.CopyPasteDetector._

object PlatformBuild extends Build {
  val jprofilerLib = SettingKey[String]("jprofiler-lib", "The library file used by jprofiler")
  val jprofilerConf = SettingKey[String]("jprofiler-conf", "The relative path to jprofiler's XML config file")
  val jprofilerId = SettingKey[String]("jprofiler-id", "The id used to find our session settings in XML")
  val archiveDir = SettingKey[String]("archive-dir", "The temporary directory to which deleted projections will be moved")
  val dataDir = SettingKey[String]("data-dir", "The temporary directory into which to extract the test data")
  val profileTask = InputKey[Unit]("profile", "Runs the given project under JProfiler")
  val extractData = TaskKey[String]("extract-data", "Extracts the data files used by the tests and the REPL")
  val mainTest = SettingKey[String]("main-test", "The primary test class for the project (just used for pandora)")

  val nexusSettings : Seq[Project.Setting[_]] = Seq(
    resolvers ++= Seq(
      "ReportGrid repo"                   at "http://nexus.reportgrid.com/content/repositories/releases",
      "ReportGrid repo (public)"          at "http://nexus.reportgrid.com/content/repositories/public-releases",
      "ReportGrid snapshot repo"          at "http://nexus.reportgrid.com/content/repositories/snapshots",
      "ReportGrid snapshot repo (public)" at "http://nexus.reportgrid.com/content/repositories/public-snapshots",
      "Typesafe Repository"               at "http://repo.typesafe.com/typesafe/releases/",
      "Maven Repo 1"                      at "http://repo1.maven.org/maven2/",
      "Guiceyfruit"                       at "http://guiceyfruit.googlecode.com/svn/repo/releases/",
      "Sonatype Releases"                 at "http://oss.sonatype.org/content/repositories/releases/",
      "Sonatype Snapshots"                at "http://oss.sonatype.org/content/repositories/snapshots/"
    ),

    credentials += Credentials(Path.userHome / ".ivy2" / ".rgcredentials"),

    publishTo <<= (version) { version: String =>
      val nexus = "http://nexus.reportgrid.com/content/repositories/"
      if (version.trim.endsWith("SNAPSHOT")) Some("snapshots" at nexus+"snapshots/")
      else                                   Some("releases"  at nexus+"releases/")
    }
  )

  val blueeyesVersion = "1.0.0-SNAPSHOT"
  val scalazVersion = "7.0-precog-SNAPSHOT"

  val commonSettings = Seq(
    organization := "com.precog",
    version := "2.3.0-SNAPSHOT",
    addCompilerPlugin("org.scala-tools.sxr" % "sxr_2.9.0" % "0.2.7"),
    scalacOptions <+= scalaSource in Compile map { "-P:sxr:base-directory:" + _.getAbsolutePath },
    scalacOptions ++= {
      Seq("-deprecation", "-unchecked", "-g:none") ++
      Option(System.getProperty("com.precog.build.optimize")).map { _ => Seq("-optimize") }.getOrElse(Seq())
    },
    javacOptions ++= Seq("-source", "1.6", "-target", "1.6"),
    scalaVersion := "2.9.2",

    defaultJarName in assembly <<= (name) { name => name + "-assembly-" + ("git describe".!!.trim) + ".jar" },

    EclipseKeys.createSrc := EclipseCreateSrc.Default+EclipseCreateSrc.Resource,
    EclipseKeys.withSource := true,
    (unmanagedSourceDirectories in Compile) <<= (scalaSource in Compile, javaSource in Compile)(Seq(_) ++ Set(_)),
    (unmanagedSourceDirectories in Test) <<= (scalaSource in Test)(Seq(_)),

    libraryDependencies ++= Seq(
      "com.weiglewilczek.slf4s"     %  "slf4s_2.9.1"         % "1.0.7",
      "com.google.guava"            %  "guava"              % "13.0",
      "com.google.code.findbugs"    % "jsr305"              % "1.3.+",
      "org.scalaz"                  %% "scalaz-core"        % scalazVersion,
      "org.scalaz"                  %% "scalaz-effect"      % scalazVersion,
      "joda-time"                   %  "joda-time"          % "1.6.2",
      "com.reportgrid"              %% "blueeyes-json"      % blueeyesVersion changing(),
      "com.reportgrid"              %% "blueeyes-util"      % blueeyesVersion changing(),
      "com.reportgrid"              %% "blueeyes-core"      % blueeyesVersion changing(),
      "com.reportgrid"              %% "blueeyes-mongo"     % blueeyesVersion changing(),
      "com.reportgrid"              %% "bkka"               % blueeyesVersion changing(),
      "com.reportgrid"              %% "akka_testing"       % blueeyesVersion changing(),
      "org.scalacheck"              %% "scalacheck"         % "1.10.0" % "test",
      "org.specs2"                  %% "specs2"             % "1.12.3-SNAPSHOT" % "test",
      "org.mockito"                 %  "mockito-core"       % "1.9.0" % "test",
      "javolution"                  %  "javolution"         % "5.5.1",
      "com.chuusai"                 %% "shapeless"          % "1.2.3",
      //"org.apache.lucene"           %  "lucene-core"        % "3.6.1"
<<<<<<< HEAD
      "org.spire-math"              %% "spire"              % "0.2.0-M2",
      "com.rubiconproject.oss"      % "jchronic"            % "0.2.6",
      "javax.servlet"               % "servlet-api"         % "2.4" % "provided"
=======
      "org.spire-math"              % "spire_2.9.1"              % "0.3.0-RC2",
      "com.rubiconproject.oss"      % "jchronic"            % "0.2.6"
>>>>>>> 4b07b734
    )
  )

  val jettySettings = Seq(
    libraryDependencies ++= Seq(
      "org.eclipse.jetty" % "jetty-server"      % "8.1.3.v20120416",
      "javax.servlet"     % "javax.servlet-api"   % "3.0.1"
    ),
    ivyXML :=
    <dependencies>
      <dependency org="org.eclipse.jetty" name="jetty-server" rev="8.1.3.v20120416">
        <exclude org="org.eclipse.jetty.orbit" />
      </dependency>
    </dependencies>
  )

  val jprofilerSettings = Seq(
    fork in profileTask := true,
    fork in run := true,

    jprofilerLib := "/Applications/jprofiler7/bin/macos/libjprofilerti.jnilib",
    jprofilerConf := "src/main/resources/jprofile.xml",
    jprofilerId := "116",
    
    javaOptions in profileTask <<= (javaOptions, jprofilerLib, jprofilerConf, jprofilerId, baseDirectory) {
      (opts, lib, conf, id, d) =>
      // download jnilib if necessary. a bit sketchy, but convenient
      Process("./jprofiler/setup-jnilib.py").!!
      opts ++ Seq("-agentpath:%s/jprofiler.jnilib=offline,config=%s/%s,id=%s" format (d, d, conf, id))
    }
  )

  val commonPluginsSettings = ScctPlugin.instrumentSettings ++ cpdSettings ++ commonSettings
  val commonNexusSettings = nexusSettings ++ commonPluginsSettings
  val commonAssemblySettings = sbtassembly.Plugin.assemblySettings ++ Seq(test in assembly := {}) ++ commonNexusSettings

  // Logging is simply a common project for the test log configuration files
  lazy val logging = Project(id = "logging", base = file("logging")).settings(commonNexusSettings: _*)

  lazy val standalone = Project(id = "standalone", base = file("standalone")).
    settings((commonAssemblySettings  ++ jettySettings): _*) dependsOn(common % "compile->compile;test->test", yggdrasil % "compile->compile;test->test", util, shard, muspelheim % "compile->compile;test->test", logging % "test->test", auth, accounts)

  lazy val platform = Project(id = "platform", base = file(".")).
    settings(ScctPlugin.mergeReportSettings ++ ScctPlugin.instrumentSettings: _*).
<<<<<<< HEAD
    aggregate(quirrel, yggdrasil, bytecode, daze, ingest, shard, auth, pandora, util, common, ragnarok, heimdall, ratatoskr, mongo, jdbc)

  /// Libraries ///
=======
    aggregate(quirrel, yggdrasil, bytecode, daze, ingest, shard, auth, pandora, util, common, ragnarok, heimdall, mongo, jdbc, desktop)
>>>>>>> 4b07b734

  lazy val util = Project(id = "util", base = file("util")).
    settings(commonNexusSettings: _*) dependsOn(logging % "test->test")

  lazy val common = Project(id = "common", base = file("common")).
    settings(commonNexusSettings: _*) dependsOn (util, logging % "test->test")

  lazy val bytecode = Project(id = "bytecode", base = file("bytecode")).
    settings(commonNexusSettings: _*) dependsOn(logging % "test->test")

  lazy val quirrel = Project(id = "quirrel", base = file("quirrel")).
    settings(commonNexusSettings: _*) dependsOn (bytecode % "compile->compile;test->test", util, logging % "test->test")

  lazy val yggdrasil = Project(id = "yggdrasil", base = file("yggdrasil")).
<<<<<<< HEAD
    settings(commonAssemblySettings: _*).dependsOn(common % "compile->compile;test->test", bytecode, util, logging % "test->test")
=======
    settings(commonAssemblySettings: _*).dependsOn(common % "compile->compile;test->test", bytecode, util, accounts, auth, logging % "test->test")

  lazy val yggdrasilProf = Project(id = "yggdrasilProf", base = file("yggdrasilProf")).
    settings(commonNexusSettings ++ jprofilerSettings ++ Seq(fullRunInputTask(profileTask, Test, "com.precog.yggdrasil.test.Run")): _*).dependsOn(yggdrasil % "compile->compile;compile->test", logging % "test->test")

  lazy val mongo = Project(id = "mongo", base = file("mongo")).
    settings(commonAssemblySettings: _*).dependsOn(standalone, muspelheim % "compile->compile;test->test")

  lazy val jdbc = Project(id = "jdbc", base = file("jdbc")).
    settings(commonAssemblySettings: _*).dependsOn(standalone, muspelheim % "compile->compile;test->test")

  lazy val desktop = Project(id = "desktop", base = file("desktop")).
    settings(commonAssemblySettings: _*).dependsOn(standalone, shard)
>>>>>>> 4b07b734

  lazy val daze = Project(id = "daze", base = file("daze")).
    settings(commonNexusSettings: _*).dependsOn (common, bytecode % "compile->compile;test->test", yggdrasil % "compile->compile;test->test", util, logging % "test->test")

  /// Testing ///

  lazy val muspelheim = Project(id = "muspelheim", base = file("muspelheim")).
    settings(commonNexusSettings: _*) dependsOn (common, quirrel, daze, yggdrasil % "compile->compile;test->test", logging % "test->test")

  lazy val pandora = Project(id = "pandora", base = file("pandora")).
    settings(commonAssemblySettings: _*) dependsOn (quirrel, daze, yggdrasil, ingest, muspelheim % "compile->compile;test->test", logging % "test->test")

  lazy val ragnarok = Project(id = "ragnarok", base = file("ragnarok")).
    settings(commonAssemblySettings: _*).dependsOn(quirrel, daze, yggdrasil, ingest, muspelheim % "compile->compile;test->test", logging % "test->test")

<<<<<<< HEAD
=======
  lazy val accounts     = Project(id = "accounts", base = file("accounts")).
    settings(commonAssemblySettings: _*) dependsOn (common % "compile->compile;test->test", auth, common, logging % "test->test")

>>>>>>> 4b07b734
  lazy val performance = Project(id = "performance", base = file("performance")).
    settings(commonNexusSettings: _*).dependsOn(ingest, common % "compile->compile;test->test", quirrel, daze, yggdrasil, shard, logging % "test->test")

  lazy val yggdrasilProf = Project(id = "yggdrasilProf", base = file("yggdrasilProf")).
    settings(commonNexusSettings ++ jprofilerSettings ++ Seq(fullRunInputTask(profileTask, Test, "com.precog.yggdrasil.test.Run")): _*).dependsOn(yggdrasil % "compile->compile;compile->test", logging % "test->test")

  lazy val jprofiler = Project(id = "jprofiler", base = file("jprofiler")).
    settings(jprofilerSettings ++ commonNexusSettings ++ Seq(fullRunInputTask(profileTask, Test, "com.precog.jprofiler.Run")): _*).dependsOn(ragnarok, logging % "test->test")

  /// Services ///

  lazy val auth = Project(id = "auth", base = file("auth")).
    settings(commonAssemblySettings: _*).dependsOn(common % "compile->compile;test->test", logging % "test->test")

  lazy val accounts     = Project(id = "accounts", base = file("accounts")).
    settings(commonAssemblySettings: _*) dependsOn (common % "compile->compile;test->test", auth, logging % "test->test")
 
  lazy val ingest = Project(id = "ingest", base = file("ingest")).
    settings(commonAssemblySettings: _*).dependsOn(common % "compile->compile;test->test", yggdrasil, logging % "test->test")

  lazy val heimdall = Project(id = "heimdall", base = file("heimdall")).
    settings(commonAssemblySettings: _*).dependsOn(common % "compile->compile;test->test", util, logging % "test->test")

  lazy val shard = Project(id = "shard", base = file("shard")).
    settings(commonAssemblySettings: _*).dependsOn(common % "compile->compile;test->test", muspelheim, pandora % "test->test")

  lazy val mongo = Project(id = "mongo", base = file("mongo")).
    settings((commonAssemblySettings ++ jettySettings): _*).dependsOn(common % "compile->compile;test->test", yggdrasil % "compile->compile;test->test", util, ingest, shard, muspelheim % "compile->compile;test->test", logging % "test->test")

  lazy val jdbc = Project(id = "jdbc", base = file("jdbc")).
    settings((commonAssemblySettings ++ jettySettings): _*).dependsOn(common % "compile->compile;test->test", yggdrasil % "compile->compile;test->test", util, ingest, shard, muspelheim % "compile->compile;test->test", logging % "test->test")

  /// Tooling ///

  lazy val ratatoskr = Project(id = "ratatoskr", base = file("ratatoskr")).
    settings(commonAssemblySettings: _*).dependsOn(daze, ingest, auth, accounts)
}<|MERGE_RESOLUTION|>--- conflicted
+++ resolved
@@ -97,14 +97,9 @@
       "javolution"                  %  "javolution"         % "5.5.1",
       "com.chuusai"                 %% "shapeless"          % "1.2.3",
       //"org.apache.lucene"           %  "lucene-core"        % "3.6.1"
-<<<<<<< HEAD
-      "org.spire-math"              %% "spire"              % "0.2.0-M2",
-      "com.rubiconproject.oss"      % "jchronic"            % "0.2.6",
-      "javax.servlet"               % "servlet-api"         % "2.4" % "provided"
-=======
       "org.spire-math"              % "spire_2.9.1"              % "0.3.0-RC2",
       "com.rubiconproject.oss"      % "jchronic"            % "0.2.6"
->>>>>>> 4b07b734
+      "javax.servlet"               % "servlet-api"         % "2.4" % "provided"
     )
   )
 
@@ -149,13 +144,7 @@
 
   lazy val platform = Project(id = "platform", base = file(".")).
     settings(ScctPlugin.mergeReportSettings ++ ScctPlugin.instrumentSettings: _*).
-<<<<<<< HEAD
-    aggregate(quirrel, yggdrasil, bytecode, daze, ingest, shard, auth, pandora, util, common, ragnarok, heimdall, ratatoskr, mongo, jdbc)
-
-  /// Libraries ///
-=======
-    aggregate(quirrel, yggdrasil, bytecode, daze, ingest, shard, auth, pandora, util, common, ragnarok, heimdall, mongo, jdbc, desktop)
->>>>>>> 4b07b734
+    aggregate(quirrel, yggdrasil, bytecode, daze, ingest, shard, auth, pandora, util, common, ragnarok, heimdall, ratatoskr, mongo, jdbc, desktop)
 
   lazy val util = Project(id = "util", base = file("util")).
     settings(commonNexusSettings: _*) dependsOn(logging % "test->test")
@@ -170,10 +159,7 @@
     settings(commonNexusSettings: _*) dependsOn (bytecode % "compile->compile;test->test", util, logging % "test->test")
 
   lazy val yggdrasil = Project(id = "yggdrasil", base = file("yggdrasil")).
-<<<<<<< HEAD
     settings(commonAssemblySettings: _*).dependsOn(common % "compile->compile;test->test", bytecode, util, logging % "test->test")
-=======
-    settings(commonAssemblySettings: _*).dependsOn(common % "compile->compile;test->test", bytecode, util, accounts, auth, logging % "test->test")
 
   lazy val yggdrasilProf = Project(id = "yggdrasilProf", base = file("yggdrasilProf")).
     settings(commonNexusSettings ++ jprofilerSettings ++ Seq(fullRunInputTask(profileTask, Test, "com.precog.yggdrasil.test.Run")): _*).dependsOn(yggdrasil % "compile->compile;compile->test", logging % "test->test")
@@ -186,7 +172,6 @@
 
   lazy val desktop = Project(id = "desktop", base = file("desktop")).
     settings(commonAssemblySettings: _*).dependsOn(standalone, shard)
->>>>>>> 4b07b734
 
   lazy val daze = Project(id = "daze", base = file("daze")).
     settings(commonNexusSettings: _*).dependsOn (common, bytecode % "compile->compile;test->test", yggdrasil % "compile->compile;test->test", util, logging % "test->test")
@@ -202,12 +187,6 @@
   lazy val ragnarok = Project(id = "ragnarok", base = file("ragnarok")).
     settings(commonAssemblySettings: _*).dependsOn(quirrel, daze, yggdrasil, ingest, muspelheim % "compile->compile;test->test", logging % "test->test")
 
-<<<<<<< HEAD
-=======
-  lazy val accounts     = Project(id = "accounts", base = file("accounts")).
-    settings(commonAssemblySettings: _*) dependsOn (common % "compile->compile;test->test", auth, common, logging % "test->test")
-
->>>>>>> 4b07b734
   lazy val performance = Project(id = "performance", base = file("performance")).
     settings(commonNexusSettings: _*).dependsOn(ingest, common % "compile->compile;test->test", quirrel, daze, yggdrasil, shard, logging % "test->test")
 
