--- conflicted
+++ resolved
@@ -3,14 +3,7 @@
     "backends": {
       "couchbase": "ignoreFieldOrder",
       "marklogic_json": "ignoreFieldOrder",
-<<<<<<< HEAD
-      "mimir": "ignoreFieldOrder",
-      "mongodb_2_6": "pending",
-      "mongodb_3_0": "pending",
-      "mongodb_read_only": "pending"
-=======
-      "mimir": "pending"
->>>>>>> 448b7dee
+      "mimir": "ignoreFieldOrder"
     },
     "data": "divide.data",
     "query": "select nr, -val1 as neg1, abs(val1) as abs1 from divide",
