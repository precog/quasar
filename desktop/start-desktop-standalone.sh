## 
##  ____    ____    _____    ____    ___     ____ 
## |  _ \  |  _ \  | ____|  / ___|  / _/    / ___|        Precog (R)
## | |_) | | |_) | |  _|   | |     | |  /| | |  _         Advanced Analytics Engine for NoSQL Data
## |  __/  |  _ <  | |___  | |___  |/ _| | | |_| |        Copyright (C) 2010 - 2013 SlamData, Inc.
## |_|     |_| \_\ |_____|  \____|   /__/   \____|        All Rights Reserved.
## 
## This program is free software: you can redistribute it and/or modify it under the terms of the 
## GNU Affero General Public License as published by the Free Software Foundation, either version 
## 3 of the License, or (at your option) any later version.
## 
## This program is distributed in the hope that it will be useful, but WITHOUT ANY WARRANTY; 
## without even the implied warranty of MERCHANTABILITY or FITNESS FOR A PARTICULAR PURPOSE. See 
## the GNU Affero General Public License for more details.
## 
## You should have received a copy of the GNU Affero General Public License along with this 
## program. If not, see <http://www.gnu.org/licenses/>.
## 
## 
#!/bin/bash

# Parse opts to determine settings
while getopts ":d:lbZYRL:" opt; do
    case $opt in
        d)
            WORKDIR=$(cd $OPTARG; pwd)
            ;;
        l)
            DONTCLEAN=1
            ;;
        L)
            LABCOAT_PORT=$OPTARG
            ;;
        b)
            BUILDMISSING=1
            ;;
        Z)
            TESTQUIT=1
            rm -rf stress-data && mkdir stress-data
            WORKDIR=$(cd stress-data; pwd)
            ;;
        R)
            TESTRESUME=1
            WORKDIR=$(cd stress-data; pwd)
            ;;
        Y)
            ( $0 -Z && $0 -R ) 2>&1 | grep ';;;'
            exit ${PIPESTATUS[0]}
            ;;
        \?)
            echo "Usage: `basename $0` [-blRZ] [-d <work directory>] [-L <port>]"
            echo "  -l: If a temp workdir is used, don't clean up afterward"
            echo "  -L: Use the provided port for labcoat"
            echo "  -d: Use the provided workdir"
            echo "  -b: Build missing artifacts prior to run (depends on sbt in path)"
            echo "  -Y: Run ingest consistency check"
            echo "  -Z: (private to -Y) first pass to be interrupted"
            echo "  -R: (private to -Y) second pass to compelte"
            exit 1
            ;;
    esac
done

[ -n "$TESTQUIT" ] && echo ";;; starting service for test-quit"
[ -n "$TESTRESUME" ] && echo ";;; starting service for test-resume"

# Taken from http://blog.publicobject.com/2006/06/canonical-path-of-file-in-bash.html
function path-canonical-simple() {
    local dst="${1}"
    cd -P -- "$(dirname -- "${dst}")" &> /dev/null && echo "$(pwd -P)/$(basename -- "${dst}")" | sed 's#/\.##'
}

function random_port() {
    # We'll try 100 times until we find an unused port, at which point we give up
    for tryseq in `seq 1 100`; do
        TRYPORT=$((20000 + $RANDOM))
        if ! port_is_open $TRYPORT; then
            echo $TRYPORT
            return 0
        fi
        sleep 1
    done

    echo "Failed to locate unused port for $1!" >&2
    exit 1
}

function port_is_open() {
   netstat -an | egrep "[\.:]$1[[:space:]]+.*LISTEN" > /dev/null
}

function wait_until_port_open () {
    while ! port_is_open $1; do
        sleep 1
    done
}

BASEDIR=$(path-canonical-simple `dirname $0`)/..

echo "Using base: $BASEDIR"

VERSION=`git describe`
DESKTOP_ASSEMBLY="$BASEDIR"/desktop/target/desktop-assembly-$VERSION.jar

GC_OPTS="-XX:+UseConcMarkSweepGC -XX:+CMSIncrementalMode -XX:-CMSIncrementalPacing -XX:CMSIncrementalDutyCycle=100"

JAVA="java $GC_OPTS"

function exists {
    for fl in "$@"; do
        if [ -f "$fl" ]; then return 0; fi
    done
    return 1
}

unset REBEL_OPTS
if [ -e "$REBEL_HOME" ]; then
    REBEL_OPTS="-noverify -javaagent:$REBEL_HOME/jrebel.jar -Dplatform.root=`dirname $0`"
else
    REBEL_OPTS=''
fi

if [ "$WORKDIR" == "" ]; then
    WORKDIR=`mktemp -d -t standaloneShard.XXXXXX 2>&1`
    if [ $? -ne 0 ]; then
        echo "Couldn't create temp workdir! ($WORKDIR)" >&2
        exit 1
    fi
else
    # Do *not* allow cleanup of provided directories
    DONTCLEAN=1
fi

# Set up dirs for all components
ZKBASE="$WORKDIR"/zookeeper
ZKDATA="$WORKDIR"/zookeeper-data

KFBASE="$WORKDIR"/kafka
KFDATA="$WORKDIR"/kafka-data

rm -rf $ZKBASE $KFBASE
mkdir -p $ZKBASE $KFBASE $ZKDATA "$WORKDIR"/{configs,logs,shard-data/data,shard-data/archive,shard-data/scratch,shard-data/ingest_failures}

echo "Running standalone shard under $WORKDIR"

# Set shutdown hook
function on_exit() {
    echo "========== Shutting down system =========="

    function is_running() {
        [ ! -z "$1" ] && kill -0 "$1" &> /dev/null
    }


    if is_running $SHARDPID; then
        echo "Stopping shard..."
        kill $SHARDPID
        wait $SHARDPID
    fi

    echo "Shutdown complete"
}

trap on_exit EXIT

<<<<<<< HEAD

# Copy in a simple config
ZOOKEEPER_PORT=$(random_port "Zookeeper")
KAFKA_GLOBAL_PORT=$(random_port "Kafka global")
KAFKA_LOCAL_PORT=$(random_port "Kafka local")
=======
ZOOKEEPER_PORT=$(random_port "Zookeeper")
KAFKA_PORT=$(random_port "Kafka global")

# FIXME: There's a potential for collisions here because we're
# assigning before actually starting services, but proper ordering
# would make things a bit more complicated and with bash's RNG this is
# low-risk
>>>>>>> a5ffecd8
SHARD_PORT=$(random_port "Shard")

if [ -z "$LABCOAT_PORT" ]; then
    LABCOAT_PORT=$(random_port "Labcoat")
fi

sed -e "s#/var/log#$WORKDIR/logs#;  s#/opt/precog/shard#$WORKDIR/shard-data#; s/9082/$KAFKA_PORT/; s/2181/$ZOOKEEPER_PORT/; s/port = 30070/port = $SHARD_PORT/; s/port = 30064/port = $ACCOUNTS_PORT/; s/port = 8000/port = $LABCOAT_PORT/; s#/var/kafka#$KFDATA#; s#/var/zookeeper#$ZKDATA#" < "$BASEDIR"/desktop/configs/test/shard-v1.conf > "$WORKDIR"/configs/shard-v1.conf || echo "Failed to update shard config"
sed -e "s#/var/log/precog#$WORKDIR/logs#" < "$BASEDIR"/desktop/configs/test/shard-v1.logging.xml > "$WORKDIR"/configs/shard-v1.logging.xml

cd "$BASEDIR"

echo "Starting desktop service"
$JAVA -agentlib:jdwp=transport=dt_socket,server=y,suspend=n,address=8123 $REBEL_OPTS -Dlogback.configurationFile="$WORKDIR"/configs/shard-v1.logging.xml -classpath "$BASEDIR/desktop/precog/precog-desktop.jar" com.precog.shard.desktop.DesktopIngestShardServer --configFile "$WORKDIR"/configs/shard-v1.conf &> $WORKDIR/logs/shard-v1.stdout &
SHARDPID=$!

# Let the ingest/shard services startup in parallel
wait_until_port_open $SHARD_PORT

cat > $WORKDIR/ports.txt <<EOF
KAFKA_PORT=$KAFKA_PORT
ZOOKEEPER_PORT=$ZOOKEEPER_PORT
SHARD_PORT=$SHARD_PORT
LABCOAT_PORT=$LABCOAT_PORT
EOF

echo "Startup complete, running in $WORKDIR"

echo "============================================================"
echo "Base path: $WORKDIR"
cat <<EOF
KAFKA_PORT:        $KAFKA_PORT
ZOOKEEPER_PORT:    $ZOOKEEPER_PORT
SHARD_PORT:        $SHARD_PORT
LABCOAT_PORT:      $LABCOAT_PORT
EOF
echo "============================================================"

function query() {
    curl -s -G \
      --data-urlencode "q=$1" \
      --data-urlencode "apiKey=$ACCOUNTTOKEN" \
      "http://localhost:$SHARD_PORT/analytics/fs/$ACCOUNTID"
}

function count() {
    query "count(//xyz)" | tr -d "[]"
}

function wait_til_nonzero() {
    wait_til_n_rows 1 $1
    return $?
}

function now() {
    date "+%s"
}

function check_time() {
    expr `now` '>' $1
}

function wait_til_n_rows() {
    N=$1
    LIMIT=$( expr `now` '+' $2 )
    RESULT=$( count )
    echo "!!! count returned $RESULT"
    while [ -z "$RESULT" ] || [ "$RESULT" -lt "$N" ]; do
        sleep 0.05
        [ `check_time $LIMIT` -eq 1 ] && return 1
        RESULT=$( count )
        echo "!!! count returned $RESULT"
    done
    return 0
}

function count_lines() {
    wc -l $1 | awk '{print $1}'
}


# Wait forever until the user Ctrl-C's the system
while true; do sleep 30; done<|MERGE_RESOLUTION|>--- conflicted
+++ resolved
@@ -163,13 +163,6 @@
 
 trap on_exit EXIT
 
-<<<<<<< HEAD
-
-# Copy in a simple config
-ZOOKEEPER_PORT=$(random_port "Zookeeper")
-KAFKA_GLOBAL_PORT=$(random_port "Kafka global")
-KAFKA_LOCAL_PORT=$(random_port "Kafka local")
-=======
 ZOOKEEPER_PORT=$(random_port "Zookeeper")
 KAFKA_PORT=$(random_port "Kafka global")
 
@@ -177,7 +170,6 @@
 # assigning before actually starting services, but proper ordering
 # would make things a bit more complicated and with bash's RNG this is
 # low-risk
->>>>>>> a5ffecd8
 SHARD_PORT=$(random_port "Shard")
 
 if [ -z "$LABCOAT_PORT" ]; then
