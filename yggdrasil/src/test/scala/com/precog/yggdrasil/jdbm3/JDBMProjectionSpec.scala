/*
 *  ____    ____    _____    ____    ___     ____ 
 * |  _ \  |  _ \  | ____|  / ___|  / _/    / ___|        Precog (R)
 * | |_) | | |_) | |  _|   | |     | |  /| | |  _         Advanced Analytics Engine for NoSQL Data
 * |  __/  |  _ <  | |___  | |___  |/ _| | | |_| |        Copyright (C) 2010 - 2013 SlamData, Inc.
 * |_|     |_| \_\ |_____|  \____|   /__/   \____|        All Rights Reserved.
 *
 * This program is free software: you can redistribute it and/or modify it under the terms of the 
 * GNU Affero General Public License as published by the Free Software Foundation, either version 
 * 3 of the License, or (at your option) any later version.
 *
 * This program is distributed in the hope that it will be useful, but WITHOUT ANY WARRANTY; 
 * without even the implied warranty of MERCHANTABILITY or FITNESS FOR A PARTICULAR PURPOSE. See 
 * the GNU Affero General Public License for more details.
 *
 * You should have received a copy of the GNU Affero General Public License along with this 
 * program. If not, see <http://www.gnu.org/licenses/>.
 *
 */
package com.precog.yggdrasil
package jdbm3

import com.google.common.io.Files
import com.weiglewilczek.slf4s.Logging

import org.apache.commons.io.FileUtils
import org.joda.time.DateTime
import org.specs2._
import org.specs2.mutable.Specification
import org.scalacheck.{Arbitrary,Gen}

import blueeyes.json.JPath

import com.precog.common.{Path,VectorCase}
import com.precog.common.json._

import java.io.File

class JDBMProjectionSpec extends Specification with ScalaCheck with Logging with CValueGenerators {
  import Gen._
  import Arbitrary._

  override def defaultValues = super.defaultValues + (minTestsOk -> 20)

  case class ProjectionData(desc: ProjectionDescriptor, data: List[Seq[CValue]])

  implicit val genData: Arbitrary[ProjectionData] = Arbitrary(
    for {
<<<<<<< HEAD
      size       <- chooseNum(1,100000)
      width      <- chooseNum(1,40)
      types      <- pick(width, List(CString, CBoolean, CLong, CDouble, CNum , CDate, CNull, CEmptyObject, CEmptyArray))
      descriptor <- ProjectionDescriptor(1, types.toList.map { tpe => ColumnDescriptor(Path("/test"), CPath.Identity, tpe, Authorities(Set.empty)) })
      val typeGens: Seq[Gen[CValue]] = types.map(genFor)
=======
      size       <- chooseNum(1,1000)//00) TODO bump back up to 100000 when memory isn't an issue.
      width      <- chooseNum(1,20) // TODO bump back up to 40 when bytebuffer overflows handled.
      types      <- listOfN(width, genCType)
      descriptor <- ProjectionDescriptor(1, types.toList.map { tpe => ColumnDescriptor(Path("/test"), JPath.Identity, tpe, Authorities(Set.empty)) })
      val typeGens: Seq[Gen[CValue]] = types.map(genCValue)
>>>>>>> f22f3314
      data       <- genColumn(size, sequence[Array, CValue](typeGens))
    } yield ProjectionData(descriptor, data)
  )

  def readWriteColumn(pd: ProjectionData, baseDir: File) = {
    val ProjectionData(descriptor: ProjectionDescriptor, dataRaw: List[Seq[CValue]]) = pd
    val data = dataRaw.toArray
    logger.info("Running projection read/write spec of size " + data.length)
    logger.debug("Projection data writes to " + baseDir)

    try {
      val proj = new JDBMProjection(baseDir, descriptor){}

      logger.debug("New projection open")

      // Insert all data
      (0 until data.length).foreach {
        i => proj.insert(VectorCase(i), data(i), i % 100000 == 0).unsafePerformIO
      }
      
      proj.close()
    } catch {
      case t: Throwable => logger.error("Error writing projection data", t); throw t
    }

    try {
      val proj2 = new JDBMProjection(baseDir, descriptor){}

      val read = proj2.allRecords(Long.MaxValue).iterable.iterator.toList

      proj2.close()

      FileUtils.deleteDirectory(baseDir)

      forall(read.zipWithIndex) {
        case ((ids, v), i) => {
          ids mustEqual VectorCase(i)
          v   mustEqual data(i)
        }
      }

      read.size mustEqual data.length
    } catch {
      case t: Throwable => logger.error("Error reading projection data"); throw t
    }
  }

  "JDBMProjections" should {
    "properly serialize and deserialize arbitrary columns" in {
      check {
        pd: ProjectionData => readWriteColumn(pd, Files.createTempDir())
      }
    }

    val indexGen = new java.util.Random()

    "properly serialize and deserialize columns with undefined values" in {
      check {
        pd: ProjectionData => {
          val holeyData = pd.data.map {
            rowData => {
              val newRow = rowData.toArray
              val replaceIdx = indexGen.nextInt(newRow.length)
              newRow(replaceIdx) = CUndefined
              newRow.toSeq
            }
          }
          readWriteColumn(pd.copy(data = holeyData), Files.createTempDir())
        }
      }
    }
  }
}<|MERGE_RESOLUTION|>--- conflicted
+++ resolved
@@ -46,19 +46,11 @@
 
   implicit val genData: Arbitrary[ProjectionData] = Arbitrary(
     for {
-<<<<<<< HEAD
-      size       <- chooseNum(1,100000)
-      width      <- chooseNum(1,40)
-      types      <- pick(width, List(CString, CBoolean, CLong, CDouble, CNum , CDate, CNull, CEmptyObject, CEmptyArray))
-      descriptor <- ProjectionDescriptor(1, types.toList.map { tpe => ColumnDescriptor(Path("/test"), CPath.Identity, tpe, Authorities(Set.empty)) })
-      val typeGens: Seq[Gen[CValue]] = types.map(genFor)
-=======
       size       <- chooseNum(1,1000)//00) TODO bump back up to 100000 when memory isn't an issue.
       width      <- chooseNum(1,20) // TODO bump back up to 40 when bytebuffer overflows handled.
       types      <- listOfN(width, genCType)
-      descriptor <- ProjectionDescriptor(1, types.toList.map { tpe => ColumnDescriptor(Path("/test"), JPath.Identity, tpe, Authorities(Set.empty)) })
+      descriptor <- ProjectionDescriptor(1, types.toList.map { tpe => ColumnDescriptor(Path("/test"), CPath.Identity, tpe, Authorities(Set.empty)) })
       val typeGens: Seq[Gen[CValue]] = types.map(genCValue)
->>>>>>> f22f3314
       data       <- genColumn(size, sequence[Array, CValue](typeGens))
     } yield ProjectionData(descriptor, data)
   )
