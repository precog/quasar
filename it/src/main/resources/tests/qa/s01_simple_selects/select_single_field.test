{
  "name": "[qa_s01] select single field",

  "data": "../basic.data",

<<<<<<< HEAD
  "query": "select num from `../basic`",
=======
  "backends": {
    "postgres": "pending"
  },

  "query": "select num from basic",
>>>>>>> c8df2f76

  "predicate": "exactly",
  "ignoreResultOrder": true,

  "ignoreFieldOrder": false,

  "expected": [4, 42]
}<|MERGE_RESOLUTION|>--- conflicted
+++ resolved
@@ -3,15 +3,11 @@
 
   "data": "../basic.data",
 
-<<<<<<< HEAD
-  "query": "select num from `../basic`",
-=======
   "backends": {
     "postgres": "pending"
   },
 
-  "query": "select num from basic",
->>>>>>> c8df2f76
+  "query": "select num from `../basic`",
 
   "predicate": "exactly",
   "ignoreResultOrder": true,
