--- conflicted
+++ resolved
@@ -65,11 +65,7 @@
   val commonSettings = Seq(
     crossScalaVersions := Seq("2.9.2"),
 
-<<<<<<< HEAD
-    version := "0.6.1-SNAPSHOT",
-=======
     version := "0.7.0-SNAPSHOT",
->>>>>>> d2f30cd2
 
     organization := "com.reportgrid",
 
