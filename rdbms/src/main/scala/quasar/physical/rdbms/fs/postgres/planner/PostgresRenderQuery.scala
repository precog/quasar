/*
 * Copyright 2014–2017 SlamData Inc.
 *
 * Licensed under the Apache License, Version 2.0 (the "License");
 * you may not use this file except in compliance with the License.
 * You may obtain a copy of the License at
 *
 *     http://www.apache.org/licenses/LICENSE-2.0
 *
 * Unless required by applicable law or agreed to in writing, software
 * distributed under the License is distributed on an "AS IS" BASIS,
 * WITHOUT WARRANTIES OR CONDITIONS OF ANY KIND, either express or implied.
 * See the License for the specific language governing permissions and
 * limitations under the License.
 */

package quasar.physical.rdbms.fs.postgres.planner

import slamdata.Predef._
import scala.Predef.implicitly
import quasar.common.SortDir.{Ascending, Descending}
<<<<<<< HEAD
import quasar.Data
import quasar.DataCodec
=======
import quasar.{Data, DataCodec}
import quasar.DataCodec.Precise.TimeKey
>>>>>>> 4d0dfe4f
import quasar.physical.rdbms.model._
import quasar.physical.rdbms.fs.postgres._
import quasar.physical.rdbms.planner.RenderQuery
import quasar.physical.rdbms.planner.sql._
import quasar.physical.rdbms.planner.sql.SqlExpr.Select._
import quasar.physical.rdbms.planner.sql.SqlExpr.Case._
import quasar.Planner.InternalError
import quasar.Planner.{NonRepresentableData, PlannerError}
import matryoshka._
import matryoshka.implicits._

import scalaz._
import Scalaz._

object PostgresRenderQuery extends RenderQuery {
  import SqlExpr._

  implicit val codec: DataCodec = DataCodec.Precise

  def asString[T[_[_]]: BirecursiveT](a: T[SqlExpr]): PlannerError \/ String = {
    a.paraM(galg) ∘ (s => s"select row_to_json(row) from ($s) as row")
  }

  def alias(a: Option[SqlExpr.Id[String]]) = ~(a ∘ (i => s" as ${i.v}"))

  def rowAlias(a: Option[SqlExpr.Id[String]]) = ~(a ∘ (i => s" ${i.v}"))

  def buildJson(str: String): String =
    s"json_build_object($str)#>>'{}'"

  def text[T[_[_]]: BirecursiveT](pair: (T[SqlExpr], String)): String = {
    // The -> operator returns jsonb type, while ->> returns text. We need to choose one
    // depending on context, hence this function called in certain cases (see functionsNested.test)
    val (expr, str) = pair
    val toReplace = "->"
    val replacement = "->>"
    expr.project match {
      case Refs(_) =>
        val pos = str.lastIndexOf(toReplace)
        if (pos > -1 && !str.contains(replacement))
          s"${str.substring(0, pos)}$replacement${str.substring(pos + toReplace.length, str.length)}"
        else
          str
      case _ =>
        str
    }
  }

  def num[T[_[_]]: BirecursiveT](pair: (T[SqlExpr], String)): String = s"(${text(pair)})::numeric"

  def bool[T[_[_]]: BirecursiveT](pair: (T[SqlExpr], String)): String = s"(${text(pair)})::boolean"

  object TextExpr {
    def unapply[T[_[_]]: BirecursiveT](pair: (T[SqlExpr], String)): Option[String] =
      text(pair).some
  }

  object NumExpr {
    def unapply[T[_[_]]: BirecursiveT](pair: (T[SqlExpr], String)): Option[String] =
      TextExpr.unapply(pair).map(t => s"($t)::numeric")
  }

  object BoolExpr {
    def unapply[T[_[_]]: BirecursiveT](pair: (T[SqlExpr], String)): Option[String] =
      TextExpr.unapply(pair).map(t => s"($t)::boolean")
  }

  def galg[T[_[_]]: BirecursiveT]: GAlgebraM[(T[SqlExpr], ?), PlannerError \/ ?, SqlExpr, String] = {
    case Unreferenced() =>
    InternalError("Unexpected Unreferenced!", none).left
    case Null() => "null".right
    case SqlExpr.Id(v) =>
      s"""$v""".right
    case Table(v) =>
      v.right
    case AllCols() =>
      s"*".right
    case Refs(srcs) =>
      srcs.map(_._2) match {
        case Vector(key, value) =>
          val valueStripped = value.stripPrefix("'").stripSuffix("'")
          s"""$key.$valueStripped""".right
        case key +: mid :+ last =>
          val firstValStripped = ~mid.headOption.map(_.stripPrefix("'").stripSuffix("'"))
          val midTail = mid.drop(1)
          val midStr = if (midTail.nonEmpty)
            s"->${midTail.map(e => s"$e").intercalate("->")}"
          else
            ""
          s"""$key.$firstValStripped$midStr->$last""".right
        case _ => InternalError.fromMsg(s"Cannot process Refs($srcs)").left
      }
    case Obj(m) =>
      buildJson(m.map {
        case ((_, k), (_, v)) => s"'$k', $v"
      }.mkString(",")).right
    case RegexMatches(TextExpr(e), (_, pattern)) =>
      s"($e ~ '$pattern')".right
    case IsNotNull((_, expr)) =>
      s"($expr notnull)".right
<<<<<<< HEAD
    case ToJson(v) =>
      s"to_json($v)".right
    case IfNull(a) =>
      s"coalesce(${a.intercalate(", ")})".right
    case ExprWithAlias(expr: String, alias: String) =>
      (if (expr === alias) s"$expr" else s"""$expr as "$alias"""").right
    case ExprPair(expr1, expr2) =>
      s"$expr1, $expr2".right
    case ConcatStr(str1, str2)  =>
      s"$str1 || $str2".right
    case Time(expr) =>
      ???
      // buildJson(s"""{ "$TimeKey": $expr }""").right
    case NumericOp(sym, left, right) => s"(($left)::text::numeric $sym ($right)::text::numeric)".right
    case Mod(a1, a2) => s"mod(($a1)::text::numeric, ($a2)::text::numeric)".right
    case Pow(a1, a2) => s"power(($a1)::text::numeric, ($a2)::text::numeric)".right
    case And(a1, a2) =>
=======
    case IfNull(exprs) =>
      s"coalesce(${exprs.map(e => text(e)).intercalate(", ")})".right
    case ExprWithAlias((_, expr), alias) =>
      (if (expr === alias) s"$expr" else {
        val aliasStr = \/.fromTryCatchNonFatal(alias.toLong).map(a => s""""$a"""").getOrElse(alias)
        s"$expr as $aliasStr"
      }).right
    case ExprPair((_, s1), (_, s2)) =>
      s"$s1, $s2".right
    case ConcatStr(TextExpr(e1), TextExpr(e2))  =>
      s"$e1 || $e2".right
    case Time((_, expr)) =>
      buildJson(s"""{ "$TimeKey": $expr }""").right
    case NumericOp(sym, NumExpr(left), NumExpr(right)) =>
      s"($left $sym $right)".right
    case Mod(NumExpr(a1), NumExpr(a2)) =>
      s"mod($a1, $a2)".right
    case Pow(NumExpr(a1), NumExpr(a2)) =>
      s"power($a1, $a2)".right
    case And(BoolExpr(a1), BoolExpr(a2)) =>
>>>>>>> 4d0dfe4f
      s"($a1 and $a2)".right
    case Or(BoolExpr(a1), BoolExpr(a2)) =>
      s"($a1 or $a2)".right
    case Neg(NumExpr(e)) =>
      s"(-$e)".right
    case Eq(TextExpr(a1), TextExpr(a2)) =>
      s"($a1 = $a2)".right
    case Neq(TextExpr(a1), TextExpr(a2)) =>
      s"($a1 != $a2)".right
    case Lt(NumExpr(a1), NumExpr(a2)) =>
      s"($a1 < $a2)".right
    case Lte(NumExpr(a1), NumExpr(a2)) =>
      s"($a1 <= $a2)".right
    case Gt(NumExpr(a1), NumExpr(a2)) =>
      s"($a1 > $a2)".right
    case Gte(NumExpr(a1), NumExpr(a2)) =>
      s"($a1 >= $a2)".right
    case WithIds((_, str))    => s"(row_number() over(), $str)".right
    case RowIds()        => "row_number() over()".right
    case Offset((_, from), NumExpr(count)) => s"$from OFFSET $count".right
    case Limit((_, from), NumExpr(count)) => s"$from LIMIT $count".right
    case Select(selection, from, filterOpt, order) =>
      val filter = ~(filterOpt ∘ (f => s" where ${f.v._2}"))
      val orderStr = order.map { o =>
        val dirStr = o.sortDir match {
          case Ascending => "asc"
          case Descending => "desc"
        }
        s"${o.v._2} $dirStr"
      }.mkString(", ")

      val orderByStr = if (order.nonEmpty)
        s" order by $orderStr"
      else
        ""

      val fromExpr = s" from ${from.v._2} ${from.alias.v}"
      s"(select ${selection.v._2}$fromExpr$filter$orderByStr)".right
    case Constant(Data.Str(v)) =>
      val text = v.flatMap { case ''' => "''"; case iv => iv.toString }.self
      s"'$text'".right
    case Constant(v) =>
      DataCodec.render(v).map{ rendered => v match {
        case a: Data.Arr =>
          val arrType = implicitly[TypeMapper].map(TableModel.columnType(a.dataType.arrayType.map(_.lub).getOrElse(quasar.Type.Null)))
          s"ARRAY$rendered::$arrType[]"
        case _ => rendered
      }} \/> NonRepresentableData(v)
    case Case(wt, e) =>
      val wts = wt ∘ { case WhenThen(TextExpr(w), TextExpr(t)) => s"when ($w)::boolean then $t" }
      s"(case ${wts.intercalate(" ")} else ${text(e.v)} end)".right
    case Coercion(t, TextExpr(e)) => s"($e)::${t.mapToStringName}".right
    case ToArray(TextExpr(v)) => s"ARRAY[$v]".right
    case UnaryFunction(fType, TextExpr(e)) =>
      val fName = fType match {
        case StrLower => "lower"
        case StrUpper => "upper"
      }
      s"$fName($e)".right
    case BinaryFunction(fType, a1, a2) =>
      val fName = fType match {
        case StrSplit => "regexp_split_to_array"
        case ArrayConcat => "array_cat"
      }
      s"$fName(${text(a1)}, ${text(a2)})".right
    case TernaryFunction(fType, a1, a2, a3) => (fType match {
      case Search => s"(case when ${bool(a3)} then ${text(a1)} ~* ${text(a2)} else ${text(a1)} ~ ${text(a2)} end)"
      case Substring => s"substring(${text(a1)} from ((${text(a2)})::integer + 1) for (${text(a3)})::integer)"
    }).right
  }
}<|MERGE_RESOLUTION|>--- conflicted
+++ resolved
@@ -19,13 +19,7 @@
 import slamdata.Predef._
 import scala.Predef.implicitly
 import quasar.common.SortDir.{Ascending, Descending}
-<<<<<<< HEAD
-import quasar.Data
-import quasar.DataCodec
-=======
 import quasar.{Data, DataCodec}
-import quasar.DataCodec.Precise.TimeKey
->>>>>>> 4d0dfe4f
 import quasar.physical.rdbms.model._
 import quasar.physical.rdbms.fs.postgres._
 import quasar.physical.rdbms.planner.RenderQuery
@@ -126,25 +120,6 @@
       s"($e ~ '$pattern')".right
     case IsNotNull((_, expr)) =>
       s"($expr notnull)".right
-<<<<<<< HEAD
-    case ToJson(v) =>
-      s"to_json($v)".right
-    case IfNull(a) =>
-      s"coalesce(${a.intercalate(", ")})".right
-    case ExprWithAlias(expr: String, alias: String) =>
-      (if (expr === alias) s"$expr" else s"""$expr as "$alias"""").right
-    case ExprPair(expr1, expr2) =>
-      s"$expr1, $expr2".right
-    case ConcatStr(str1, str2)  =>
-      s"$str1 || $str2".right
-    case Time(expr) =>
-      ???
-      // buildJson(s"""{ "$TimeKey": $expr }""").right
-    case NumericOp(sym, left, right) => s"(($left)::text::numeric $sym ($right)::text::numeric)".right
-    case Mod(a1, a2) => s"mod(($a1)::text::numeric, ($a2)::text::numeric)".right
-    case Pow(a1, a2) => s"power(($a1)::text::numeric, ($a2)::text::numeric)".right
-    case And(a1, a2) =>
-=======
     case IfNull(exprs) =>
       s"coalesce(${exprs.map(e => text(e)).intercalate(", ")})".right
     case ExprWithAlias((_, expr), alias) =>
@@ -157,7 +132,8 @@
     case ConcatStr(TextExpr(e1), TextExpr(e2))  =>
       s"$e1 || $e2".right
     case Time((_, expr)) =>
-      buildJson(s"""{ "$TimeKey": $expr }""").right
+      ???
+      // buildJson(s"""{ "$TimeKey": $expr }""").right
     case NumericOp(sym, NumExpr(left), NumExpr(right)) =>
       s"($left $sym $right)".right
     case Mod(NumExpr(a1), NumExpr(a2)) =>
@@ -165,7 +141,6 @@
     case Pow(NumExpr(a1), NumExpr(a2)) =>
       s"power($a1, $a2)".right
     case And(BoolExpr(a1), BoolExpr(a2)) =>
->>>>>>> 4d0dfe4f
       s"($a1 and $a2)".right
     case Or(BoolExpr(a1), BoolExpr(a2)) =>
       s"($a1 or $a2)".right
