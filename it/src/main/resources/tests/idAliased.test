--- conflicted
+++ resolved
@@ -1,14 +1,7 @@
 {
   "name": "select _id as zip",
 
-<<<<<<< HEAD
-  "backends": {
-        "mimir": "pending",
-    "postgresql": "pending"
-  },
-=======
   "backends": {},
->>>>>>> 5f7a7285
 
   "data": "zips.data",
 
