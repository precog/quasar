--- conflicted
+++ resolved
@@ -45,10 +45,7 @@
 
 
   val v1Schema = "apiKey"  :: "path" :: "ownerAccountId" :: "data" :: ("metadata" ||| Map.empty[JPath, Set[UserMetadata]]) :: HNil
-<<<<<<< HEAD
-=======
   @deprecated("V0 serialization schemas should be removed when legacy data is no longer needed", "2.1.5")
->>>>>>> 87365aef
   val v0Schema = "tokenId" :: "path" :: Omit             :: "data" :: ("metadata" ||| Map.empty[JPath, Set[UserMetadata]]) :: HNil
   
   implicit val eventDecomposer = decomposer[Event](v1Schema)
@@ -71,10 +68,7 @@
   implicit val archiveIso = Iso.hlist(Archive.apply _, Archive.unapply _)
 
   val v1Schema = "apiKey"  :: "path" :: HNil
-<<<<<<< HEAD
-=======
   @deprecated("V0 serialization schemas should be removed when legacy data is no longer needed", "2.1.5")
->>>>>>> 87365aef
   val v0Schema = "tokenId" :: "path" :: HNil
   
   implicit val archiveDecomposer = decomposer[Archive](v1Schema)
