{
    "name": "count grouped joined tables",

    "backends": {
        "mimir": "skip",
        "couchbase":         "skip",
        "marklogic_json":    "skip",
        "marklogic_xml":     "skip",
<<<<<<< HEAD
        "mongodb_2_6":       "pending",
        "mongodb_3_0":       "pending",
        "mongodb_3_2":       "pending",
=======
        "mongodb_2_6": "ignoreFieldOrder",
        "mongodb_3_0": "ignoreFieldOrder",
        "mongodb_3_2": "ignoreFieldOrder",
        "mongodb_3_4": "ignoreFieldOrder",
>>>>>>> 6bfef4e9
        "mongodb_read_only": "pending",
        "postgresql":        "pending",
        "spark_hdfs":        "pending",
        "spark_local":       "pending"
    },

    "NB": "#2121: Disabled in all qscript-based connectors due to possible qscript bug.",

    "data": ["../slamengine_commits.data", "../slamengine_commits_dup.data"],

    "query": "SELECT p.author.login, COUNT(*) as count
              FROM `../slamengine_commits` as p INNER JOIN `../slamengine_commits_dup` as c
              ON p.sha = c.sha
              GROUP BY p.author.login",

<<<<<<< HEAD
    "predicate": "containsExactly",

    "ignoreFieldOrder": ["mongodb_2_6",
                         "mongodb_3_0",
                         "mongodb_3_2",
                         "mongodb_read_only"],
=======
    "predicate": "exactly",
    "ignoreResultOrder": true,
>>>>>>> 6bfef4e9

    "expected": [{ "login": "mossprescott", "count": 15 },
                 { "login": "sellout"     , "count":  9 },
                 { "login": "jdegoes"     , "count":  6 }]
}<|MERGE_RESOLUTION|>--- conflicted
+++ resolved
@@ -2,20 +2,14 @@
     "name": "count grouped joined tables",
 
     "backends": {
-        "mimir": "skip",
         "couchbase":         "skip",
         "marklogic_json":    "skip",
         "marklogic_xml":     "skip",
-<<<<<<< HEAD
-        "mongodb_2_6":       "pending",
-        "mongodb_3_0":       "pending",
-        "mongodb_3_2":       "pending",
-=======
-        "mongodb_2_6": "ignoreFieldOrder",
-        "mongodb_3_0": "ignoreFieldOrder",
-        "mongodb_3_2": "ignoreFieldOrder",
-        "mongodb_3_4": "ignoreFieldOrder",
->>>>>>> 6bfef4e9
+        "mimir": "skip",
+        "mongodb_2_6": "pending",
+        "mongodb_3_0": "pending",
+        "mongodb_3_2": "pending",
+        "mongodb_3_4": "pending",
         "mongodb_read_only": "pending",
         "postgresql":        "pending",
         "spark_hdfs":        "pending",
@@ -31,17 +25,8 @@
               ON p.sha = c.sha
               GROUP BY p.author.login",
 
-<<<<<<< HEAD
-    "predicate": "containsExactly",
-
-    "ignoreFieldOrder": ["mongodb_2_6",
-                         "mongodb_3_0",
-                         "mongodb_3_2",
-                         "mongodb_read_only"],
-=======
     "predicate": "exactly",
     "ignoreResultOrder": true,
->>>>>>> 6bfef4e9
 
     "expected": [{ "login": "mossprescott", "count": 15 },
                  { "login": "sellout"     , "count":  9 },
