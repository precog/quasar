--- conflicted
+++ resolved
@@ -169,11 +169,7 @@
 
             def bucket = List(ProjectFieldR(HoleF, StrLit("country")))
             def reducers: List[ReduceFunc[FreeMap]] = List(Count(ProjectFieldR(HoleF, StrLit("country"))))
-<<<<<<< HEAD
-            def repair: Free[MapFunc, ReduceIndex] = Free.point(ReduceIndex(0.right))
-=======
-            def repair: Free[MapFuncCore, ReduceIndex] = Free.point(ReduceIndex(0.some))
->>>>>>> 6bfef4e9
+            def repair: Free[MapFuncCore, ReduceIndex] = Free.point(ReduceIndex(0.right))
             val reduce = Reduce(src, bucket, reducers, repair)
 
             val program: SparkState[RDD[Data]] = compile(reduce)
@@ -192,11 +188,7 @@
 
             def bucket = List(ProjectFieldR(HoleF, StrLit("country")))
             def reducers: List[ReduceFunc[FreeMap]] = List(Sum(ProjectFieldR(HoleF, StrLit("age"))))
-<<<<<<< HEAD
-            def repair: Free[MapFunc, ReduceIndex] = Free.point(ReduceIndex(0.right))
-=======
-            def repair: Free[MapFuncCore, ReduceIndex] = Free.point(ReduceIndex(0.some))
->>>>>>> 6bfef4e9
+            def repair: Free[MapFuncCore, ReduceIndex] = Free.point(ReduceIndex(0.right))
             val reduce = Reduce(src, bucket, reducers, repair)
 
             val program: SparkState[RDD[Data]] = compile(reduce)
@@ -215,11 +207,7 @@
 
             def bucket = List(ProjectFieldR(HoleF, StrLit("country")))
             def reducers: List[ReduceFunc[FreeMap]] = Nil
-<<<<<<< HEAD
-            def repair: Free[MapFunc, ReduceIndex] = Free.point(ReduceIndex(0.left))
-=======
-            def repair: Free[MapFuncCore, ReduceIndex] = Free.point(ReduceIndex(None))
->>>>>>> 6bfef4e9
+            def repair: Free[MapFuncCore, ReduceIndex] = Free.point(ReduceIndex(0.left))
             val reduce = Reduce(src, bucket, reducers, repair)
 
             val program: SparkState[RDD[Data]] = compile(reduce)
@@ -259,11 +247,7 @@
 
             def bucket = List(ProjectFieldR(HoleF, StrLit("country")))
             def reducers: List[ReduceFunc[FreeMap]] = List(Max(ProjectFieldR(HoleF, StrLit("age"))))
-<<<<<<< HEAD
-            def repair: Free[MapFunc, ReduceIndex] = Free.point(ReduceIndex(0.right))
-=======
-            def repair: Free[MapFuncCore, ReduceIndex] = Free.point(ReduceIndex(0.some))
->>>>>>> 6bfef4e9
+            def repair: Free[MapFuncCore, ReduceIndex] = Free.point(ReduceIndex(0.right))
             val reduce = Reduce(src, bucket, reducers, repair)
 
             val program: SparkState[RDD[Data]] = compile(reduce)
@@ -289,11 +273,7 @@
 
               def bucket = List(ProjectFieldR(HoleF, StrLit("country")))
               def reducers: List[ReduceFunc[FreeMap]] = List(Avg(ProjectFieldR(HoleF, StrLit("age"))))
-<<<<<<< HEAD
-              def repair: Free[MapFunc, ReduceIndex] = Free.point(ReduceIndex(0.right))
-=======
-              def repair: Free[MapFuncCore, ReduceIndex] = Free.point(ReduceIndex(0.some))
->>>>>>> 6bfef4e9
+              def repair: Free[MapFuncCore, ReduceIndex] = Free.point(ReduceIndex(0.right))
               val reduce = Reduce(src, bucket, reducers, repair)
 
               val program: SparkState[RDD[Data]] = compile(reduce)
@@ -317,11 +297,7 @@
 
               def bucket = List(ProjectFieldR(HoleF, StrLit("country")))
               def reducers: List[ReduceFunc[FreeMap]] = List(Avg(ProjectFieldR(HoleF, StrLit("height"))))
-<<<<<<< HEAD
-              def repair: Free[MapFunc, ReduceIndex] = Free.point(ReduceIndex(0.right))
-=======
-              def repair: Free[MapFuncCore, ReduceIndex] = Free.point(ReduceIndex(0.some))
->>>>>>> 6bfef4e9
+              def repair: Free[MapFuncCore, ReduceIndex] = Free.point(ReduceIndex(0.right))
               val reduce = Reduce(src, bucket, reducers, repair)
 
               val program: SparkState[RDD[Data]] = compile(reduce)
@@ -345,11 +321,7 @@
               // when avg is calcualted
               def bucket = List(ProjectFieldR(HoleF, StrLit("country")))
               def reducers: List[ReduceFunc[FreeMap]] = List(Avg(ProjectFieldR(HoleF, StrLit("height"))))
-<<<<<<< HEAD
-              def repair: Free[MapFunc, ReduceIndex] = Free.point(ReduceIndex(0.right))
-=======
-              def repair: Free[MapFuncCore, ReduceIndex] = Free.point(ReduceIndex(0.some))
->>>>>>> 6bfef4e9
+              def repair: Free[MapFuncCore, ReduceIndex] = Free.point(ReduceIndex(0.right))
               val reduce = Reduce(src, bucket, reducers, repair)
               val program: SparkState[RDD[Data]] = compile(reduce)
               program.eval(sc).run
