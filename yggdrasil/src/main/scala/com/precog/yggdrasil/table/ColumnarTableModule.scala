/*
 *  ____    ____    _____    ____    ___     ____ 
 * |  _ \  |  _ \  | ____|  / ___|  / _/    / ___|        Precog (R)
 * | |_) | | |_) | |  _|   | |     | |  /| | |  _         Advanced Analytics Engine for NoSQL Data
 * |  __/  |  _ <  | |___  | |___  |/ _| | | |_| |        Copyright (C) 2010 - 2013 SlamData, Inc.
 * |_|     |_| \_\ |_____|  \____|   /__/   \____|        All Rights Reserved.
 *
 * This program is free software: you can redistribute it and/or modify it under the terms of the 
 * GNU Affero General Public License as published by the Free Software Foundation, either version 
 * 3 of the License, or (at your option) any later version.
 *
 * This program is distributed in the hope that it will be useful, but WITHOUT ANY WARRANTY; 
 * without even the implied warranty of MERCHANTABILITY or FITNESS FOR A PARTICULAR PURPOSE. See 
 * the GNU Affero General Public License for more details.
 *
 * You should have received a copy of the GNU Affero General Public License along with this 
 * program. If not, see <http://www.gnu.org/licenses/>.
 *
 */
package com.precog.yggdrasil
package table

import com.precog.common.{Path, VectorCase}
import com.precog.common.json._
import com.precog.bytecode.JType
import com.precog.yggdrasil.jdbm3._
import com.precog.yggdrasil.util._
import com.precog.util._

import com.precog.yggdrasil.table.cf.util.{Remap, Empty}

import TransSpecModule._

import blueeyes.bkka.AkkaTypeClasses
import blueeyes.json._
import blueeyes.json.JsonAST._
import org.apache.commons.collections.primitives.ArrayIntList
import org.joda.time.DateTime
import com.google.common.io.Files

import org.slf4j.Logger

import org.apache.jdbm.DBMaker
import java.io.File
import java.util.SortedMap

import com.precog.util.{BitSet, BitSetUtil, IOUtils, Loop}
import com.precog.util.BitSetUtil.Implicits._

import scala.collection.mutable
import scala.annotation.tailrec

import scalaz._
import scalaz.Ordering._
import scalaz.std.function._
import scalaz.std.list._
import scalaz.std.tuple._
//import scalaz.std.iterable._
import scalaz.std.option._
import scalaz.std.map._
import scalaz.std.set._
import scalaz.std.stream._
import scalaz.syntax.arrow._
import scalaz.syntax.monad._
import scalaz.syntax.monoid._
import scalaz.syntax.show._
import scalaz.syntax.traverse._
import scalaz.syntax.std.boolean._

import java.nio.CharBuffer

trait ColumnarTableTypes {
  type F1 = CF1
  type F2 = CF2
  type Scanner = CScanner
  type Reducer[α] = CReducer[α]
  type RowId = Int
}

trait ColumnarTableModuleConfig {
  def maxSliceSize: Int
  
  def maxSaneCrossSize: Long = 2400000000L    // 2.4 billion
}

trait ColumnarTableModule[M[+_]]
    extends TableModule[M]
    with ColumnarTableTypes
    with IdSourceScannerModule[M]
    with SliceTransforms[M]
    with YggConfigComponent {
      
  import TableModule._
  import trans._
  import trans.constants._
  
  type YggConfig <: IdSourceConfig with ColumnarTableModuleConfig

  type Table <: ColumnarTable
  type TableCompanion <: ColumnarTableCompanion
  case class TableMetrics(startCount: Int, sliceTraversedCount: Int)

  def newScratchDir(): File = IOUtils.createTmpDir("ctmscratch").unsafePerformIO
  def jdbmCommitInterval: Long = 200000l

  implicit def liftF1(f: F1) = new F1Like {
    def compose(f1: F1) = f compose f1
    def andThen(f1: F1) = f andThen f1
  }

  implicit def liftF2(f: F2) = new F2Like {
    def applyl(cv: CValue) = new CF1(f(Column.const(cv), _))
    def applyr(cv: CValue) = new CF1(f(_, Column.const(cv)))

    def andThen(f1: F1) = new CF2((c1, c2) => f(c1, c2) flatMap f1.apply)
  }

  trait ColumnarTableCompanion extends TableCompanionLike {
    def apply(slices: StreamT[M, Slice], size: TableSize): Table
    
    def singleton(slice: Slice): Table

    implicit def groupIdShow: Show[GroupId] = Show.showFromToString[GroupId]

    def empty: Table = Table(StreamT.empty[M, Slice], ExactSize(0))
    
    def constBoolean(v: collection.Set[CBoolean]): Table = {
      val column = ArrayBoolColumn(v.map(_.value).toArray)
      Table(Slice(Map(ColumnRef(CPath.Identity, CBoolean) -> column), v.size) :: StreamT.empty[M, Slice], ExactSize(v.size))
    }

    def constLong(v: collection.Set[CLong]): Table = {
      val column = ArrayLongColumn(v.map(_.value).toArray)
      Table(Slice(Map(ColumnRef(CPath.Identity, CLong) -> column), v.size) :: StreamT.empty[M, Slice], ExactSize(v.size))
    }

    def constDouble(v: collection.Set[CDouble]): Table = {
      val column = ArrayDoubleColumn(v.map(_.value).toArray)
      Table(Slice(Map(ColumnRef(CPath.Identity, CDouble) -> column), v.size) :: StreamT.empty[M, Slice], ExactSize(v.size))
    }

    def constDecimal(v: collection.Set[CNum]): Table = {
      val column = ArrayNumColumn(v.map(_.value).toArray)
      Table(Slice(Map(ColumnRef(CPath.Identity, CNum) -> column), v.size) :: StreamT.empty[M, Slice], ExactSize(v.size))
    }

    def constString(v: collection.Set[CString]): Table = {
      val column = ArrayStrColumn(v.map(_.value).toArray)
      Table(Slice(Map(ColumnRef(CPath.Identity, CString) -> column), v.size) :: StreamT.empty[M, Slice], ExactSize(v.size))
    }

    def constDate(v: collection.Set[CDate]): Table =  {
      val column = ArrayDateColumn(v.map(_.value).toArray)
      Table(Slice(Map(ColumnRef(CPath.Identity, CDate) -> column), v.size) :: StreamT.empty[M, Slice], ExactSize(v.size))
    }

    def constNull: Table = 
      Table(Slice(Map(ColumnRef(CPath.Identity, CNull) -> new InfiniteColumn with NullColumn), 1) :: StreamT.empty[M, Slice], ExactSize(1))

    def constEmptyObject: Table = 
      Table(Slice(Map(ColumnRef(CPath.Identity, CEmptyObject) -> new InfiniteColumn with EmptyObjectColumn), 1) :: StreamT.empty[M, Slice], ExactSize(1))

    def constEmptyArray: Table = 
      Table(Slice(Map(ColumnRef(CPath.Identity, CEmptyArray) -> new InfiniteColumn with EmptyArrayColumn), 1) :: StreamT.empty[M, Slice], ExactSize(1))

    def transformStream[A](sliceTransform: SliceTransform1[A], slices: StreamT[M, Slice]): StreamT[M, Slice] = {
      def stream(state: A, slices: StreamT[M, Slice]): StreamT[M, Slice] = StreamT(
        for {
          head <- slices.uncons
        } yield {
          head map { case (s, sx) =>
            val (nextState, s0) = sliceTransform.f(state, s)
            StreamT.Yield(s0, stream(nextState, sx))
          } getOrElse {
            StreamT.Done
          }
        }
      )

      stream(sliceTransform.initial, slices)
    }

    def intersect(set: Set[NodeSubset], requiredSorts: Map[MergeNode, Set[Seq[TicVar]]]): M[NodeSubset] = {
      if (set.size == 1) {
        for {
          subset <- set.head.point[M]
          //json <- subset.table.toJson
          //_ = println("\n\nintersect of single-sorting node for groupId: " + subset.groupId + "\n" + JArray(json.toList))
        } yield subset
      } else {
        val preferredKeyOrder: Seq[TicVar] = requiredSorts(set.head.node).groupBy(a => a).mapValues(_.size).maxBy(_._2)._1

        val reindexedSubsets = set map { 
           sub => sub.copy(groupKeyTrans = sub.groupKeyTrans.alignTo(preferredKeyOrder))
        }

        val joinable = reindexedSubsets.map(_.table)
        for {
          //json <- joinable.map(_.toJson).sequence
          //_ = println("intersect-input " + reindexedSubsets.head.groupId + "\n" + json.map(_.mkString("\n")).mkString("\n===================================\n"))
          joinedTable <- intersect(reindexedSubsets.head.idTrans, joinable.toSeq: _*) 
          //jjson <- joinedTable.toJson
          //_ = println("intersect-output " + reindexedSubsets.head.groupId + "\n" + jjson.mkString("\n"))
        } yield {
          // todo: make sortedByIdentities not a boolean flag, maybe wrap groupKeyPrefix in Option
          reindexedSubsets.head.copy(table = joinedTable, groupKeyPrefix = preferredKeyOrder, sortedByIdentities = true)
        }
      }
    }

    /**
     * Intersects the given tables on identity, where identity is defined by the provided TransSpecs
     */
    def intersect(identitySpec: TransSpec1, tables: Table*): M[Table] = {
      val inputCount = tables.size
      val mergedSlices: StreamT[M, Slice] = tables.map(_.slices).reduce( _ ++ _ )
      Table(mergedSlices, UnknownSize).sort(identitySpec).map {
        sortedTable => {
          sealed trait CollapseState
          case class Boundary(prevSlice: Slice, prevStartIdx: Int) extends CollapseState
          case object InitialCollapse extends CollapseState

          def genComparator(sl1: Slice, sl2: Slice) = Slice.rowComparatorFor(sl1, sl2) {
            // only need to compare identities (field "0" of the sorted table) between projections
            // TODO: Figure out how we might do this directly with the identitySpec
            slice => slice.columns.keys.filter({ case ColumnRef(selector, _) => selector.nodes.startsWith(CPathField("0") :: Nil) }).toList.sorted
          }
          
          def boundaryCollapse(prevSlice: Slice, prevStart: Int, curSlice: Slice): (BitSet, Int) = {
            val comparator = genComparator(prevSlice, curSlice)

            var curIndex = 0

            while (curIndex < curSlice.size && comparator.compare(prevStart, curIndex) == EQ) {
              curIndex += 1
            }

            if (curIndex == 0) {
              // First element is unequal...
              // We either marked the span to retain in the previous slice, or 
              // we don't have enough here to mark the new slice to retain
              (new BitSet, curIndex)
            } else {
              val count = (prevSlice.size - prevStart) + curIndex

              if (count == inputCount) {
                val bs = new BitSet
                bs.set(curIndex - 1)
                (bs, curIndex)
              } else if (count > inputCount) {
                sys.error("Found too many EQ identities in intersect. This indicates a bug in the graph processing algorithm.")
              } else {
                (new BitSet, curIndex)
              }
            }
          } 

          // Collapse the slices, returning the BitSet for which the rows are defined as well as the start of the
          // last span 
          def selfCollapse(slice: Slice, startIndex: Int, defined: BitSet): (BitSet, Int) = {
            val comparator = genComparator(slice, slice)

            var retain = defined

            // We'll collect spans of EQ rows in chunks, retainin the start row of completed spans with the correct
            // count and then inchworming over it
            var spanStart = startIndex
            var spanEnd   = startIndex
            
            while (spanEnd < slice.size) {
              while (spanEnd < slice.size && comparator.compare(spanStart, spanEnd) == EQ) {
                spanEnd += 1
              }

              val count = spanEnd - spanStart

              if (count == inputCount) {
                retain += (spanEnd - 1)
              } else if (count > inputCount) {
                sys.error("Found too many EQ identities in intersect. This indicates a bug in the graph processing algorithm.")
              }

              if (spanEnd < slice.size) {
                spanStart = spanEnd
              }
            }

            (retain, spanStart)
          }

          val collapse = SliceTransform1[CollapseState](InitialCollapse, {
            case (InitialCollapse, slice) => {
              val (retain, spanStart) = selfCollapse(slice, 0, new BitSet)
              // Pass on the remainder, if any, of this slice to the next slice for continued comparison
              (Boundary(slice, spanStart), slice.redefineWith(retain))
            }

            case (Boundary(prevSlice, prevStart), slice) => {
              // First, do a boundary comparison on the previous slice to see if we need to retain lead elements in the new slice
              val (boundaryRetain, boundaryEnd) = boundaryCollapse(prevSlice, prevStart, slice)
              val (retain, spanStart) = selfCollapse(slice, boundaryEnd, boundaryRetain)
              (Boundary(slice, spanStart), slice.redefineWith(retain))
            }
          })

          // Break the idents out into field "0", original data in "1"
          val splitIdentsTransSpec = OuterObjectConcat(WrapObject(identitySpec, "0"), WrapObject(Leaf(Source), "1"))

          Table(transformStream(collapse, sortedTable.transform(splitIdentsTransSpec).compact(Leaf(Source)).slices), UnknownSize).transform(DerefObjectStatic(Leaf(Source), CPathField("1")))
        }
      }
    }

    ///////////////////////
    // Grouping Support //
    ///////////////////////
  
    type TicVar = CPathField

    case class MergeAlignment(left: MergeSpec, right: MergeSpec, keys: Seq[TicVar])
    
    sealed trait MergeSpec
    case class SourceMergeSpec(binding: Binding, groupKeyTransSpec: TransSpec1, order: Seq[TicVar]) extends MergeSpec
    case class LeftAlignMergeSpec(alignment: MergeAlignment) extends MergeSpec
    case class IntersectMergeSpec(mergeSpecs: Set[MergeSpec]) extends MergeSpec
    case class NodeMergeSpec(ordering: Seq[TicVar], toAlign: Set[MergeSpec]) extends MergeSpec
    case class CrossMergeSpec(left: MergeSpec, right: MergeSpec) extends MergeSpec
    
    // The GroupKeySpec for a binding is comprised only of conjunctions that refer only
    // to members of the source table. The targetTrans defines a transformation of the
    // table to be used as the value output after keys have been derived. 
    // while Binding as the same general structure as GroupingSource, we keep it as a seperate type because
    // of the constraint that the groupKeySpec must be a conjunction, or just a single source clause. Reusing
    // the same type would be confusing
    case class Binding(source: Table, idTrans: TransSpec1, targetTrans: Option[TransSpec1], groupId: GroupId, groupKeySpec: GroupKeySpec) 

    // MergeTrees describe intersections as edges in a graph, where the nodes correspond
    // to sets of bindings
    case class MergeNode(keys: Set[TicVar], binding: Binding) {
      def ticVars = keys
      def groupId = binding.groupId
      def describe = binding.groupId + ": " + keys
    }
    object MergeNode {
      def apply(binding: Binding): MergeNode = MergeNode(Universe.sources(binding.groupKeySpec).map(_.key).toSet, binding)
    }

    /**
     * Represents an adjaceny based on a common subset of TicVars
     */
    class MergeEdge private[MergeEdge](val a: MergeNode, val b: MergeNode) {
      /** The common subset of ticvars shared by both nodes */
      val sharedKeys = a.keys & b.keys

      /** The set of nodes joined by this edge */
      val nodes = Set(a, b)
      def touches(node: MergeNode) = nodes.contains(node)

      /** The total set of keys joined by this edge (for alignment) */
      val keys: Set[TicVar] = a.keys ++ b.keys

      def joins(x: MergeNode, y: MergeNode) = (x == a && y == b) || (x == b && y == a)

      // Overrrides for set equality
      override def equals(other: Any) = other match {
        case e: MergeEdge => e.nodes == this.nodes
        case _ => false
      }
      override def hashCode() = nodes.hashCode()
      override def toString() = "MergeEdge(%s, %s)".format(a, b)
    }

    object MergeEdge {
      def apply(a: MergeNode, b: MergeNode) = new MergeEdge(a, b)
      def unapply(n: MergeEdge): Option[(MergeNode, MergeNode)] = Some((n.a, n.b))
    }

    // A maximal spanning tree for a merge graph, where the edge weights correspond
    // to the size of the shared keyset for that edge. We use hte maximal weights
    // since the larger the set of shared keys, the fewer constraints are imposed
    // making it more likely that a sorting for those shared keys can be reused.
    case class MergeGraph(nodes: Set[MergeNode], edges: Set[MergeEdge] = Set()) {
      def join(other: MergeGraph, edge: MergeEdge) = MergeGraph(nodes ++ other.nodes, edges ++ other.edges + edge)

      val edgesFor: Map[MergeNode, Set[MergeEdge]] = edges.foldLeft(nodes.map((_, Set.empty[MergeEdge])).toMap) {
        case (acc, edge @ MergeEdge(a, b)) => 
          val aInbound = acc(a) + edge
          val bInbound = acc(b) + edge
          acc + (a -> aInbound) + (b -> bInbound)
      }

      def adjacent(a: MergeNode, b: MergeNode) = {
        edges.find { e => (e.a == a && e.b == a) || (e.a == b && e.b == a) }.isDefined
      }

      val rootNode = (edgesFor.toList maxBy { case (_, edges) => edges.size })._1
    }

    case class Universe(bindings: List[Binding]) {
      import Universe._

      def spanningGraphs: Set[MergeGraph] = {
        val clusters: Map[MergeNode, List[Binding]] = bindings groupBy { 
          case binding @ Binding(_, _, _, _, groupKeySpec) => MergeNode(sources(groupKeySpec).map(_.key).toSet, binding) 
        }

        findSpanningGraphs(edgeMap(clusters.keySet))
      }
    }

    object Universe {
      def allEdges(nodes: collection.Set[MergeNode]): collection.Set[MergeEdge] = {
        for {
          l <- nodes
          r <- nodes
          if l != r
          sharedKey = l.keys intersect r.keys
          if sharedKey.nonEmpty
        } yield {
          MergeEdge(l, r)
        }
      }

      def edgeMap(nodes: collection.Set[MergeNode]): Map[MergeNode, Set[MergeEdge]] = {
        allEdges(nodes).foldLeft(nodes.map(n => n -> Set.empty[MergeEdge]).toMap) { 
          case (acc, edge @ MergeEdge(a, b)) => acc + (a -> (acc.getOrElse(a, Set()) + edge)) + (b -> (acc.getOrElse(b, Set()) + edge))
        } 
      }

      // a universe is a conjunction of binding clauses, which must contain no disjunctions
      def sources(spec: GroupKeySpec): Seq[GroupKeySpecSource] = (spec: @unchecked) match {
        case GroupKeySpecAnd(left, right) => sources(left) ++ sources(right)
        case src: GroupKeySpecSource => Vector(src)
      }

      // An implementation of our algorithm for finding a minimally connected set of graphs
      def findSpanningGraphs(outbound: Map[MergeNode, Set[MergeEdge]]): Set[MergeGraph] = {
        def isConnected(from: MergeNode, to: MergeNode, outbound: Map[MergeNode, Set[MergeEdge]], constraintSet: Set[TicVar]): Boolean = {
          outbound.getOrElse(from, Set()).exists {
            case edge @ MergeEdge(a, b) => 
              a == to || b == to ||
              {
                val other = if (a == from) b else a
                // the other node's keys must be a superset of the constraint set we're concerned with in order to traverse it.
                ((other.keys & constraintSet) == constraintSet) && {
                  val pruned = outbound mapValues { _ - edge } map identity
                  isConnected(other,to, pruned, constraintSet)
                }
              }
          }
        }

        def find0(outbound: Map[MergeNode, Set[MergeEdge]], edges: Set[MergeEdge]): Map[MergeNode, Set[MergeEdge]] = {
          if (edges.isEmpty) {
            outbound
          } else {
            val edge = edges.head

            // node we're searching from
            val fromNode = edge.a
            val toNode = edge.b

            val pruned = outbound mapValues { _ - edge } map identity

            find0(if (isConnected(fromNode, toNode, pruned, edge.keys)) pruned else outbound, edges.tail)
          }
        }

        def partition(in: Map[MergeNode, Set[MergeEdge]]): Set[MergeGraph] = {
          in.values.flatten.foldLeft(in.keySet map { k => MergeGraph(Set(k)) }) {
            case (acc, edge @ MergeEdge(a, b)) => 
              val g1 = acc.find(_.nodes.contains(a)).get
              val g2 = acc.find(_.nodes.contains(b)).get

              val resultGraph = g1.join(g2, edge)
              acc - g1 - g2 + resultGraph
          }
        }

        partition(find0(outbound, outbound.values.flatten.toSet))
      }
    }


    // BorgResult tables must have the following structure with respect to the root:
    // {
    //   "groupKeys": { "000000": ..., "000001": ... },
    //   "identities": { "<string value of groupId1>": <identities for groupId1>, "<string value of groupId2>": ... },
    //   "values": { "<string value of groupId1>": <values for groupId1>, "<string value of groupId2>": ... },
    // }
<<<<<<< HEAD
    case class BorgResult(table: Table, groupKeys: Seq[TicVar], groups: Set[GroupId], size: TableSize = UnknownSize, sorted: Boolean = false)
=======
    case class BorgResult(table: Table, groupKeys: Seq[TicVar], groups: Set[GroupId], size: TableSize)
>>>>>>> 78157f47

    object BorgResult {
      val allFields = Set(CPathField("groupKeys"), CPathField("identities"), CPathField("values"))

      def apply(nodeSubset: NodeSubset): BorgResult = {
        assert(!nodeSubset.sortedByIdentities)
        val groupId = nodeSubset.node.binding.groupId

        val trans = OuterObjectConcat(
          wrapGroupKeySpec(nodeSubset.groupKeyTrans.spec) ::
          wrapIdentSpec(nestInGroupId(nodeSubset.idTrans, groupId)) ::
          nodeSubset.targetTrans.map(t => wrapValueSpec(nestInGroupId(t, groupId))).toList : _*
        )

        BorgResult(nodeSubset.table.transform(trans), 
                   nodeSubset.groupKeyTrans.keyOrder, 
                   Set(groupId),
                   nodeSubset.size,
                   sorted = true)
      }

      def groupKeySpec[A <: SourceType](source: A) = DerefObjectStatic(Leaf(source), CPathField("groupKeys"))
      def identSpec[A <: SourceType](source: A) = DerefObjectStatic(Leaf(source), CPathField("identities"))
      def valueSpec[A <: SourceType](source: A) = DerefObjectStatic(Leaf(source), CPathField("values"))

      def wrapGroupKeySpec[A <: SourceType](source: TransSpec[A]) = WrapObject(source, "groupKeys")
      def wrapIdentSpec[A <: SourceType](source: TransSpec[A]) = WrapObject(source, "identities")
      def wrapValueSpec[A <: SourceType](source: TransSpec[A]) = WrapObject(source, "values")

      def nestInGroupId[A <: SourceType](source: TransSpec[A], groupId: GroupId) = WrapObject(source, groupId.shows)
    }

    case class OrderingConstraint(ordering: Seq[Set[TicVar]]) { self =>
      // Fix this binding constraint into a sort order. Any non-singleton TicVar sets will simply
      // be converted into an arbitrary sequence
      lazy val fixed = ordering.flatten

      def & (that: OrderingConstraint): Option[OrderingConstraint] = OrderingConstraints.replacementFor(self, that)

      def - (ticVars: Set[TicVar]): OrderingConstraint = OrderingConstraint(ordering.map(_.filterNot(ticVars.contains)).filterNot(_.isEmpty))

      override def toString = ordering.map(_.map(_.toString.substring(1)).mkString("{", ", ", "}")).mkString("OrderingConstraint(", ",", ")")
    }

    object OrderingConstraint {
      val Zero = OrderingConstraint(Vector.empty)

      def fromFixed(order: Seq[TicVar]): OrderingConstraint = OrderingConstraint(order.map(v => Set(v)))
    }

    /*
    sealed trait OrderingConstraint2 { self =>
      import OrderingConstraint2._

      def fixed: Seq[TicVar]

      // Fixes this one to the specified ordering:
      def fixedFrom(fixed: Seq[TicVar]): Option[Seq[TicVar]] = {
        val commonVariables = fixed.toSet intersect self.variables

        val joined = Ordered.fromVars(fixed) join self
        
        if (joined.success(commonVariables)) {
          Some(ordered(joined.join, joined.rightRem).fixed)
        } else None
      }

      def normalize: OrderingConstraint2

      def flatten: OrderingConstraint2

      def render: String

      def filter(pf: PartialFunction[OrderingConstraint2, Boolean]): OrderingConstraint2

      def - (thatVars: Set[TicVar]): OrderingConstraint2 = {
        (filter {
          case OrderingConstraint2.Variable(x) => !thatVars.contains(x)

          case x => true
        }).normalize
      }

      lazy val fixedConstraint = OrderingConstraint2.orderedVars(fixed: _*)

      lazy val variables: Set[TicVar] = fixed.toSet

      lazy val size = fixed.size      

      def & (that: OrderingConstraint2): Option[OrderingConstraint2] = {
        val joined = self.join(that)

        if (joined.success && joined.leftRem == Zero && joined.rightRem == Zero) Some(joined.join)
        else None
      }

      def join(that: OrderingConstraint2): Join = {
        def joinSet(constructJoin: (OrderingConstraint2, OrderingConstraint2) => OrderingConstraint2)(lastJoin: Join, choices: Set[OrderingConstraint2]): Join = {

          // Tries to join the maximal number of elements from "remaining" into lastJoin:
          def joinSet0(lastJoin: Join, choices: Set[OrderingConstraint2]): Set[(Join, Set[OrderingConstraint2])] = {
            val default = Set((lastJoin, choices))

            if (lastJoin.leftRem == Zero) {
              default
            } else {
              choices.foldLeft(default) { 
                case (solutions, choice) =>
                  val nextChoices = choices - choice

                  val newJoin = lastJoin.leftRem.join(choice)

                  solutions ++ (if (newJoin.success) {
                    joinSet0(
                      Join(
                        join     = constructJoin(lastJoin.join, newJoin.join), 
                        leftRem  = newJoin.leftRem, 
                        rightRem = unordered(lastJoin.rightRem, newJoin.rightRem)
                      ),
                      nextChoices
                    )
                  } else {
                    Set.empty
                  })
              }
            }
          }

          val (join, rightRem) = joinSet0(lastJoin, choices).toSeq.maxBy(_._1.size)

          join.copy(rightRem = unordered(join.rightRem, Unordered(rightRem)))
        }

        def join2(left: OrderingConstraint2, right: OrderingConstraint2): Join = {
          (left, right) match {
            case (left, Zero) => Join(left)

            case (Zero, right) => Join(right)

            case (l @ Ordered(left), r @ Ordered(right)) => 
              val joinedHeads = left.head.join(right.head)

              if (joinedHeads.failure) Join.unjoined(l, r)
              else {
                val leftTail = ordered(joinedHeads.leftRem, Ordered(left.tail))
                val rightTail = ordered(joinedHeads.rightRem, Ordered(right.tail))

                // In some cases, the tails may not join, that's OK though because we've joined the heads already.
                val joinedTails = leftTail.join(rightTail)

                Join(ordered(joinedHeads.join, joinedTails.join), joinedTails.leftRem, joinedTails.rightRem)
              }

            case (l @ Ordered(left), r @ Variable(right)) => 
              if (left.head == r) Join(r, leftRem = Ordered(left.tail), rightRem = Zero) else Join.unjoined(l, r)

            case (l @ Variable(left), r @ Unordered(right)) => 
              joinSet((a, b) => ordered(a, b))(Join(Zero, l, Zero), right)
              //if (right.contains(l)) Join(l, leftRem = Zero, rightRem = Unordered(right - l)) else Join.unjoined(l, r)

            case (l @ Ordered(left), r @ Unordered(right)) => 
              joinSet((a, b) => ordered(a, b))(Join(Zero, l, Zero), right)

            case (l @ Unordered(left), r @ Unordered(right)) => 
              joinSet((a, b) => unordered(a, b))(Join(Zero, l, Zero), right)

            case (l @ Variable(left), r @ Variable(right)) => 
              if (left == right) Join(l) else Join.unjoined(l, r)

            case (l @ Variable(left), r @ Ordered(right)) => 
              join2(r, l).flip

            case (l @ Unordered(left), r @ Ordered(right)) => 
              join2(r, l).flip

            case (l @ Unordered(left), r @ Variable(right)) => 
              join2(r, l).flip
          }
        }

        join2(self.normalize, that.normalize).normalize
      }
    }

    object OrderingConstraint2 {
      case class Join(join: OrderingConstraint2, leftRem: OrderingConstraint2 = Zero, rightRem: OrderingConstraint2 = Zero) {
        def normalize = copy(join = join.normalize, leftRem = leftRem.normalize, rightRem = rightRem.normalize)

        def flip = copy(leftRem = rightRem, rightRem = leftRem)

        def size = join.size

        def success = join != Zero

        def success(variables: Set[TicVar]): Boolean = {
          success && {
            (join.variables intersect variables).size == variables.size
          }
        }

        def failure = !success

        def failure(variables: Set[TicVar]) = !success(variables)

        def collapse: OrderingConstraint2 = ordered(join, unordered(leftRem, rightRem))
      }

      object Join {
        def unjoined(left: OrderingConstraint2, right: OrderingConstraint2): Join = Join(Zero, left, right)
      }

      def ordered(values: OrderingConstraint2*) = Ordered(Vector(values: _*))

      def orderedVars(values: TicVar*) = Ordered(Vector(values: _*).map(Variable.apply))

      def unordered(values: OrderingConstraint2*) = Unordered(values.toSet)

      def unorderedVars(values: TicVar*) = Unordered(values.toSet.map(Variable.apply))

      case object Zero extends OrderingConstraint2 { self =>
        def fixed = Vector.empty

        def flatten = self

        def normalize = self

        def render = "*"

        def filter(pf: PartialFunction[OrderingConstraint2, Boolean]): OrderingConstraint2 = Zero
      }

      case class Variable(value: TicVar) extends OrderingConstraint2 { self =>
        def fixed = Vector(value)

        def flatten: Variable = self

        def normalize = self

        def render = "'" + value.toString.substring(1)

        def filter(pf: PartialFunction[OrderingConstraint2, Boolean]): OrderingConstraint2 = pf.lift(self).filter(_ == true).map(Function.const(self)).getOrElse(Zero)
      }
      case class Ordered(value: Seq[OrderingConstraint2]) extends OrderingConstraint2 { self =>
        def fixed = value.map(_.fixed).flatten

        def normalize = {
          val f = Ordered(value.map(_.normalize)).flatten
          val fv = f.value

          if (fv.length == 0) Zero
          else if (fv.length == 1) fv.head 
          else f
        }

        def flatten: Ordered = Ordered(value.map(_.flatten).flatMap {
          case x: Ordered => x.value
          case Zero => Vector.empty
          case x => Vector(x)
        })

        def render = value.map(_.render).mkString("[", ", ", "]")

        def filter(pf: PartialFunction[OrderingConstraint2, Boolean]): OrderingConstraint2 = {
          val self2 = Ordered(value.map(_.filter(pf)))

          pf.lift(self2).filter(_ == true).map(Function.const(self2)).getOrElse(Zero)
        }
      }
      object Ordered {
        def fromVars(seq: Seq[TicVar]) = Ordered(seq.map(Variable(_)))
      }
      case class Unordered(value: Set[OrderingConstraint2]) extends OrderingConstraint2 { self =>
        def fixed = value.toSeq.map(_.fixed).flatten

        def flatten: Unordered = Unordered(value.map(_.flatten).flatMap {
          case x: Unordered => x.value
          case Zero => Set.empty[OrderingConstraint2]
          case x => Set(x)
        })

        def normalize = {
          val f = Unordered(value.map(_.normalize)).flatten
          val fv = f.value

          if (fv.size == 0) Zero
          else if (fv.size == 1) fv.head 
          else f
        }

        def render = value.toSeq.sortBy(_.render).map(_.render).mkString("{", ", ", "}")

        def filter(pf: PartialFunction[OrderingConstraint2, Boolean]): OrderingConstraint2 = {
          val self2 = Unordered(value.map(_.filter(pf)))

          pf.lift(self2).filter(_ == true).map(Function.const(self2)).getOrElse(Zero)
        }
      }
      object Unordered {
        def fromVars(set: Set[TicVar]) = Unordered(set.map(Variable(_)))
      }
    }
    */

    object OrderingConstraints {
      def findCompatiblePrefix(a: Set[Seq[TicVar]], b: Set[Seq[TicVar]]): Option[Seq[TicVar]] = {
        @tailrec def compatiblePrefix(sa: Seq[TicVar], sb: Seq[TicVar], acc: Seq[TicVar]): Option[Seq[TicVar]] = {
          if (sa.isEmpty || sb.isEmpty) {
            Some(acc)
          } else if (sa.head == sb.head) {
            compatiblePrefix(sa.tail, sb.tail, acc :+ sa.head)
          } else {
            (sa.toSet intersect sb.toSet).isEmpty.option(acc)
          }
        }

        val found = for (sa <- a; sb <- b; result <- compatiblePrefix(sa, sb, Vector())) yield result
        if (found.isEmpty) None else Some(found.maxBy(_.size))
      }

      def findLongestPrefix(unconstrained: Set[TicVar], from: Set[Seq[TicVar]]): Option[Seq[TicVar]] = {
        @tailrec def compatiblePrefix(sa: Set[TicVar], suf: Seq[TicVar], acc: Seq[TicVar]): Option[Seq[TicVar]] = {
          if (suf.isEmpty) Some(acc)
          else if (sa.contains(suf.head)) compatiblePrefix(sa - suf.head, suf.tail, acc :+ suf.head)
          else if ((sa intersect suf.toSet).isEmpty) Some(acc)
          else None
        }

        val found = from.flatMap(compatiblePrefix(unconstrained, _, Vector()))
        if (found.isEmpty) None else Some(found.maxBy(prefix => (prefix diff unconstrained.toSeq).size))
      }

      /**
       * Compute a new constraint that can replace both input constraints
       */
      def replacementFor(a: OrderingConstraint, b: OrderingConstraint): Option[OrderingConstraint] = {
        @tailrec
        def alignConstraints(left: Seq[Set[TicVar]], right: Seq[Set[TicVar]], computed: Seq[Set[TicVar]] = Seq()): Option[OrderingConstraint] = {
          if (left.isEmpty) {
            // left is a prefix or equal to the shifted right, so we can use computed :: right as our common constraint
            Some(OrderingConstraint(computed ++ right))
          } else if (right.isEmpty) {
            Some(OrderingConstraint(computed ++ left))
          } else {
            val intersection = left.head & right.head
            val diff = right.head diff left.head
            if (intersection == left.head) {
              // If left's head is a subset of right's, we can split right's head, use the subset as the next part
              // of our computed sequence, then push the unused portion back onto right for another round of alignment
              val newRight = if (diff.nonEmpty) diff +: right.tail else right.tail
              alignConstraints(left.tail, newRight, computed :+ intersection)
            } else {
              // left is not a subset, so these constraints can't be aligned
              None
            }
          }
        }

        alignConstraints(a.ordering, b.ordering) orElse alignConstraints(b.ordering, a.ordering)
      }

      /**
       * Given the set of input constraints, find a _minimal_ set of compatible OrderingConstraints that
       * covers that set.
       */
      def minimize(constraints: Set[OrderingConstraint]): Set[OrderingConstraint] = {
        @tailrec
        def reduce(unreduced: Set[OrderingConstraint], minimized: Set[OrderingConstraint]): Set[OrderingConstraint] = {
          if (unreduced.isEmpty) {
            minimized
          } else {
            // Find the first constraint in the tail that can be reduced with the head
            unreduced.tail.iterator.map { c => (c, replacementFor(c, unreduced.head)) } find { _._2.isDefined } match {
              // We have a reduction, so re-run, replacing the two reduced constraints with the newly compute one
              case Some((other, Some(reduced))) => reduce(unreduced -- Set(other, unreduced.head) + reduced, minimized)
              // No reduction possible, so head is part of the minimized set
              case _ => reduce(unreduced.tail, minimized + unreduced.head)
            }
          }
        }

        reduce(constraints, Set())
      }
    }

    // todo: Maybe make spec an ArrayConcat?
    case class GroupKeyTrans(spec: TransSpec1, keyOrder: Seq[TicVar]) {
      import GroupKeyTrans._

      def alignTo(targetOrder: Seq[TicVar]): GroupKeyTrans = {
        if (keyOrder == targetOrder) this else {
          val keyMap = targetOrder.zipWithIndex.toMap
          val newOrder = keyOrder.sortBy(key => keyMap.getOrElse(key, Int.MaxValue))

          val keyComponents = newOrder.zipWithIndex map { 
            case (ticvar, i) => reindex(spec, keyOrder.indexOf(ticvar), i)
          }

          GroupKeyTrans(
            OuterObjectConcat(keyComponents: _*),
            newOrder
          )
        }
      }

      def prefixTrans(length: Int): TransSpec1 = {
        if (keyOrder.size == length) spec else {
          OuterObjectConcat((0 until length) map { i => reindex(spec, i, i) }: _*)
        }
      }
    }

    object GroupKeyTrans {
      // 999999 ticvars should be enough for anybody.
      def keyName(i: Int) = "%06d".format(i)
      def keyVar(i: Int): TicVar = CPathField(keyName(i))

      def reindex[A <: SourceType](spec: TransSpec[A], from: Int, to: Int) = WrapObject(DerefObjectStatic(spec, keyVar(from)), keyName(to))

      // the GroupKeySpec passed to deriveTransSpecs must be either a source or a conjunction; all disjunctions
      // have been factored out by this point
      def apply(conjunction: Seq[GroupKeySpecSource]): GroupKeyTrans = {
        // [avalue, bvalue]
        val (keySpecs, fullKeyOrder) = conjunction.zipWithIndex.map({ case (src, i) => WrapObject(src.spec, keyName(i)) -> src.key }).unzip
        val groupKeys = OuterObjectConcat(keySpecs: _*)

        GroupKeyTrans(groupKeys, fullKeyOrder)
      }
    }


    //sealed trait NodeMetadata {
    //  def size: Long

    //  def nodeOrderOpt: Option[Seq[TicVar]]
    //}

    //object NodeMetadata {
    //  def apply(size0: Long, nodeOrderOpt0: Option[Seq[TicVar]]) = new NodeMetadata {
    //    def size = size0

    //    def nodeOrderOpt = nodeOrderOpt0
    //  }
    //}

    case class NodeSubset(node: MergeNode, table: Table, idTrans: TransSpec1, targetTrans: Option[TransSpec1], groupKeyTrans: GroupKeyTrans, groupKeyPrefix: Seq[TicVar], sortedByIdentities: Boolean = false, size: TableSize) {
      def sortedOn = groupKeyTrans.alignTo(groupKeyPrefix).prefixTrans(groupKeyPrefix.size)

      def groupId = node.binding.groupId
    }

    /////////////////
    /// functions ///
    /////////////////

    def findBindingUniverses(grouping: GroupingSpec): Seq[Universe] = {
      @inline def find0(v: Vector[(GroupingSource, Vector[GroupKeySpec])]): Stream[Universe] = {
        val protoUniverses = (v map { case (src, specs) => specs map { (src, _) } toStream } toList).sequence 
        
        protoUniverses map { proto =>
          Universe(proto map { case (src, spec) => Binding(src.table, src.idTrans, src.targetTrans, src.groupId, spec) })
        }
      }

      import GroupKeySpec.{dnf, toVector}
      find0(grouping.sources map { source => (source, ((dnf _) andThen (toVector _)) apply source.groupKeySpec) })
    }

    def findRequiredSorts(spanningGraph: MergeGraph): Map[MergeNode, Set[Seq[TicVar]]] = {
      findRequiredSorts(spanningGraph, spanningGraph.nodes.toList)
    }

    private[table] def findRequiredSorts(spanningGraph: MergeGraph, nodeList: List[MergeNode]): Map[MergeNode, Set[Seq[TicVar]]] = {
      import OrderingConstraints.minimize
      def inPrefix(seq: Seq[TicVar], keys: Set[TicVar], acc: Seq[TicVar] = Vector()): Option[Seq[TicVar]] = {
        if (keys.isEmpty) Some(acc) else {
          seq.headOption.flatMap { a => 
            if (keys.contains(a)) inPrefix(seq.tail, keys - a, acc :+ a) else None
          }
        }
      }

      def fix(nodes: List[MergeNode], underconstrained: Map[MergeNode, Set[OrderingConstraint]]): Map[MergeNode, Set[OrderingConstraint]] = {
        if (nodes.isEmpty) underconstrained else {
          val node = nodes.head
          val fixed = minimize(underconstrained(node)).map(_.ordering.flatten)
          val newUnderconstrained = spanningGraph.edgesFor(node).foldLeft(underconstrained) {
            case (acc, edge @ MergeEdge(a, b)) => 
              val other = if (a == node) b else a
              val edgeConstraint: Seq[TicVar] = 
                fixed.view.map(inPrefix(_, edge.sharedKeys)).collect({ case Some(seq) => seq }).head

              acc + (other -> (acc.getOrElse(other, Set()) + OrderingConstraint(edgeConstraint.map(Set(_)))))
          }

          fix(nodes.tail, newUnderconstrained)
        }
      }

      if (spanningGraph.edges.isEmpty) {
        spanningGraph.nodes.map(_ -> Set.empty[Seq[TicVar]]).toMap
      } else {
        val unconstrained = spanningGraph.edges.foldLeft(Map.empty[MergeNode, Set[OrderingConstraint]]) {
          case (acc, edge @ MergeEdge(a, b)) =>
            val edgeConstraint = OrderingConstraint(Seq(edge.sharedKeys))
            val aConstraints = acc.getOrElse(a, Set()) + edgeConstraint
            val bConstraints = acc.getOrElse(b, Set()) + edgeConstraint

            acc + (a -> aConstraints) + (b -> bConstraints)
        }
        
        fix(nodeList, unconstrained).mapValues(s => minimize(s).map(_.fixed)).map(identity)
      }
    }

    def filteredNodeSubset(node: MergeNode): NodeSubset = {
      val protoGroupKeyTrans = GroupKeyTrans(Universe.sources(node.binding.groupKeySpec))

      // Since a transspec for a group key may perform a bunch of work (computing values, etc)
      // it seems like we really want to do that work only once; prior to the initial sort. 
      // This means carrying around the *computed* group key everywhere
      // post the initial sort separate from the values that it was derived from. 
      val (payloadTrans, idTrans, targetTrans, groupKeyTrans) = node.binding.targetTrans match {
        case Some(targetSetTrans) => 
          val payloadTrans = ArrayConcat(WrapArray(node.binding.idTrans), 
                                         WrapArray(protoGroupKeyTrans.spec), 
                                         WrapArray(targetSetTrans))

          (payloadTrans,
           TransSpec1.DerefArray0, 
           Some(TransSpec1.DerefArray2), 
           GroupKeyTrans(TransSpec1.DerefArray1, protoGroupKeyTrans.keyOrder))

        case None =>
          val payloadTrans = ArrayConcat(WrapArray(node.binding.idTrans), WrapArray(protoGroupKeyTrans.spec))
          (payloadTrans, 
           TransSpec1.DerefArray0, 
           None, 
           GroupKeyTrans(TransSpec1.DerefArray1, protoGroupKeyTrans.keyOrder))
      }

      val requireFullGroupKeyTrans = Scan(
        payloadTrans,
        new CScanner {
          type A = Unit

          val init = ()
          private val keyIndices = (0 until groupKeyTrans.keyOrder.size).toSet

          def scan(a: Unit, cols: Map[ColumnRef, Column], range: Range) = {
            // Get mappings from each ticvar to columns that define it.
            val ticVarColumns =
              cols.toList.collect { 
                case (ref @ ColumnRef(CPath(CPathIndex(1), CPathField(ticVarIndex), _ @ _*), _), col) => (ticVarIndex, col)
              }.groupBy(_._1).mapValues(_.unzip._2).map(identity)

            if (ticVarColumns.keySet.map(_.toInt) == keyIndices) {
              //println("All group key columns present:\n  " + (new Slice { val size = range.end; val columns = cols }))
              // all group key columns are present, so we can use filterDefined
              val defined = BitSetUtil.filteredRange(range.start, range.end) {
                i => ticVarColumns.forall { 
                  case (ticvar, columns) => 
                    val ret = columns.map(_.isDefinedAt(i))
                    ret.exists(_ == true)
                }
              }

              //println("Defined for " + defined)

              ((), cols.lazyMapValues { col => cf.util.filter(range.start, range.end, defined)(col).get })
            } else {
              ((), Map.empty[ColumnRef, Column])
            }
          }
        }
      )

      NodeSubset(node,
                 node.binding.source.transform(requireFullGroupKeyTrans),
                 idTrans,
                 targetTrans,
                 groupKeyTrans,
                 groupKeyTrans.keyOrder,
                 size = node.binding.source.size)
    }


    /**
     * Perform the sorts required for the specified node (needed to align this node with each
     * node to which it is connected) and return as a map from the sort ordering for the connecting
     * edge to the sorted table with the appropriate dereference transspecs.
     */
    def materializeSortOrders(node: MergeNode, requiredSorts: Set[Seq[TicVar]]): M[Map[Seq[TicVar], NodeSubset]] = {
      val ns = filteredNodeSubset(node)
      val NodeSubset(node0, filteredSource, idTrans, targetTrans, groupKeyTrans, _, _, _) = ns

      val orderedTicVars = requiredSorts.toList
      val sortTransSpecs = orderedTicVars map { ticvars => groupKeyTrans.alignTo(ticvars).prefixTrans(ticvars.length) }

      filteredSource.groupByN(sortTransSpecs, Leaf(Source)) map { tables =>
        (orderedTicVars zip tables).map({ case (ticvars, sortedTable) =>
          ticvars ->
          NodeSubset(node0,
                     sortedTable,
                     idTrans,
                     targetTrans,
                     groupKeyTrans,
                     ticvars,
                     size = sortedTable.size)
        }).toMap
      }
    }

    def alignOnEdges(spanningGraph: MergeGraph, requiredSorts: Map[MergeNode, Set[Seq[TicVar]]]): M[Map[GroupId, Set[NodeSubset]]] = {
      import OrderingConstraints._

      if (spanningGraph.edges.isEmpty) {
        assert(spanningGraph.nodes.size == 1)
        val node = spanningGraph.nodes.head
        Map(node.binding.groupId -> Set(filteredNodeSubset(node))).point[M]
      } else {
        val materialized = requiredSorts.map({ case (node, orders) => materializeSortOrders(node, orders) map { node -> _ }})
        val sortPairs: M[Map[MergeNode, Map[Seq[TicVar], NodeSubset]]] = materialized.toStream.sequence.map(_.toMap)
        
        for {
          sorts <- sortPairs
          // _ = println("sorts: " + System.currentTimeMillis) 
          groupedSubsets <- {
            val edgeAlignments = spanningGraph.edges flatMap {
              case MergeEdge(a, b) =>
                // Find the compatible sortings for this edge's endpoints
                val common: Set[(NodeSubset, NodeSubset)] = for {
                  aVars <- sorts(a).keySet
                  bVars <- sorts(b).keySet
                  if aVars.startsWith(bVars) || bVars.startsWith(aVars)
                } yield {
                  (sorts(a)(aVars), sorts(b)(bVars))
                }

                common map {
                  case (aSorted, bSorted) => 
                    for {
                      //ljson <- aSorted.table.slices.toStream
                      //_ = println("=============================================================")
                      //_ = println("using merge edge (" + a.describe + " with " + aSorted.groupKeyPrefix + ")-(" + b.describe + " with " + bSorted.groupKeyPrefix + ")")
                      //_ = println(aSorted.sortedOn)
                      //_ = println("lsorted\n" + ljson.map(_.toJsonString()).mkString("\n---\n"))
                      //rjson <- bSorted.table.slices.toStream
                      //_ = println(bSorted.sortedOn)
                      //_ = println("rsorted\n" + rjson.map(_.toJsonString()).mkString("\n---\n"))
                      aligned <- Table.align(aSorted.table, aSorted.sortedOn, bSorted.table, bSorted.sortedOn)
                      //aljson <- aligned._1.slices.toStream
                      //_ = println("laligned\n" + aljson.map(_.toJsonString()).mkString("\n---\n"))
                      //arjson <- aligned._2.slices.toStream
                      //_ = println("raligned\n" + arjson.map(_.toJsonString()).mkString("\n---\n"))
                    } yield {
                      List(
                        aSorted.copy(table = aligned._1),
                        bSorted.copy(table = aligned._2)
                      )
                    }
                }
            }

            edgeAlignments.sequence
          }
        } yield {
          val flattened = groupedSubsets.flatten
          //println("grouped subsets: " + flattened.map(_.groupId))
          flattened.groupBy(_.groupId)
        }
      }
    }

/*
    // 
    // Represents the cost of a particular borg traversal plan, measured in terms of IO.
    // Computational complexity of algorithms occurring in memory is neglected. 
    // This should be thought of as a rough approximation that eliminates stupid choices.
    // 
    final case class BorgTraversalCostModel private (ioCost: Long, size: Long, ticVars: Set[TicVar]) { self =>
      // Computes a new model derived from this one by cogroup with the specified set.
      def consume(rightSize: Long, rightTicVars: Set[TicVar], accResort: Boolean, nodeResort: Boolean): BorgTraversalCostModel = {
        val commonTicVars = self.ticVars intersect rightTicVars

        val unionTicVars = self.ticVars ++ rightTicVars

        val uniqueTicVars = unionTicVars -- commonTicVars

        // TODO: Develop a better model!
        val newSize = self.size.max(rightSize) * (uniqueTicVars.size + 1)

        val newIoCost = if (!accResort) {
          3 * rightSize
        } else {
          val inputCost = self.size + rightSize
          val resortCost = self.size * 2
          val outputCost = newSize

          inputCost + resortCost + outputCost
        }

        BorgTraversalCostModel(self.ioCost + newIoCost, newSize, self.ticVars ++ rightTicVars)
      }
    }

    object BorgTraversalCostModel {
      val Zero = new BorgTraversalCostModel(0, 0, Set.empty)
    }

    // 
    // Represents a step in a borg traversal plan. The step is defined by the following elements:
    // 
    //  1. The order of the accumulator prior to executing the step.
    //  2. The order of the accumulator after executing the step.
    //  3. The node being incorporated into the accumulator during this step.
    //  4. The tic variables of the node being incorporated into this step.
    //  5. The ordering of the node required for cogroup.
    // 
    case class BorgTraversalPlanUnfixed(priorPlan: Option[BorgTraversalPlanUnfixed], node: MergeNode, nodeOrder: OrderingConstraint2, accOrderPost: OrderingConstraint2, costModel: BorgTraversalCostModel, accResort: Boolean, nodeResort: Boolean) { self =>
      import OrderingConstraint2._

      def accOrderPre: OrderingConstraint2 = priorPlan.map(_.accOrderPost).getOrElse(OrderingConstraint2.Zero)

      def accSortOrder = accOrderPost - newTicVars

      def consume(node: MergeNode, nodeSize: Long, nodeOrderOpt: Option[Seq[TicVar]]): BorgTraversalPlanUnfixed = {

        val (accOrderPost, nodeOrder, accResort, nodeResort) = {

          val commonVariables = postTicVars intersect node.ticVars


          val otherVariables = (postTicVars union node.ticVars) diff commonVariables


          val nodeUniqueVariables = node.ticVars diff commonVariables


          val initialNodeOrder = nodeOrderOpt.map(nodeOrder => Ordered.fromVars(nodeOrder))

          initialNodeOrder.map(o => (o, self.accOrderPost join o)).filter(_._2.success(commonVariables)).map {
            case (nodeOrder, join) =>
              (join.collapse, nodeOrder, false, false)
          }.getOrElse {
            val minimalJoinConstraint = ordered(Unordered.fromVars(commonVariables), Unordered.fromVars(otherVariables))


            // Can, in theory, we reuse the node ordering?
            initialNodeOrder.map { o => (o, (o join minimalJoinConstraint)) }.filter(_._2.success(commonVariables)).map {
              case (nodeOrder, nodeJoin) =>
                // Have to resort the acc, because the node order is compatible with the minimal join constraint:
                (minimalJoinConstraint, nodeOrder, true, false)
            }.getOrElse {
              // Can, in theory, we reuse the accumulator ordering?
              val accJoin = (self.accOrderPost join minimalJoinConstraint)



              // MUST sort node, it's new order is minimally constrained:
              val nodeOrder = ordered(Unordered.fromVars(commonVariables), Unordered.fromVars(nodeUniqueVariables))


              if (accJoin.success(commonVariables)) {  
                ((self.accOrderPost join nodeOrder).collapse, nodeOrder, false, true)
              } else {
                (minimalJoinConstraint, nodeOrder, true, true)
              }
            }
          }
        }

        val costModel = self.costModel.consume(nodeSize, node.ticVars, accResort, nodeResort)

        BorgTraversalPlanUnfixed(Some(self), node, nodeOrder.normalize, accOrderPost.normalize, costModel, accResort, nodeResort)
      }

      // Tic variables before the step is executed:
      lazy val preTicVars = accOrderPre.variables

      // Tic variables after the step is executed:
      lazy val postTicVars = accOrderPost.variables

      // New tic variables gained during the step:
      lazy val newTicVars = postTicVars -- preTicVars
    
      def unpack: List[BorgTraversalPlanUnfixed] = {
        def unpack0(plan: BorgTraversalPlanUnfixed, acc: List[BorgTraversalPlanUnfixed]): List[BorgTraversalPlanUnfixed] = {
          val unpackedPlan = plan

          plan.priorPlan match {
            case Some(plan0) => unpack0(plan0, unpackedPlan :: acc)
            case None => unpackedPlan :: acc
          }
        }

        unpack0(this, Nil)
      }
    }

    // 
    // Represents a (perhaps partial) traversal plan for applying the borg algorithm,
    // together with the cost of the plan.
    // 
    case class BorgTraversalPlanFixed private (node: MergeNode, resortNode: Option[Seq[TicVar]], resortAcc: Option[Seq[TicVar]], accOrderPost: Seq[TicVar], joinPrefix: Int, next: Option[BorgTraversalPlanFixed])
    object BorgTraversalPlanFixed {
      def apply(uplan: BorgTraversalPlanUnfixed): Option[BorgTraversalPlanFixed] = {


        def rec(fplan: BorgTraversalPlanFixed, uplan: BorgTraversalPlanUnfixed): BorgTraversalPlanFixed = {

        }

        uplan.priorPlan.map { priorPlan =>
          val accOrderPost = uplan.accOrderPost

          lazy val nodeFixed = uplan.nodeOrder.fixedFrom(accOrderPost - )
          lazy val accFixed = uplan.accOrder.fixed


          val (resortNode, resortAcc) = (uplan.resortNode, uplan.resortAcc) match {
            case (false, true) => 
              (Node, Some(accFixed))

            case (true, false) =>
              (Some(nodeFixed), None)

            case (true, true) =>
              (Some(nodeFixed), Some(uplan.accOrder.fixedFrom(nodeFixed)))

            case (false, false) => (None, None)
          }

          val fixed = BorgTraversalPlanFixed(
            node         = uplan.node,
            resortNode   = resortNode,
            resortAcc    = resortAcc,
            accOrderPost = uplan.accOrderPost.fixed,
            joinPrefix   = ,
            next       = None
          )

          rec(fixed, priorPlan)
        }
      }
    }

    // 
    // Finds a traversal order for the borg algorithm which minimizes the number of resorts 
    // required.
    // 
    def findBorgTraversalOrder(connectedGraph: MergeGraph, nodeOracle: MergeNode => NodeMetadata): BorgTraversalPlanUnfixed= {
      import OrderingConstraint2._

      // Find all the nodes accessible from the specified node (through edges):
      def connections(node: MergeNode): Set[MergeNode] = connectedGraph.edgesFor(node).flatMap(e => Set(e.a, e.b)) - node

      def pick(consumed: Set[MergeNode], choices: Set[MergeNode], plan: BorgTraversalPlanUnfixed): Set[BorgTraversalPlanUnfixed] = {
        if (choices.isEmpty) Set(plan)
        else for {
          choice <- choices
          finalPlan <- {
            val nodeMetadata = nodeOracle(choice)

            val consumed0 = consumed + choice
            val choices0 = (choices union connections(choice)) diff consumed0

            val newPlan = plan.consume(choice, nodeMetadata.size, nodeMetadata.nodeOrderOpt)

            pick(consumed0, choices0, newPlan)
          }
        } yield finalPlan
      }

      val initials = connectedGraph.nodes.map { node =>
        val nodeOrder = nodeOracle(node).nodeOrderOpt.map(Ordered.fromVars).getOrElse(Unordered.fromVars(node.ticVars))

        val plan = BorgTraversalPlanUnfixed(
          priorPlan    = None,
          node         = node,
          nodeOrder    = nodeOrder,
          accOrderPost = nodeOrder,
          accResort    = false,
          nodeResort   = false,
          costModel    = BorgTraversalCostModel.Zero
        )

        val choices = connections(node)

        (plan, choices)
      }
      (initials.flatMap {
        case (plan, choices) =>
          pick(Set(plan.node), choices, plan)
      }).toSeq.sortBy(_.costModel.ioCost).head
    }
    */

    def reorderGroupKeySpec(source: TransSpec1, newOrder: Seq[TicVar], original: Seq[TicVar]) = {
      OuterObjectConcat(
        newOrder.zipWithIndex.map {
          case (ticvar, i) => GroupKeyTrans.reindex(source, original.indexOf(ticvar), i)
        }: _*
      )
    }

    def resortVictimToBorgResult(victim: NodeSubset, toPrefix: Seq[TicVar]): M[BorgResult] = {
      import BorgResult._

      // the assimilator is already in a compatible ordering, so we need to
      // resort the victim and we don't care what the remainder of the ordering is,
      // because we're not smart enough to figure out what the right one is and are
      // counting on our traversal order to get the biggest ordering constraints first.
      val groupId = victim.node.binding.groupId
      val newOrder = toPrefix ++ (victim.node.keys -- toPrefix).toSeq
      val remapSpec = OuterObjectConcat(
        wrapGroupKeySpec(reorderGroupKeySpec(victim.groupKeyTrans.spec, newOrder, victim.groupKeyTrans.keyOrder)) ::
        wrapIdentSpec(nestInGroupId(victim.idTrans, groupId)) :: 
        victim.targetTrans.map(t => wrapValueSpec(nestInGroupId(t, groupId))).toList: _*
      )

      val transformed = victim.table.transform(remapSpec)
      for {
        //json <- transformed.toJson
        //_ = println("pre-sort-victim "  + victim.groupId + ": " + json.mkString("\n"))
        sorted <- transformed.sort(groupKeySpec(Source), SortAscending)
        //sjson <- sorted.toJson
        //_ = println("post-sort-victim " + victim.groupId + ": " + sjson.mkString("\n"))
      } yield {
<<<<<<< HEAD
        BorgResult(sorted, newOrder, Set(victim.node.binding.groupId), sorted = true)
=======
        BorgResult(sorted, newOrder, Set(victim.node.binding.groupId), sorted.size)
>>>>>>> 78157f47
      }
    }

    def join(leftNode: BorgNode, rightNode: BorgNode, requiredOrders: Map[MergeNode, Set[Seq[TicVar]]]): M[BorgResultNode] = {
      import BorgResult._
      import OrderingConstraints._

      def resortBorgResult(borgResult: BorgResult, newPrefix: Seq[TicVar]): M[BorgResult] = {
        val newAssimilatorOrder = newPrefix ++ (borgResult.groupKeys diff newPrefix)

        val remapSpec = OuterObjectConcat(
          wrapGroupKeySpec(reorderGroupKeySpec(groupKeySpec(Source), newAssimilatorOrder, borgResult.groupKeys)),
          wrapIdentSpec(identSpec(Source)),
          wrapValueSpec(valueSpec(Source))
        )

        val transformed = borgResult.table.transform(remapSpec)

        for {
          //json <- transformed.toJson
          //_ = println("pre-resort-borg\n" + json.mkString("\n"))
          sorted <- transformed.sort(groupKeySpec(Source), SortAscending) 
          //sjson <- sorted.toJson
          //_ = println("post-resort-borg\n" + sjson.mkString("\n"))
        } yield {
          borgResult.copy(table = sorted, groupKeys = newAssimilatorOrder, sorted = true)
        }
      }

      def resortBoth(assimilator: BorgResult, victim: NodeSubset): Option[M[(BorgResult, BorgResult, Seq[TicVar])]] = {
        // no compatible prefix, so both will require a resort
        // this case needs optimization to see into the future to know what the best ordering
        // is, but if every time we assimilate a node we have removed an ordering that was only
        // required to assimilate some previously consumed node, we can know that we're at least 
        // picking from an order that may be necessary for some other purpose.
        findLongestPrefix(assimilator.groupKeys.toSet, requiredOrders(victim.node)) map { newPrefix =>
          for {
            sortedAssimilator <- resortBorgResult(assimilator, newPrefix)
            sortedVictim <- resortVictimToBorgResult(victim, newPrefix)
          } yield {
            (sortedAssimilator, sortedVictim, newPrefix)
          }
        }
      }

      def joinAsymmetric(assimilator: BorgResult, victim: NodeSubset): M[(BorgResult, BorgResult, Seq[TicVar])] = {
        (if (victim.sortedByIdentities) {
          findCompatiblePrefix(Set(assimilator.groupKeys), requiredOrders(victim.node)) map { commonPrefix =>
            resortVictimToBorgResult(victim, commonPrefix) map { prepared => 
              (assimilator, prepared, commonPrefix) 
            }
          } orElse {
            resortBoth(assimilator, victim)
          } 
        } else {
          // victim already has a sort order that may or may not be compatible with the assimilator
          findCompatiblePrefix(Set(assimilator.groupKeys), Set(victim.groupKeyTrans.keyOrder)) map { commonPrefix =>
            // the assimilator and the victim are both already sorted according to a compatible
            // ordering, so we just need to transform the victim to a BorgResult
            (assimilator, BorgResult(victim), commonPrefix).point[M]
          } orElse {
            // the victim had a preexisting sort order which was incompatible with the assimilator.
            // so we should first look to see if there's a compatible prefix with one of the other
            // required sort orders for the node that the victim can be sorted by
            findCompatiblePrefix(Set(assimilator.groupKeys), requiredOrders(victim.node)) map { commonPrefix =>
              resortVictimToBorgResult(victim, commonPrefix) map { prepared => 
                (assimilator, prepared, commonPrefix)
              }
            }
          } orElse {
            // the assimilator ordering was not compatible with any of the required sort orders
            // for the node, so we need to resort the accumulator to be compatible with
            // the victim
            findLongestPrefix(assimilator.groupKeys.toSet, Set(victim.groupKeyTrans.keyOrder)) map { newPrefix =>
              resortBorgResult(assimilator, newPrefix) map { newAssimilator =>
                (newAssimilator, BorgResult(victim), newPrefix)
              }
            }
          } orElse {
            // the victim must have a sort order that is entirely incompatible with the assimilator, 
            // so both must be resorted. For example, assimilator: {a, b, c, d}, victim: [a, b, e, d]
            resortBoth(assimilator, victim)
          } 
        }) getOrElse {
          sys.error("Assimilator with keys " + assimilator.groupKeys + " and victim " + victim + " incompatible")
        }
      }

      def joinSymmetric(borgLeft: BorgResult, borgRight: BorgResult): M[(BorgResult, BorgResult, Seq[TicVar])] = {
        def resortLeft(borgLeft: BorgResult, borgRight: BorgResult): Option[M[(BorgResult, BorgResult, Seq[TicVar])]] = {
          findLongestPrefix(borgLeft.groupKeys.toSet, Set(borgRight.groupKeys)) map { commonPrefix =>
            resortBorgResult(borgLeft, commonPrefix) map { newBorgLeft =>
              (newBorgLeft, borgRight, commonPrefix)
            }
          }
        }

        def resortRight(borgLeft: BorgResult, borgRight: BorgResult): Option[M[(BorgResult, BorgResult, Seq[TicVar])]] = {
          findLongestPrefix(borgRight.groupKeys.toSet, Set(borgLeft.groupKeys)) map { commonPrefix =>
            resortBorgResult(borgRight, commonPrefix) map { newBorgRight =>
              (borgLeft, newBorgRight, commonPrefix)
            }
          }
        }

        findCompatiblePrefix(Set(borgLeft.groupKeys), Set(borgRight.groupKeys)) map { compatiblePrefix =>
          (borgLeft, borgRight, compatiblePrefix).point[M]
        } orElse {
          // one or the other will require a re-sort
          if (borgLeft.size lessThan borgRight.size) {
            resortLeft(borgLeft, borgRight) orElse
            // Well, that didn't work, so let's at least attempt the reverse constraints
            resortRight(borgLeft, borgRight)
          } else {
            resortRight(borgLeft, borgRight) orElse
            // Well, that didn't work, so let's at least attempt the reverse constraints
            resortLeft(borgLeft, borgRight)
          }
        } getOrElse {
          sys.error("Borged sets sharing an edge are incompatible: " + borgLeft.groupKeys + "; " + borgRight.groupKeys)
        }
      }

      if (leftNode == rightNode) {
        leftNode match {
          case leftResult : BorgResultNode => leftResult.point[M]
          case _ => sys.error("Cannot have a self-cycle on non-result BorgNodes")
        }
      } else {
        val joinablesM = (leftNode, rightNode) match {
          case (BorgVictimNode(left), BorgVictimNode(right)) =>
            if (left.sortedByIdentities && right.sortedByIdentities) {
              // choose compatible ordering for both sides from requiredOrders
              OrderingConstraints.findCompatiblePrefix(requiredOrders(left.node), requiredOrders(right.node)) match {
                case Some(prefix) =>
                  val (toSort, toAssimilate) = if (left.size lessThan right.size) (left, right) 
                                               else (right, left)

                  resortVictimToBorgResult(toSort, prefix) flatMap { assimilator =>
                    joinAsymmetric(assimilator, toAssimilate)
                  }

                case None =>
                  sys.error("Unable to find compatible ordering from minimized set; something went wrong.")
              }
            } else if (left.sortedByIdentities) {
              joinAsymmetric(BorgResult(right), left)
            } else if (right.sortedByIdentities) {
              joinAsymmetric(BorgResult(left), right)
            } else {
              // TODO: joinSymmetric needs a "resortBoth" case to handle this correctly.
              joinAsymmetric(BorgResult(left), right)
            }

          case (BorgResultNode(left), BorgVictimNode(right)) => joinAsymmetric(left, right)
          case (BorgVictimNode(left), BorgResultNode(right)) => joinAsymmetric(right, left)
          case (BorgResultNode(left), BorgResultNode(right)) => joinSymmetric(left, right)
        }

        joinablesM map {
          case (leftJoinable, rightJoinable, commonPrefix) =>

            // todo: Reorder keys into the order specified by the common prefix. The common prefix determination
            // will be factored out in the plan-based version, and will simply be a specified keyOrder that both
            // sides will be brought into alignment with, instead of passing in the required sort orders.
            val neededRight = rightJoinable.groupKeys diff leftJoinable.groupKeys
            val rightKeyMap = rightJoinable.groupKeys.zipWithIndex.toMap

            val groupKeyTrans2 = wrapGroupKeySpec(
              OuterObjectConcat(
                groupKeySpec(SourceLeft) +: neededRight.zipWithIndex.map { 
                  case (key, i) =>
                    WrapObject(
                      DerefObjectStatic(groupKeySpec(SourceRight), CPathField(GroupKeyTrans.keyName(rightKeyMap(key)))),
                      GroupKeyTrans.keyName(i + leftJoinable.groupKeys.size)
                    )
                }: _*
              )
            )

            val cogroupBySpec = OuterObjectConcat(
              (0 until commonPrefix.size) map { i =>
                WrapObject(
                  DerefObjectStatic(groupKeySpec(Source), CPathField(GroupKeyTrans.keyName(i))),
                  GroupKeyTrans.keyName(i)
                )
              }: _*
            )

            val idTrans2 = wrapIdentSpec(OuterObjectConcat(identSpec(SourceLeft), identSpec(SourceRight)))
            val recordTrans2 = wrapValueSpec(OuterObjectConcat(valueSpec(SourceLeft), valueSpec(SourceRight)))

            val borgTrans = OuterObjectConcat(groupKeyTrans2, idTrans2, recordTrans2)
            val unmatchedTrans = ObjectDelete(Leaf(Source), BorgResult.allFields)

            val cogrouped = leftJoinable.table.cogroup(cogroupBySpec, cogroupBySpec, rightJoinable.table)(unmatchedTrans, unmatchedTrans, borgTrans)

            BorgResultNode(
              BorgResult(
                cogrouped,
                leftJoinable.groupKeys ++ neededRight,
                leftJoinable.groups union rightJoinable.groups,
<<<<<<< HEAD
                UnknownSize,
                sorted = false
=======
                cogrouped.size
>>>>>>> 78157f47
              )
            )
        }
      }
    }

    sealed trait BorgNode {
      def keys: Seq[TicVar]
    }

    case class BorgResultNode(result: BorgResult) extends BorgNode {
      def keys = result.groupKeys
    }

    case class BorgVictimNode(independent: NodeSubset) extends BorgNode {
      def keys = independent.groupKeyTrans.keyOrder
    }

    case class BorgEdge(left: BorgNode, right: BorgNode) {
      def sharedKeys = left.keys intersect right.keys
    }

    /* Take the distinctiveness of each node (in terms of group keys) and add it to the uber-cogrouped-all-knowing borgset */
    def borg(spanningGraph: MergeGraph, connectedSubgraph: Set[NodeSubset], requiredOrders: Map[MergeNode, Set[Seq[TicVar]]]): M[BorgResult] = {
      def assimilate(edges: Set[BorgEdge]): M[BorgResult] = {
        val largestEdge = edges.maxBy(_.sharedKeys.size)

        //val prunedRequirements = orderingIndex.foldLeft(Map.empty[MergeNode, Set[Seq[TicVar]]]) {
        //  case (acc, (key, nodes)) => nodes.foldLeft(acc) {
        //    case (acc, node) => acc + (node -> (acc.getOrElse(node, Set()) + key))
        //  }
        //}

        for {
          assimilated <- join(largestEdge.left, largestEdge.right, requiredOrders)
          result <- {
            val edges0 = (edges - largestEdge) map {
              case BorgEdge(a, b) if a == largestEdge.left || a == largestEdge.right => BorgEdge(assimilated, b) 
              case BorgEdge(a, b) if b == largestEdge.left || b == largestEdge.right => BorgEdge(a, assimilated) 
              case other => other
            }

            if (edges0.isEmpty) assimilated.result.point[M] else assimilate(edges0)
          }
        } yield result
      }

      assert(connectedSubgraph.nonEmpty)
      if (connectedSubgraph.size == 1) {
        val victim = connectedSubgraph.head
        resortVictimToBorgResult(victim, victim.groupKeyTrans.keyOrder)
      } else {
        val borgNodes = connectedSubgraph.map(BorgVictimNode.apply)
        val victims: Map[MergeNode, BorgNode] = borgNodes.map(s => s.independent.node -> s).toMap
        val borgEdges = spanningGraph.edges.map {
          case MergeEdge(a, b) => BorgEdge(victims(a), victims(b))
        }

        //val orderingIndex = requiredOrders.foldLeft(Map.empty[Seq[TicVar], Set[MergeNode]])  {
        //  case (acc, (orderings, node)) => 
        //    orderings.foldLeft(acc) { 
        //      case (acc, o) => acc + (o -> (acc.getOrElse(o, Set()) + node))
        //    }
        //}
        assimilate(borgEdges)
      }
    }

    def crossAllTrans(leftKeySize: Int, rightKeySize: Int): TransSpec2 = {
      import BorgResult._
      val keyTransLeft = groupKeySpec(SourceLeft)

      // remap the group keys on the right so that they don't conflict with the left
      // and respect the composite ordering of the left and right
      val keyTransRight = OuterObjectConcat(
        (0 until rightKeySize) map { i =>
          GroupKeyTrans.reindex(groupKeySpec(SourceRight), i, i + leftKeySize)
        }: _*
      )

      val groupKeyTrans2 = wrapGroupKeySpec(OuterObjectConcat(keyTransLeft, keyTransRight))
      val idTrans2 = wrapIdentSpec(OuterObjectConcat(identSpec(SourceLeft), identSpec(SourceRight)))
      val recordTrans2 = wrapValueSpec(OuterObjectConcat(valueSpec(SourceLeft), valueSpec(SourceRight)))

      OuterObjectConcat(groupKeyTrans2, idTrans2, recordTrans2)
    }

    def crossAll(borgResults: Set[BorgResult]): BorgResult = {
      import TransSpec._
      def cross2(left: BorgResult, right: BorgResult): BorgResult = {
        val omniverseTrans = crossAllTrans(left.groupKeys.size, right.groupKeys.size)

        val crossed = left.table.cross(right.table)(omniverseTrans)
        BorgResult(crossed,
                   left.groupKeys ++ right.groupKeys,
                   left.groups ++ right.groups,
<<<<<<< HEAD
                   UnknownSize, sorted = false)
=======
                   crossed.size)
>>>>>>> 78157f47
      }

      borgResults.reduceLeft(cross2)
    }

    // Create the omniverse
    def unionAll(borgResults: Set[BorgResult]): BorgResult = {
      import TransSpec._

      def union2(left: BorgResult, right: BorgResult): BorgResult = {
        // At the point that we union, both sides should have the same ticvars, although they
        // may not be in the same order. If a reorder is needed, we'll have to remap since
        // groupKeys are identified by index.
        val (rightRemapped, groupKeys) = if (left.groupKeys == right.groupKeys) {
          (right.table, left.groupKeys)
        } else {
          val extraRight = (right.groupKeys diff left.groupKeys).toArray
          val leftKeys = left.groupKeys.toArray
          val rightKeys = right.groupKeys.zipWithIndex

          val remapKeyTrans = OuterObjectConcat((
            // Remap the keys that exist on the left into the proper order
            ((0 until leftKeys.length) flatMap { leftIndex: Int =>
              rightKeys.find(_._1 == leftKeys(leftIndex)).map {
                case (_, rightIndex) => {
                  GroupKeyTrans.reindex(
                    DerefObjectStatic(Leaf(Source), CPathField("groupKeys")),
                    rightIndex,
                    leftIndex
                  )
                }
              }
            }) ++
            // Remap the extra keys from the right, if any
            ((0 until extraRight.length) map { extraIndex: Int =>
              rightKeys.find(_._1 == extraRight(extraIndex)).map {
                case (_, rightIndex) => {
                  GroupKeyTrans.reindex(
                    DerefObjectStatic(Leaf(Source), CPathField("groupKeys")),
                    rightIndex,
                    leftKeys.length + extraIndex
                  )
                }
              }.get
            })
          ): _*)

          val remapFullSpec = OuterObjectConcat(
            WrapObject(remapKeyTrans, "groupKeys"),
            WrapObject(DerefObjectStatic(Leaf(Source), CPathField("identities")), "identities"),
            WrapObject(DerefObjectStatic(Leaf(Source), CPathField("values")), "values")
          )

          (right.table.transform(remapFullSpec), left.groupKeys ++ extraRight.toSeq)
        }

        BorgResult(Table(left.table.slices ++ rightRemapped.slices, UnknownSize),
                   groupKeys,
                   left.groups ++ right.groups,
<<<<<<< HEAD
                   UnknownSize, sorted = false)
=======
                   UnknownSize)
>>>>>>> 78157f47
      }

      borgResults.reduceLeft(union2)
    }

    /**
     * Merge controls the iteration over the table of group key values. 
     */
    def merge(grouping: GroupingSpec)(body: (Table, GroupId => M[Table]) => M[Table]): M[Table] = {
      import BorgResult._

      // all of the universes will be unioned together.
      val universes = findBindingUniverses(grouping)
      val borgedUniverses: M[Stream[BorgResult]] = universes.toStream.map { universe =>
        val alignedSpanningGraphsM: M[Set[(MergeGraph, Map[MergeNode, Set[Seq[TicVar]]], Map[GroupId, Set[NodeSubset]])]] = 
          universe.spanningGraphs.map { spanningGraph =>
            // Compute required sort orders based on graph traversal
            val requiredSorts: Map[MergeNode, Set[Seq[TicVar]]] = findRequiredSorts(spanningGraph)
            for (aligned <- alignOnEdges(spanningGraph, requiredSorts))
              yield (spanningGraph, requiredSorts, aligned)
          }.sequence

        val minimizedSpanningGraphsM: M[Set[(MergeGraph, Set[NodeSubset], Map[MergeNode, Set[Seq[TicVar]]])]] = for {
          aligned      <- alignedSpanningGraphsM
          intersected  <- aligned.map { 
                            case (spanningGraph, requiredSorts, alignment) => 
                              for (intersected <- alignment.values.toStream.map(intersect(_, requiredSorts)).sequence)
                                yield (spanningGraph, intersected.toSet, requiredSorts)
                          }.sequence
          //_ = println("intersected: " + System.currentTimeMillis)
        } yield intersected

        for {
          spanningGraphs <- minimizedSpanningGraphsM
          //_ = println("spanned: " + System.currentTimeMillis)
          borgedGraphs <- spanningGraphs.map(Function.tupled(borg)).sequence
          //_ = println("borged: " + System.currentTimeMillis)
          // cross all of the disconnected subgraphs within a single universe
          crossed = crossAll(borgedGraphs)
          //json <- crossed.table.toJson
          //_ = println("crossed universe: " + json.toList)
          //_ = println("crossed: " + System.currentTimeMillis)
        } yield crossed
      }.sequence

      for {
        omniverse <- borgedUniverses.map(s => unionAll(s.toSet))
        //json <- omniverse.table.toJson
        //_ = println("omniverse: \n" + json.mkString("\n"))
        sorted <- if (omniverse.sorted) {
            M.point(omniverse.table)
          } else {
            omniverse.table.sort(groupKeySpec(Source))
          }
        //sorted <- omniverse.table.compact(groupKeySpec(Source)).sort(groupKeySpec(Source))
        result <- sorted.partitionMerge(DerefObjectStatic(Leaf(Source), CPathField("groupKeys"))) { partition =>
          val groupKeyTrans = OuterObjectConcat(
            omniverse.groupKeys.zipWithIndex map { case (ticvar, i) =>
              WrapObject(
                DerefObjectStatic(groupKeySpec(Source), CPathField(GroupKeyTrans.keyName(i))),
                ticvar.name
              )
            } : _*
          )

          val groups: M[Map[GroupId, Table]] = 
            for {
              grouped <- omniverse.groups.map { groupId =>
                           val recordTrans = OuterObjectConcat(
                             WrapObject(DerefObjectStatic(identSpec(Source), CPathField(groupId.shows)), "0"),
                             WrapObject(DerefObjectStatic(valueSpec(Source), CPathField(groupId.shows)), "1")
                           )

                           val sortByTrans = DerefObjectStatic(Leaf(Source), CPathField("0"))
                           // transform to get just the information related to the particular groupId,
                           for {
                             partitionSorted <- partition.transform(recordTrans).sort(sortByTrans, unique = true)
                             //json <- partitionSorted.toJson
                             //_ = println("group " + groupId + " partition: " + json.mkString("\n"))
                           } yield {
                             groupId -> partitionSorted.transform(DerefObjectStatic(Leaf(Source), CPathField("1")))
                           }
                         }.sequence
            } yield grouped.toMap

          val groupKeyForBody = partition.takeRange(0, 1).transform(groupKeyTrans) 
          body(
            groupKeyForBody,
            (groupId: GroupId) => for {
              //groupIdJson <- groupKeyForBody.toJson
              groupTable <- groups.map(_(groupId))
            } yield groupTable
          )
        }
      } yield result
    }
  }

  abstract class ColumnarTable(slices0: StreamT[M, Slice], val size: TableSize) extends TableLike { self: Table =>
    import SliceTransform._

    private final val readStarts = new java.util.concurrent.atomic.AtomicInteger
    private final val blockReads = new java.util.concurrent.atomic.AtomicInteger

    val slices = StreamT(
      StreamT.Skip({
        readStarts.getAndIncrement
        slices0.map(s => { blockReads.getAndIncrement; s })
      }).point[M]
    )

    /**
     * Folds over the table to produce a single value (stored in a singleton table).
     */

    def reduce[A](reducer: Reducer[A])(implicit monoid: Monoid[A]): M[A] = {  
      def rec(stream: StreamT[M, A], acc: A): M[A] = {
        stream.uncons flatMap {
          case Some((head, tail)) => rec(tail, head |+| acc) 
          case None => M.point(acc)
        }    
      }    

      rec(slices map { s => reducer.reduce(s.logicalColumns, 0 until s.size) }, monoid.zero)
    }    

    def compact(spec: TransSpec1): Table = {
      val specTransform = SliceTransform.composeSliceTransform(spec)
      val compactTransform = SliceTransform.composeSliceTransform(Leaf(Source)).zip(specTransform) { (s1, s2) => s1.compact(s2, AnyDefined) }
      Table(Table.transformStream(compactTransform, slices), size).normalize
    }

    /**
     * Performs a one-pass transformation of the keys and values in the table.
     * If the key transform is not identity, the resulting table will have
     * unknown sort order.
     */
    def transform(spec: TransSpec1): Table = {
      Table(Table.transformStream(composeSliceTransform(spec), slices), this.size)
    }
    
    def force: M[Table] = this.sort(Scan(Leaf(Source), freshIdScanner), SortAscending) //, unique = true)
    
    def paged(limit: Int): Table = {
      val slices2 = slices flatMap { slice =>
        StreamT.unfoldM(0) { idx =>
          val back = if (idx >= slice.size)
            None
          else
            Some((slice.takeRange(idx, limit), idx + limit))
          
          M.point(back)
        }
      }
      
      Table(slices2, size)
    }

    /**
     * Cogroups this table with another table, using equality on the specified
     * transformation on rows of the table.
     */
    def cogroup(leftKey: TransSpec1, rightKey: TransSpec1, that: Table)(leftResultTrans: TransSpec1, rightResultTrans: TransSpec1, bothResultTrans: TransSpec2): Table = {
      //println("Cogrouping with respect to\nleftKey: " + leftKey + "\nrightKey: " + rightKey)
      class IndexBuffers(lInitialSize: Int, rInitialSize: Int) {
        val lbuf = new ArrayIntList(lInitialSize)
        val rbuf = new ArrayIntList(rInitialSize)
        val leqbuf = new ArrayIntList(lInitialSize max rInitialSize)
        val reqbuf = new ArrayIntList(lInitialSize max rInitialSize)

        @inline def advanceLeft(lpos: Int): Unit = {
          lbuf.add(lpos)
          rbuf.add(-1)
          leqbuf.add(-1)
          reqbuf.add(-1)
        }

        @inline def advanceRight(rpos: Int): Unit = {
          lbuf.add(-1)
          rbuf.add(rpos)
          leqbuf.add(-1)
          reqbuf.add(-1)
        }

        @inline def advanceBoth(lpos: Int, rpos: Int): Unit = {
          lbuf.add(-1)
          rbuf.add(-1)
          leqbuf.add(lpos)
          reqbuf.add(rpos)
        }

        def cogrouped[LR, RR, BR](lslice: Slice, 
                                  rslice: Slice, 
                                  leftTransform:  SliceTransform1[LR], 
                                  rightTransform: SliceTransform1[RR], 
                                  bothTransform:  SliceTransform2[BR]): (Slice, LR, RR, BR) = {

          val remappedLeft = lslice.remap(lbuf)
          val remappedRight = rslice.remap(rbuf)

          val remappedLeq = lslice.remap(leqbuf)
          val remappedReq = rslice.remap(reqbuf)

          val (ls0, lx) = leftTransform(remappedLeft)
          val (rs0, rx) = rightTransform(remappedRight)
          val (bs0, bx) = bothTransform(remappedLeq, remappedReq)

          assert(lx.size == rx.size && rx.size == bx.size)
          val resultSlice = lx zip rx zip bx

          (resultSlice, ls0, rs0, bs0)
        }

        override def toString = {
          "left: " + lbuf.toArray.mkString("[", ",", "]") + "\n" + 
          "right: " + rbuf.toArray.mkString("[", ",", "]") + "\n" + 
          "both: " + (leqbuf.toArray zip reqbuf.toArray).mkString("[", ",", "]")
        }
      }

      case class SlicePosition[K](
        /** The position in the current slice. This will only be nonzero when the slice has been appended
         * to as a result of a cartesian crossing the slice boundary */
        pos: Int,
        /** Present if not in a final right or left run. A pair of a key slice that is parallel to the
         * current data slice, and the value that is needed as input to sltk or srtk to produce the next key. */
        keyState: K,
        key: Slice,
        /** The current slice to be operated upon. */
        data: Slice,
        /** The remainder of the stream to be operated upon. */
        tail: StreamT[M, Slice])

      sealed trait NextStep[A, B]
      case class SplitLeft[A, B](lpos: Int) extends NextStep[A, B]
      case class SplitRight[A, B](rpos: Int) extends NextStep[A, B]
      case class NextCartesianLeft[A, B](left: SlicePosition[A], right: SlicePosition[B], rightStart: Option[SlicePosition[B]], rightEnd: Option[SlicePosition[B]]) extends NextStep[A, B]
      case class NextCartesianRight[A, B](left: SlicePosition[A], right: SlicePosition[B], rightStart: Option[SlicePosition[B]], rightEnd: Option[SlicePosition[B]]) extends NextStep[A, B]
      case class SkipRight[A, B](left: SlicePosition[A], rightEnd: SlicePosition[B]) extends NextStep[A, B]
      case class RestartRight[A, B](left: SlicePosition[A], rightStart: SlicePosition[B], rightEnd: SlicePosition[B]) extends NextStep[A, B]
      def cogroup0[LK, RK, LR, RR, BR](stlk: SliceTransform1[LK], strk: SliceTransform1[RK], stlr: SliceTransform1[LR], strr: SliceTransform1[RR], stbr: SliceTransform2[BR]) = {

        sealed trait CogroupState
        case class EndLeft(lr: LR, lhead: Slice, ltail: StreamT[M, Slice]) extends CogroupState
        case class Cogroup(lr: LR, rr: RR, br: BR, left: SlicePosition[LK], right: SlicePosition[RK], rightStart: Option[SlicePosition[RK]], rightEnd: Option[SlicePosition[RK]]) extends CogroupState
        case class EndRight(rr: RR, rhead: Slice, rtail: StreamT[M, Slice]) extends CogroupState
        case object CogroupDone extends CogroupState

        val Reset = -1
        
        // step is the continuation function fed to uncons. It is called once for each emitted slice
        def step(state: CogroupState): M[Option[(Slice, CogroupState)]] = {

          // step0 is the inner monadic recursion needed to cross slice boundaries within the emission of a slice
          def step0(lr: LR, rr: RR, br: BR, leftPosition: SlicePosition[LK], rightPosition: SlicePosition[RK], rightStart0: Option[SlicePosition[RK]], rightEnd0: Option[SlicePosition[RK]])
                   (ibufs: IndexBuffers = new IndexBuffers(leftPosition.key.size, rightPosition.key.size)): M[Option[(Slice, CogroupState)]] = {

            val SlicePosition(lpos0, lkstate, lkey, lhead, ltail) = leftPosition
            val SlicePosition(rpos0, rkstate, rkey, rhead, rtail) = rightPosition

            val comparator = Slice.rowComparatorFor(lkey, rkey) { slice => 
              // since we've used the key transforms, and since transforms are contracturally
              // forbidden from changing slice size, we can just use all
              slice.columns.keys.toList.sorted
            }

            // the inner tight loop; this will recur while we're within the bounds of
            // a pair of slices. Any operation that must cross slice boundaries
            // must exit this inner loop and recur through the outer monadic loop
            // xrstart is an int with sentinel value for effieiency, but is Option at the slice level.
            @inline @tailrec def buildRemappings(lpos: Int, rpos: Int, rightStart: Option[SlicePosition[RK]], rightEnd: Option[SlicePosition[RK]], endRight: Boolean): NextStep[LK, RK] = {
              //println("lpos = %d, rpos = %d, rightStart = %s, rightEnd = %s, endRight = %s" format (lpos, rpos, rightStart, rightEnd, endRight))
              //println("Left key: " + lkey.toJson(lpos))
              //println("Right key: " + rkey.toJson(rpos))
              //println("Left data: " + lhead.toJson(lpos))
              //println("Right data: " + rhead.toJson(rpos))

              rightStart match {
                case Some(resetMarker @ SlicePosition(rightStartPos, _, rightStartSlice, _, _)) =>
                  // We're currently in a cartesian.
                  if (lpos < lhead.size && rpos < rhead.size) {
                    comparator.compare(lpos, rpos) match {
                      case LT if rightStartSlice == rkey =>
                        buildRemappings(lpos + 1, rightStartPos, rightStart, Some(rightPosition.copy(pos = rpos)), endRight)
                      case LT =>
                        // Transition to emit the current slice and reset the right side, carry rightPosition through
                        RestartRight(leftPosition.copy(pos = lpos + 1), resetMarker, rightPosition.copy(pos = rpos))
                      case GT =>
                        // catch input-out-of-order errors early
                        rightEnd match {
                          case None =>
                            //println("lhead\n" + lhead.toJsonString())
                            //println("rhead\n" + rhead.toJsonString())
                            sys.error("Inputs are not sorted; value on the left exceeded value on the right at the end of equal span. lpos = %d, rpos = %d".format(lpos, rpos))

                          case Some(SlicePosition(endPos, _, endSlice, _, _)) if endSlice == rkey =>
                            buildRemappings(lpos, endPos, None, None, endRight)

                          case Some(rend @ SlicePosition(_, _, _, _, _)) =>
                            // Step out of buildRemappings so that we can restart with the current rightEnd
                            SkipRight(leftPosition.copy(pos = lpos), rend)
                        }
                      case EQ =>
                        ibufs.advanceBoth(lpos, rpos)
                        buildRemappings(lpos, rpos + 1, rightStart, rightEnd, endRight)
                    }
                  } else if (lpos < lhead.size) {
                    if (rightStartSlice == rkey) {
                      // we know there won't be another slice on the RHS, so just keep going to exhaust the left
                      buildRemappings(lpos + 1, rightStartPos, rightStart, Some(rightPosition.copy(pos = rpos)), endRight)
                    } else if (endRight) {
                      RestartRight(leftPosition.copy(pos = lpos + 1), resetMarker, rightPosition.copy(pos = rpos))
                    } else {
                      // right slice is exhausted, so we need to emit that slice from the right tail
                      // then continue in the cartesian
                      NextCartesianRight(leftPosition.copy(pos = lpos + 1), rightPosition, rightStart, rightEnd)
                    }
                  } else if (rpos < rhead.size) {
                    // left slice is exhausted, so we need to emit that slice from the left tail
                    // then continue in the cartesian
                    NextCartesianLeft(leftPosition, rightPosition.copy(pos = rpos), rightStart, rightEnd)
                  } else {
                    sys.error("This state should be unreachable, since we only increment one side at a time.")
                  }

                case None =>
                  // not currently in a cartesian, hence we can simply proceed.
                  if (lpos < lhead.size && rpos < rhead.size) {
                    comparator.compare(lpos, rpos) match {
                      case LT =>
                        ibufs.advanceLeft(lpos)
                        buildRemappings(lpos + 1, rpos, None, None, endRight)
                      case GT =>
                        ibufs.advanceRight(rpos)
                        buildRemappings(lpos, rpos + 1, None, None, endRight)
                      case EQ =>
                        ibufs.advanceBoth(lpos, rpos)
                        buildRemappings(lpos, rpos + 1, Some(rightPosition.copy(pos = rpos)), None, endRight)
                    }
                  } else if (lpos < lhead.size) {
                    // right side is exhausted, so we should just split the left and emit
                    SplitLeft(lpos)
                  } else if (rpos < rhead.size) {
                    // left side is exhausted, so we should just split the right and emit
                    SplitRight(rpos)
                  } else {
                    sys.error("This state should be unreachable, since we only increment one side at a time.")
                  }
              }
            }

            def continue(nextStep: NextStep[LK, RK]): M[Option[(Slice, CogroupState)]] = nextStep match {
              case SplitLeft(lpos) =>

                val (lpref, lsuf) = lhead.split(lpos)
                val (_, lksuf) = lkey.split(lpos)
                val (completeSlice, lr0, rr0, br0) = ibufs.cogrouped(lpref, rhead, 
                                                                     SliceTransform1[LR](lr, stlr.f),
                                                                     SliceTransform1[RR](rr, strr.f),
                                                                     SliceTransform2[BR](br, stbr.f))

                rtail.uncons map {
                  case Some((nextRightHead, nextRightTail)) => 
                    val (rkstate0, rkey0) = strk.f(rkstate, nextRightHead)
                    val nextState = Cogroup(lr0, rr0, br0, 
                                            SlicePosition(0, lkstate,  lksuf, lsuf, ltail),
                                            SlicePosition(0, rkstate0, rkey0, nextRightHead, nextRightTail),
                                            None, None)

                    Some(completeSlice -> nextState)

                  case None => 
                    val nextState = EndLeft(lr0, lsuf, ltail)
                    Some(completeSlice -> nextState)
                }

              case SplitRight(rpos) => 

                val (rpref, rsuf) = rhead.split(rpos)
                val (_, rksuf) = rkey.split(rpos)
                val (completeSlice, lr0, rr0, br0) = ibufs.cogrouped(lhead, rpref, 
                                                                     SliceTransform1[LR](lr, stlr.f),
                                                                     SliceTransform1[RR](rr, strr.f),
                                                                     SliceTransform2[BR](br, stbr.f))


                ltail.uncons map {
                  case Some((nextLeftHead, nextLeftTail)) =>
                    val (lkstate0, lkey0) = stlk.f(lkstate, nextLeftHead)
                    val nextState = Cogroup(lr0, rr0, br0,
                                            SlicePosition(0, lkstate0, lkey0, nextLeftHead, nextLeftTail),
                                            SlicePosition(0, rkstate,  rksuf, rsuf, rtail),
                                            None, None)

                    Some(completeSlice -> nextState)

                  case None =>
                    val nextState = EndRight(rr0, rsuf, rtail)
                    Some(completeSlice -> nextState)
                }

              case NextCartesianLeft(left, right, rightStart, rightEnd) =>
                left.tail.uncons.map {
                  case Some((nextLeftHead, nextLeftTail)) =>
                    val (completeSlice, lr0, rr0, br0) = ibufs.cogrouped(left.data, right.data,
                                                                         SliceTransform1[LR](lr, stlr.f),
                                                                         SliceTransform1[RR](rr, strr.f),
                                                                         SliceTransform2[BR](br, stbr.f))

                    val (lkstate0, lkey0) = stlk.f(lkstate, nextLeftHead)
                    val nextState = Cogroup(lr0, rr0, br0,
                          SlicePosition(0, lkstate0, lkey0, nextLeftHead, nextLeftTail),
                          right,
                          rightStart, rightEnd)

                    Some(completeSlice -> nextState)

                  case None =>
                    (rightStart, rightEnd) match {
                      case (Some(_), Some(end)) =>
                        val (rpref, rsuf) = right.data.split(end.pos)
                        val (completeSlice, lr0, rr0, br0) = ibufs.cogrouped(left.data, rpref,
                                                                             SliceTransform1[LR](lr, stlr.f),
                                                                             SliceTransform1[RR](rr, strr.f),
                                                                             SliceTransform2[BR](br, stbr.f))

                        val nextState = EndRight(rr0, rsuf, right.tail)
                        Some(completeSlice -> nextState)

                      case _ =>
                        val (completeSlice, lr0, rr0, br0) = ibufs.cogrouped(left.data, right.data,
                                                                             SliceTransform1[LR](lr, stlr.f),
                                                                             SliceTransform1[RR](rr, strr.f),
                                                                             SliceTransform2[BR](br, stbr.f))

                        Some(completeSlice -> CogroupDone)
                    }
                }

              case NextCartesianRight(left, right, rightStart, rightEnd) =>
                right.tail.uncons.flatMap {
                  case Some((nextRightHead, nextRightTail)) =>
                    val (completeSlice, lr0, rr0, br0) = ibufs.cogrouped(left.data, right.data,
                                                                         SliceTransform1[LR](lr, stlr.f),
                                                                         SliceTransform1[RR](rr, strr.f),
                                                                         SliceTransform2[BR](br, stbr.f))

                    val (rkstate0, rkey0) = strk.f(rkstate, nextRightHead)
                    val nextState = Cogroup(lr0, rr0, br0,
                          left,
                          SlicePosition(0, rkstate0, rkey0, nextRightHead, nextRightTail),
                          rightStart, rightEnd)

                    M.point(Some(completeSlice -> nextState))

                  case None =>
                    continue(buildRemappings(left.pos, right.pos, rightStart, rightEnd, true))
                }

              case SkipRight(left, rightEnd) =>
                continue(buildRemappings(left.pos, rightPosition.pos, rightStart0, Some(rightEnd), true))

              case RestartRight(left, rightStart, rightEnd) =>
                val (completeSlice, lr0, rr0, br0) = ibufs.cogrouped(left.data, rightPosition.data,
                                                                     SliceTransform1[LR](lr, stlr.f),
                                                                     SliceTransform1[RR](rr, strr.f),
                                                                     SliceTransform2[BR](br, stbr.f))

                val nextState = Cogroup(lr0, rr0, br0,
                                        left,
                                        rightPosition,
                                        Some(rightStart), Some(rightEnd))

                M.point(Some(completeSlice -> nextState))
            }

            continue(buildRemappings(lpos0, rpos0, rightStart0, rightEnd0, false))
          } // end of step0 

          state match {
            case EndLeft(lr, data, tail) =>
              val (lr0, leftResult) = stlr.f(lr, data)
              tail.uncons map { unconsed =>
                Some(leftResult -> (unconsed map { case (nhead, ntail) => EndLeft(lr0, nhead, ntail) } getOrElse CogroupDone))
              }

            case Cogroup(lr, rr, br, left, right, rightReset, rightEnd) =>
              step0(lr, rr, br, left, right, rightReset, rightEnd)()

            case EndRight(rr, data, tail) =>
              val (rr0, rightResult) = strr.f(rr, data)
              tail.uncons map { unconsed =>
                Some(rightResult -> (unconsed map { case (nhead, ntail) => EndRight(rr0, nhead, ntail) } getOrElse CogroupDone))
              }

            case CogroupDone => M.point(None)
          }
        } // end of step

        val initialState = for {
          // We have to compact both sides to avoid any rows for which the key is completely undefined
          leftUnconsed  <- self.compact(leftKey).slices.uncons
          rightUnconsed <- that.compact(rightKey).slices.uncons
        } yield {
          val cogroup = for {
            (leftHead, leftTail)   <- leftUnconsed
            (rightHead, rightTail) <- rightUnconsed
          } yield {
            val (lkstate, lkey) = stlk(leftHead)
            val (rkstate, rkey) = strk(rightHead)
            Cogroup(stlr.initial, strr.initial, stbr.initial, 
                    SlicePosition(0, lkstate, lkey, leftHead,  leftTail), 
                    SlicePosition(0, rkstate, rkey, rightHead, rightTail),
                    None, None)
          } 

          cogroup orElse {
            leftUnconsed map {
              case (head, tail) => EndLeft(stlr.initial, head, tail)
            }
          } orElse {
            rightUnconsed map {
              case (head, tail) => EndRight(strr.initial, head, tail)
            }
          }
        }

        Table(StreamT.wrapEffect(initialState map { state => StreamT.unfoldM[M, Slice, CogroupState](state getOrElse CogroupDone)(step) }), UnknownSize)
      }

      cogroup0(composeSliceTransform(leftKey), 
               composeSliceTransform(rightKey), 
               composeSliceTransform(leftResultTrans), 
               composeSliceTransform(rightResultTrans), 
               composeSliceTransform2(bothResultTrans))
    }

    /**
     * Performs a full cartesian cross on this table with the specified table,
     * applying the specified transformation to merge the two tables into
     * a single table.
     */
    def cross(that: Table)(spec: TransSpec2): Table = {
      def cross0[A](transform: SliceTransform2[A]): M[StreamT[M, Slice]] = {
        case class CrossState(a: A, position: Int, tail: StreamT[M, Slice])

        def crossLeftSingle(lhead: Slice, right: StreamT[M, Slice]): StreamT[M, Slice] = {
          def step(state: CrossState): M[Option[(Slice, CrossState)]] = {
            if (state.position < lhead.size) {
              state.tail.uncons flatMap {
                case Some((rhead, rtail0)) =>
                  val lslice = new Slice {
                    val size = rhead.size
                    val columns = lhead.columns.lazyMapValues(Remap(i => state.position)(_).get)
                  }

                  val (a0, resultSlice) = transform.f(state.a, lslice, rhead)
                  M.point(Some((resultSlice, CrossState(a0, state.position, rtail0))))
                  
                case None => 
                  step(CrossState(state.a, state.position + 1, right))
              }
            } else {
              M.point(None)
            }
          }

          StreamT.unfoldM(CrossState(transform.initial, 0, right))(step _)
        }
        
        def crossRightSingle(left: StreamT[M, Slice], rhead: Slice): StreamT[M, Slice] = {
          def step(state: CrossState): M[Option[(Slice, CrossState)]] = {
            state.tail.uncons map {
              case Some((lhead, ltail0)) =>
                val lslice = new Slice {
                  val size = rhead.size * lhead.size
                  val columns = if (rhead.size == 0)
                    lhead.columns.lazyMapValues(Empty(_).get)
                  else
                    lhead.columns.lazyMapValues(Remap(_ / rhead.size)(_).get)
                }

                val rslice = new Slice {
                  val size = rhead.size * lhead.size
                  val columns = if (rhead.size == 0)
                    rhead.columns.lazyMapValues(Empty(_).get)
                  else
                    rhead.columns.lazyMapValues(Remap(_ % rhead.size)(_).get)
                }

                val (a0, resultSlice) = transform.f(state.a, lslice, rslice)
                Some((resultSlice, CrossState(a0, state.position, ltail0)))
                
              case None => None
            }
          }

          StreamT.unfoldM(CrossState(transform.initial, 0, left))(step _)
        }

        def crossBoth(ltail: StreamT[M, Slice], rtail: StreamT[M, Slice]): StreamT[M, Slice] = {
          ltail.flatMap(crossLeftSingle(_ :Slice, rtail))
        }

        this.slices.uncons flatMap {
          case Some((lhead, ltail)) =>
            that.slices.uncons flatMap {
              case Some((rhead, rtail)) =>
                for {
                  lempty <- ltail.isEmpty //TODO: Scalaz result here is negated from what it should be!
                  rempty <- rtail.isEmpty
                } yield {
                  val frontSize = lhead.size * rhead.size
                  
                  if (lempty && frontSize <= yggConfig.maxSliceSize) {
                    // left side is a small set, so restart it in memory
                    crossLeftSingle(lhead, rhead :: rtail)
                  } else if (rempty && frontSize <= yggConfig.maxSliceSize) {
                    // right side is a small set, so restart it in memory
                    crossRightSingle(lhead :: ltail, rhead)
                  } else {
                    // both large sets, so just walk the left restarting the right.
                    crossBoth(this.slices, that.slices)
                  }
                }

              case None => M.point(StreamT.empty[M, Slice])
            }

          case None => M.point(StreamT.empty[M, Slice])
        }
      }
      
      // TODO: We should be able to fully compute the size of the result above.
      val newSize = (size, that.size) match {
        case (ExactSize(l), ExactSize(r))         => EstimateSize(l max r, l * r)
        case (EstimateSize(ln, lx), ExactSize(r)) => EstimateSize(ln max r, lx * r)
        case (ExactSize(l), EstimateSize(rn, rx)) => EstimateSize(l max rn, l * rx)
        case _ => UnknownSize // Bail on anything else for now (see above TODO)
      }
      
      val newSizeM = newSize match {
        case ExactSize(s) => Some(s)
        case EstimateSize(_, s) => Some(s)
        case _ => None
      }

      val sizeCheck = for (resultSize <- newSizeM) yield
        resultSize < yggConfig.maxSaneCrossSize && resultSize >= 0

      if (sizeCheck getOrElse true)
        Table(StreamT(cross0(composeSliceTransform2(spec)) map { tail => StreamT.Skip(tail) }), newSize)
      else
        throw EnormousCartesianException(this.size, that.size)
    }
    
    /**
     * Yields a new table with distinct rows. Assumes this table is sorted.
     */
    def distinct(spec: TransSpec1): Table = {
      def distinct0[T](id: SliceTransform1[Option[Slice]], filter: SliceTransform1[T]): Table = {
        def stream(state: (Option[Slice], T), slices: StreamT[M, Slice]): StreamT[M, Slice] = StreamT(
          for {
            head <- slices.uncons
          } yield
            head map { case (s, sx) =>
              val (prevFilter, cur) = id.f(state._1, s)
              val (nextT, curFilter) = filter.f(state._2, s)
              
              val next = cur.distinct(prevFilter, curFilter)
              
              StreamT.Yield(next, stream((if (next.size > 0) Some(curFilter) else prevFilter, nextT), sx))
            } getOrElse {
              StreamT.Done
            }
        )
        
        Table(stream((id.initial, filter.initial), slices), UnknownSize)
      }

      distinct0(SliceTransform.identity(None : Option[Slice]), composeSliceTransform(spec))
    }
    
    def takeRange(startIndex: Long, numberToTake: Long): Table = {
      def loop(stream: StreamT[M, Slice], readSoFar: Long): M[StreamT[M, Slice]] = stream.uncons flatMap {
        // Prior to first needed slice, so skip
        case Some((head, tail)) if (readSoFar + head.size) < (startIndex + 1) => loop(tail, readSoFar + head.size)
        // Somewhere in between, need to transition to splitting/reading
        case Some(_) if readSoFar < (startIndex + 1) => inner(stream, 0, (startIndex - readSoFar).toInt)
        // Read off the end (we took nothing)
        case _ => M.point(StreamT.empty[M, Slice])
      }
          
      def inner(stream: StreamT[M, Slice], takenSoFar: Long, sliceStartIndex: Int): M[StreamT[M, Slice]] = stream.uncons flatMap {
        case Some((head, tail)) if takenSoFar < numberToTake => {
          val needed = head.takeRange(sliceStartIndex, (numberToTake - takenSoFar).toInt)
          inner(tail, takenSoFar + (head.size - (sliceStartIndex)), 0).map(needed :: _)
        }
        case _ => M.point(StreamT.empty[M, Slice])
      }
      
      def calcNewSize(current: Long): Long = ((current-startIndex) max 0) min numberToTake

      val newSize = size match {
        case ExactSize(sz) => ExactSize(calcNewSize(sz))
        case EstimateSize(sMin, sMax) => EstimateSize(calcNewSize(sMin), calcNewSize(sMax))
        case UnknownSize => UnknownSize
      }

      Table(StreamT.wrapEffect(loop(slices, 0)), newSize)
    }

    /**
     * In order to call partitionMerge, the table must be sorted according to 
     * the values specified by the partitionBy transspec.
     */
    def partitionMerge(partitionBy: TransSpec1)(f: Table => M[Table]): M[Table] = {
      // Find the first element that compares LT
      @tailrec def findEnd(compare: Int => Ordering, imin: Int, imax: Int): Int = {
        val minOrd = compare(imin)
        if (minOrd eq EQ) {
          val maxOrd = compare(imax) 
          if (maxOrd eq EQ) {
            imax + 1
          } else if (maxOrd eq LT) {
            val imid = imin + ((imax - imin) / 2)
            val midOrd = compare(imid)
            if (midOrd eq LT) {
              findEnd(compare, imin, imid - 1)
            } else if (midOrd eq EQ) {
              findEnd(compare, imid, imax - 1)
            } else {
              sys.error("Inputs to partitionMerge not sorted.")
            }
          } else {
            sys.error("Inputs to partitionMerge not sorted.")
          }
        } else if ((minOrd eq LT) && (compare(imax) eq LT)) {
          imin
        } else {
          sys.error("Inputs to partitionMerge not sorted.")
        }
      }

      def subTable(comparatorGen: Slice => (Int => Ordering), slices: StreamT[M, Slice]): M[Table] = {
        def subTable0(slices: StreamT[M, Slice], subSlices: StreamT[M, Slice], size: Int): M[Table] = {
          slices.uncons flatMap {
            case Some((head, tail)) =>
              val headComparator = comparatorGen(head)
              val spanEnd = findEnd(headComparator, 0, head.size - 1)
              if (spanEnd < head.size) {
                M.point(Table(subSlices ++ (head.take(spanEnd) :: StreamT.empty[M, Slice]), ExactSize(size+spanEnd)))
              } else {
                subTable0(tail, subSlices ++ (head :: StreamT.empty[M, Slice]), size+head.size)
              }
              
            case None =>
              M.point(Table(subSlices, ExactSize(size)))
          }
        }
        
        subTable0(slices, StreamT.empty[M, Slice], 0)
      }

      def dropAndSplit(comparatorGen: Slice => (Int => Ordering), slices: StreamT[M, Slice], spanStart: Int): StreamT[M, Slice] = StreamT.wrapEffect {
        slices.uncons map {
          case Some((head, tail)) =>
            val headComparator = comparatorGen(head)
            val spanEnd = findEnd(headComparator, spanStart, head.size - 1)
            if (spanEnd < head.size) {
              stepPartition(head, spanEnd, tail)
            } else {
              dropAndSplit(comparatorGen, tail, 0)
            }
            
          case None =>
            StreamT.empty[M, Slice]
        }
      }

      def stepPartition(head: Slice, spanStart: Int, tail: StreamT[M, Slice]): StreamT[M, Slice] = {
        val comparatorGen = (s: Slice) => {
          val rowComparator = Slice.rowComparatorFor(head, s) {
            (s0: Slice) => s0.columns.keys.collect({ case ref @ ColumnRef(CPath(CPathField("0"), _ @ _*), _) => ref }).toList.sorted
          }

          (i: Int) => rowComparator.compare(spanStart, i)
        }
        
        val groupTable = subTable(comparatorGen, head.drop(spanStart) :: tail)
        val groupedM = groupTable.map(_.transform(DerefObjectStatic(Leaf(Source), CPathField("1")))).flatMap(f)
        val groupedStream: StreamT[M, Slice] = StreamT.wrapEffect(groupedM.map(_.slices))

        groupedStream ++ dropAndSplit(comparatorGen, head :: tail, spanStart)
      }

      val keyTrans = OuterObjectConcat(
        WrapObject(partitionBy, "0"),
        WrapObject(Leaf(Source), "1")
      )

      this.transform(keyTrans).compact(TransSpec1.Id).slices.uncons map {
        case Some((head, tail)) =>
          Table(stepPartition(head, 0, tail), UnknownSize)
        case None =>
          Table.empty
      }
    }

    def normalize: Table = Table(slices.filter(!_.isEmpty), size)
    
    def renderJson(delimiter: Char = '\n'): StreamT[M, CharBuffer] = {
      val delimiterBuffer = {
        val back = CharBuffer.allocate(1)
        back.put(delimiter)
        back.flip()
        back
      }
      
      val delimitStream = delimiterBuffer :: StreamT.empty[M, CharBuffer]
      
      def foldFlatMap(slices: StreamT[M, Slice], rendered: Boolean): StreamT[M, CharBuffer] = {
        StreamT[M, CharBuffer](slices.step map {
          case StreamT.Yield(slice, tail) => {
            val (stream, rendered2) = slice.renderJson[M](delimiter)
            
            val stream2 = if (rendered && rendered2)
              delimitStream ++ stream
            else
              stream
            
            StreamT.Skip(stream2 ++ foldFlatMap(tail(), rendered || rendered2))
          }
          
          case StreamT.Skip(tail) => StreamT.Skip(foldFlatMap(tail(), rendered))
          
          case StreamT.Done => StreamT.Done
        })
      }
      
      foldFlatMap(slices, false)
    }

    def slicePrinter(prelude: String)(f: Slice => String): Table = {
      Table(StreamT(StreamT.Skip({println(prelude); slices map { s => println(f(s)); s }}).point[M]), size)
    }

    def logged(logger: Logger, logPrefix: String = "", prelude: String = "", appendix: String = "")(f: Slice => String): Table = {
      val preludeEffect = StreamT(StreamT.Skip({logger.debug(logPrefix + " " + prelude); StreamT.empty[M, Slice]}).point[M])
      val appendixEffect = StreamT(StreamT.Skip({logger.debug(logPrefix + " " + appendix); StreamT.empty[M, Slice]}).point[M])
      val sliceEffect = if (logger.isTraceEnabled) slices map { s => logger.trace(logPrefix + " " + f(s)); s } else slices
      Table(preludeEffect ++ sliceEffect ++ appendixEffect, size)
    }

    def printer(prelude: String = "", flag: String = ""): Table = slicePrinter(prelude)(s => s.toJsonString(flag))

    def toStrings: M[Iterable[String]] = {
      toEvents { (slice, row) => slice.toString(row) }
    }
    
    def toJson: M[Iterable[JValue]] = {
      toEvents { (slice, row) => slice.toJson(row) }
    }

    private def toEvents[A](f: (Slice, RowId) => Option[A]): M[Iterable[A]] = {
      for (stream <- self.compact(Leaf(Source)).slices.toStream) yield {
        for (slice <- stream; i <- 0 until slice.size; a <- f(slice, i)) yield a
      }
    }

    def metrics = TableMetrics(readStarts.get, blockReads.get)
  }
}
// vim: set ts=4 sw=4 et:<|MERGE_RESOLUTION|>--- conflicted
+++ resolved
@@ -488,11 +488,7 @@
     //   "identities": { "<string value of groupId1>": <identities for groupId1>, "<string value of groupId2>": ... },
     //   "values": { "<string value of groupId1>": <values for groupId1>, "<string value of groupId2>": ... },
     // }
-<<<<<<< HEAD
     case class BorgResult(table: Table, groupKeys: Seq[TicVar], groups: Set[GroupId], size: TableSize = UnknownSize, sorted: Boolean = false)
-=======
-    case class BorgResult(table: Table, groupKeys: Seq[TicVar], groups: Set[GroupId], size: TableSize)
->>>>>>> 78157f47
 
     object BorgResult {
       val allFields = Set(CPathField("groupKeys"), CPathField("identities"), CPathField("values"))
@@ -1421,11 +1417,7 @@
         //sjson <- sorted.toJson
         //_ = println("post-sort-victim " + victim.groupId + ": " + sjson.mkString("\n"))
       } yield {
-<<<<<<< HEAD
-        BorgResult(sorted, newOrder, Set(victim.node.binding.groupId), sorted = true)
-=======
-        BorgResult(sorted, newOrder, Set(victim.node.binding.groupId), sorted.size)
->>>>>>> 78157f47
+        BorgResult(sorted, newOrder, Set(victim.node.binding.groupId), sorted.size, sorted = true)
       }
     }
 
@@ -1628,12 +1620,8 @@
                 cogrouped,
                 leftJoinable.groupKeys ++ neededRight,
                 leftJoinable.groups union rightJoinable.groups,
-<<<<<<< HEAD
-                UnknownSize,
+                cogrouped.size,
                 sorted = false
-=======
-                cogrouped.size
->>>>>>> 78157f47
               )
             )
         }
@@ -1730,11 +1718,7 @@
         BorgResult(crossed,
                    left.groupKeys ++ right.groupKeys,
                    left.groups ++ right.groups,
-<<<<<<< HEAD
-                   UnknownSize, sorted = false)
-=======
-                   crossed.size)
->>>>>>> 78157f47
+                   crossed.size, sorted = false)
       }
 
       borgResults.reduceLeft(cross2)
@@ -1794,11 +1778,7 @@
         BorgResult(Table(left.table.slices ++ rightRemapped.slices, UnknownSize),
                    groupKeys,
                    left.groups ++ right.groups,
-<<<<<<< HEAD
                    UnknownSize, sorted = false)
-=======
-                   UnknownSize)
->>>>>>> 78157f47
       }
 
       borgResults.reduceLeft(union2)
