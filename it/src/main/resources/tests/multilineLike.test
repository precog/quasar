--- conflicted
+++ resolved
@@ -2,13 +2,8 @@
     "name": "match LIKE with multiple lines",
     "backends": {
         "postgresql": "pending",
-<<<<<<< HEAD
-        "marklogic":  "pending",
+        "marklogic":  "skip",
         "couchbase":  "skip"
-=======
-        "marklogic":  "skip",
-        "couchbase":  "pending"
->>>>>>> d33594b8
     },
     "data": "slamengine_commits.data",
     "query": "select count(*) from slamengine_commits where commit.message like \"Merge%\"",
