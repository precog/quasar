--- conflicted
+++ resolved
@@ -335,23 +335,7 @@
 │     ╰─ NotExpr($right -> Size(0))
 ├─ $UnwindF(DocField(BsonField.Name("right")))
 ├─ $UnwindF(DocField(BsonField.Name("left")))
-<<<<<<< HEAD
-├─ $SimpleMapF
-│  ├─ Map
-│  │  ╰─ Obj
-│  │     ├─ Key(city: [_.left, _.right][0])
-│  │     ╰─ Key(1: [_.left, _.right][1])
-│  ╰─ Scope(Map())
-=======
-├─ $ProjectF
-│  ├─ Name("0" -> { "$literal": true })
-│  ├─ Name("src" -> ["$left", "$right"])
-│  ╰─ IgnoreId
-├─ $MatchF
-│  ╰─ Doc
-│     ╰─ Expr($0 -> Eq(Bool(true)))
->>>>>>> 417df155
 ╰─ $ProjectF
-   ├─ Name("city" -> true)
-   ├─ Name("1" -> true)
+   ├─ Name("city" -> { "$arrayElemAt": [["$left", "$right"], { "$literal": NumberInt("0") }] })
+   ├─ Name("1" -> { "$arrayElemAt": [["$left", "$right"], { "$literal": NumberInt("1") }] })
    ╰─ IgnoreId