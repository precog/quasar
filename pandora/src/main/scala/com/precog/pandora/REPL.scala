--- conflicted
+++ resolved
@@ -42,6 +42,7 @@
 import com.precog.util.PrecogUnit
 import com.precog.util.FilesystemFileOps
 import com.precog.util.XLightWebHttpClientModule
+import com.precog.yggdrasil.execution.EvaluationContext
 import com.precog.yggdrasil.vfs._
 import com.precog.yggdrasil.scheduling._
 
@@ -107,15 +108,10 @@
 }
 
 trait REPL extends ParseEvalStack[Future]
-<<<<<<< HEAD
     with ActorVFSModule
     with SecureVFSModule[Future, Slice]
     with VFSColumnarTableModule
-=======
-    with NIHDBColumnarTableModule
-    with NIHDBStorageMetadataSource
     with XLightWebHttpClientModule[Future]
->>>>>>> 4307e59c
     with LongIdMemoryDatasetConsumer[Future] {
 
   val dummyAccount = AccountDetails("dummyAccount", "nobody@precog.com",
