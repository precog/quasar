--- conflicted
+++ resolved
@@ -59,41 +59,23 @@
 }
 
 trait CoalesceInstances {
-<<<<<<< HEAD
-  def coalesce[T[_[_]]: Recursive: Corecursive: EqualT: ShowT] = new CoalesceT[T]
-
-  implicit def qscriptCore[T[_[_]]: Recursive: Corecursive: EqualT: ShowT, G[_]]
-=======
   def coalesce[T[_[_]]: BirecursiveT: EqualT: ShowT] = new CoalesceT[T]
 
   implicit def qscriptCore[T[_[_]]: BirecursiveT: EqualT: ShowT, G[_]]
->>>>>>> 78d2a76f
     (implicit QC: QScriptCore[T, ?] :<: G)
       : Coalesce.Aux[T, QScriptCore[T, ?], G] =
     coalesce[T].qscriptCore[G]
 
-<<<<<<< HEAD
-  implicit def projectBucket[T[_[_]]: Recursive: Corecursive: EqualT: ShowT, F[_]]
-      : Coalesce.Aux[T, ProjectBucket[T, ?], F] =
-    coalesce[T].projectBucket[F]
-
-  implicit def thetaJoin[T[_[_]]: Recursive: Corecursive: EqualT: ShowT, G[_]]
-=======
   implicit def projectBucket[T[_[_]]: BirecursiveT: EqualT: ShowT, F[_]]
       : Coalesce.Aux[T, ProjectBucket[T, ?], F] =
     coalesce[T].projectBucket[F]
 
   implicit def thetaJoin[T[_[_]]: BirecursiveT: EqualT: ShowT, G[_]]
->>>>>>> 78d2a76f
     (implicit TJ: ThetaJoin[T, ?] :<: G)
       : Coalesce.Aux[T, ThetaJoin[T, ?], G] =
     coalesce[T].thetaJoin[G]
 
-<<<<<<< HEAD
-  implicit def equiJoin[T[_[_]]: Recursive: Corecursive: EqualT: ShowT, G[_]]
-=======
   implicit def equiJoin[T[_[_]]: BirecursiveT: EqualT: ShowT, G[_]]
->>>>>>> 78d2a76f
     (implicit EJ: EquiJoin[T, ?] :<: G)
       : Coalesce.Aux[T, EquiJoin[T, ?], G] =
     coalesce[T].equiJoin
@@ -163,11 +145,7 @@
     default
 }
 
-<<<<<<< HEAD
-class CoalesceT[T[_[_]]: Recursive: Corecursive: EqualT: ShowT] extends TTypes[T] {
-=======
 class CoalesceT[T[_[_]]: BirecursiveT: EqualT: ShowT] extends TTypes[T] {
->>>>>>> 78d2a76f
   private def CoalesceTotal = Coalesce[T, QScriptTotal, QScriptTotal]
 
   private type QST = QScriptTotal[T[CoEnv[Hole, QScriptTotal, ?]]]
