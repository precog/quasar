--- conflicted
+++ resolved
@@ -118,11 +118,7 @@
               IntLit[T, Hole](p._2))))).some
     }
 
-<<<<<<< HEAD
-  def concat[T[_[_]]: BirecursiveT: EqualT: ShowT, A: Equal](
-=======
-  def concat[T[_[_]]: Recursive: Corecursive: EqualT: ShowT, A: Equal: Show](
->>>>>>> 8c2990d4
+  def concat[T[_[_]]: BirecursiveT: EqualT: ShowT, A: Equal: Show](
     l: FreeMapA[T, A], r: FreeMapA[T, A]):
       (FreeMapA[T, A], FreeMap[T], FreeMap[T]) = {
     val norm = Normalizable.normalizable[T]
