--- conflicted
+++ resolved
@@ -1,11 +1,7 @@
 {
     "name": "select reduction from nested select",
     "backends": {
-<<<<<<< HEAD
-        "mimir": "pending",
-=======
         "mimir":"pendingIgnoreFieldOrder",
->>>>>>> 618bca10
         "couchbase": "pending",
         "marklogic_json": "pending",
         "marklogic_xml": "pending",
