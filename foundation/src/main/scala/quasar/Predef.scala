/*
 * Copyright 2014–2016 SlamData Inc.
 *
 * Licensed under the Apache License, Version 2.0 (the "License");
 * you may not use this file except in compliance with the License.
 * You may obtain a copy of the License at
 *
 *     http://www.apache.org/licenses/LICENSE-2.0
 *
 * Unless required by applicable law or agreed to in writing, software
 * distributed under the License is distributed on an "AS IS" BASIS,
 * WITHOUT WARRANTIES OR CONDITIONS OF ANY KIND, either express or implied.
 * See the License for the specific language governing permissions and
 * limitations under the License.
 */

package quasar

import scala.{Predef => P}
import scala.{collection => C}
import scala.collection.{immutable => I}
import scala.{runtime => R}
import scala.inline
import java.lang.String

object Predef extends Predef

class Predef extends LowPriorityImplicits with quasar.pkg.PackageAliases {
  type AnyVal = scala.AnyVal
  type StringBuilder = java.lang.StringBuilder

  /** The typelevel Predef additions which makes literal
   *  types more reasonable to use.
   */
  type ValueOf[A]                           = scala.ValueOf[A]
  def valueOf[A](implicit z: ValueOf[A]): A = z.value

<<<<<<< HEAD
  @inline final def implicitly[A](implicit value: A): A = value

  implicit class QuasarPredefOps[A](private val lhs: A) {
    def |>[B](f: A => B): B = f(lhs)
  }

  /** An endomorphism is a mapping from a category to itself.
   *  It looks like scalaz already staked out "Endo" for the
   *  lower version.
   */
  type EndoK[F[X]] = scalaz.NaturalTransformation[F, F]

=======
>>>>>>> 36053952
  type deprecated = scala.deprecated
  type tailrec = scala.annotation.tailrec
  type SuppressWarnings = java.lang.SuppressWarnings

  type Array[T] = scala.Array[T]
  val  Array = scala.Array
  type Boolean = scala.Boolean
  type Byte = scala.Byte
  type Char = scala.Char
  type Double = scala.Double
  val  Function = scala.Function
  type Short = scala.Short
  val  Short = scala.Short
  type Int = scala.Int
  val  Int = scala.Int
  type Long = scala.Long
  val  Long = scala.Long
  type PartialFunction[-A, +B] = scala.PartialFunction[A, B]
  val  PartialFunction         = scala.PartialFunction
  type String = P.String
  val  StringContext = scala.StringContext
  type Symbol = scala.Symbol
  val  Symbol  = scala.Symbol
  type Unit = scala.Unit
  type Vector[+A] = scala.Vector[A]
  val  Vector     = scala.Vector

  type BigDecimal = scala.math.BigDecimal
  val  BigDecimal = scala.math.BigDecimal
  type BigInt = scala.math.BigInt
  val  BigInt = scala.math.BigInt

  type Iterable[+A] = C.Iterable[A]
  type IndexedSeq[+A] = C.IndexedSeq[A]

  type ListMap[A, +B] = I.ListMap[A, B]
  val  ListMap        = I.ListMap
  type Map[A, +B] = I.Map[A, B]
  val  Map        = I.Map
  type Set[A] = I.Set[A]
  val  Set    = I.Set
  type Seq[+A] = I.Seq[A]
  type Stream[+A] = I.Stream[A]
  val  Stream     = I.Stream
  val  #::        = Stream.#::

  type inline = scala.inline

  @SuppressWarnings(Array("org.wartremover.warts.Throw"))
  def ??? : Nothing = throw new java.lang.RuntimeException("not implemented")

  @SuppressWarnings(Array("org.wartremover.warts.ExplicitImplicitTypes"))
  implicit def $conforms[A]: P.<:<[A, A]                             = P.$conforms[A]
  implicit def ArrowAssoc[A]: A => P.ArrowAssoc[A]                   = P.ArrowAssoc[A] _
  implicit def genericArrayOps[T]: Array[T] => C.mutable.ArrayOps[T] = P.genericArrayOps[T] _

  @inline implicit def wrapString(x: String): I.WrappedString    = P.wrapString(x)
  @inline implicit def unwrapString(x: I.WrappedString): String  = P.unwrapString(x)
  @inline implicit def booleanWrapper(x: Boolean): R.RichBoolean = P.booleanWrapper(x)
  @inline implicit def charWrapper(x: Char): R.RichChar          = P.charWrapper(x)
  @inline implicit def intWrapper(x: Int): R.RichInt             = P.intWrapper(x)
  @inline implicit def doubleWrapper(x: Double): R.RichDouble    = P.doubleWrapper(x)

  // would rather not have these, but …
  def print(x: scala.Any)   = scala.Console.print(x)
  def println(x: scala.Any) = scala.Console.println(x)
  // Need these often to avoid bad inference
  type Product = scala.Product
  type Serializable = scala.Serializable

  // remove or replace these
  type List[+A] = I.List[A] // use scalaz.IList instead
  val  List     = I.List
  val  Nil      = I.Nil
  val  ::       = I.::
  type Traversable[+A] = scala.collection.Traversable[A]
  type Option[A] = scala.Option[A] // use scalaz.Maybe instead
  val  Option    = scala.Option
  val  None      = scala.None
  type Some[A]   = scala.Some[A]
  val  Some      = scala.Some
  type Nothing = scala.Nothing // make functors invariant
  type Throwable = java.lang.Throwable
  type RuntimeException = java.lang.RuntimeException
}

abstract class LowPriorityImplicits {
  @inline implicit def augmentString(x: String): I.StringOps                     = P.augmentString(x)
  implicit def genericWrapArray[T](x: scala.Array[T]): C.mutable.WrappedArray[T] = P.genericWrapArray[T](x)
}<|MERGE_RESOLUTION|>--- conflicted
+++ resolved
@@ -35,21 +35,12 @@
   type ValueOf[A]                           = scala.ValueOf[A]
   def valueOf[A](implicit z: ValueOf[A]): A = z.value
 
-<<<<<<< HEAD
   @inline final def implicitly[A](implicit value: A): A = value
 
   implicit class QuasarPredefOps[A](private val lhs: A) {
     def |>[B](f: A => B): B = f(lhs)
   }
 
-  /** An endomorphism is a mapping from a category to itself.
-   *  It looks like scalaz already staked out "Endo" for the
-   *  lower version.
-   */
-  type EndoK[F[X]] = scalaz.NaturalTransformation[F, F]
-
-=======
->>>>>>> 36053952
   type deprecated = scala.deprecated
   type tailrec = scala.annotation.tailrec
   type SuppressWarnings = java.lang.SuppressWarnings
