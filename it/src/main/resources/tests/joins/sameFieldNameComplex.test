{
    "name": "select over fields with same name and condition with AND",

    "backends": {
        "couchbase": "pending",
        "marklogic_json": "ignoreFieldOrder",
<<<<<<< HEAD
        "mimir": "pending",
        "postgresql": "pending"
=======
        "mongodb_q_3_2":     "pending"
>>>>>>> 5f7a7285
    },

    "NB": "#1587: Disabled in couchbase due to lack of general join.",

    "data": ["../owners.data", "../cars.data"],

    "query": "SELECT owner.name, car.name
              from `../owners` as owner join `../cars` as car
              on car.`_id` = owner.carId and owner.year = car.year[0]",

    "predicate": "exactly",
    "ignoreResultOrder": true,

    "expected": [{ "name": "emma",  "name0": "RangeRover-Evoque" },
                 { "name": "scott", "name0": "Honda-civic" },
                 { "name": "scott", "name0": "BMW-X5" }]
}<|MERGE_RESOLUTION|>--- conflicted
+++ resolved
@@ -3,13 +3,7 @@
 
     "backends": {
         "couchbase": "pending",
-        "marklogic_json": "ignoreFieldOrder",
-<<<<<<< HEAD
-        "mimir": "pending",
-        "postgresql": "pending"
-=======
-        "mongodb_q_3_2":     "pending"
->>>>>>> 5f7a7285
+        "marklogic_json": "ignoreFieldOrder"
     },
 
     "NB": "#1587: Disabled in couchbase due to lack of general join.",
