package quasar.project

import scala.Boolean
import scala.collection.Seq

import sbt._

object Dependencies {
  private val algebraVersion      = "0.7.0"
  private val argonautVersion     = "6.2"
  private val disciplineVersion   = "0.7.2"
  private val doobieVersion       = "0.4.4"
  private val jawnVersion         = "0.12.1"
  private val jacksonVersion      = "2.4.4"
  private val matryoshkaVersion   = "0.18.3"
  private val monocleVersion      = "1.4.0"
  private val pathyVersion        = "0.2.11"
  private val raptureVersion      = "2.0.0-M9"
  private val refinedVersion      = "0.8.3"
  private val scodecBitsVersion   = "1.1.2"
  private val scodecScalazVersion = "1.4.1a"
  private val http4sVersion       = "0.16.6a"
  private val scalacheckVersion   = "1.14.0"
  private val scalazVersion       = "7.2.23"
  private val scalazStreamVersion = "0.8.6a"
  private val scoptVersion        = "3.5.0"
  private val shapelessVersion    = "2.3.2"
  private val simulacrumVersion   = "0.10.0"
  private val specsVersion        = "4.2.0"
  private val spireVersion        = "0.14.1"
  private val akkaVersion         = "2.5.1"
  private val fs2Version          = "0.10.5"

  def foundation = Seq(
    "com.slamdata"               %% "slamdata-predef"           % "0.0.4",
    "org.scalaz"                 %% "scalaz-core"               % scalazVersion,
    "org.scalaz"                 %% "scalaz-concurrent"         % scalazVersion,
    "org.scalaz.stream"          %% "scalaz-stream"             % scalazStreamVersion,
    "com.codecommit"             %% "shims"                     % "1.2.1",
<<<<<<< HEAD
    "org.typelevel"              %% "cats-effect"               % "0.10",
    "io.chrisdavenport"          %% "scalaz-task-effect"        % "0.1.0",
=======
    "org.typelevel"              %% "cats-effect"               % "1.0.0-RC2",
>>>>>>> a267481d
    "co.fs2"                     %% "fs2-core"                  % fs2Version,
    "co.fs2"                     %% "fs2-io"                    % fs2Version,
    "com.github.julien-truffaut" %% "monocle-core"              % monocleVersion,
    "org.typelevel"              %% "algebra"                   % algebraVersion,
    "org.typelevel"              %% "spire"                     % spireVersion,
    "io.argonaut"                %% "argonaut"                  % argonautVersion,
    "io.argonaut"                %% "argonaut-scalaz"           % argonautVersion,
    "com.slamdata"               %% "matryoshka-core"           % matryoshkaVersion,
    "com.slamdata"               %% "pathy-core"                % pathyVersion,
    "com.slamdata"               %% "pathy-argonaut"            % pathyVersion,
    "eu.timepit"                 %% "refined"                   % refinedVersion,
    "com.chuusai"                %% "shapeless"                 % shapelessVersion,
    "org.scalacheck"             %% "scalacheck"                % scalacheckVersion,
    "com.propensive"             %% "contextual"                % "1.0.1",
    "io.frees"                   %% "iotaz-core"                % "0.3.8",
    "com.github.mpilquist"       %% "simulacrum"                % simulacrumVersion                    % Test,
    "org.typelevel"              %% "algebra-laws"              % algebraVersion                       % Test,
    "org.typelevel"              %% "discipline"                % disciplineVersion                    % Test,
    "org.typelevel"              %% "spire-laws"                % spireVersion                         % Test,
    "org.specs2"                 %% "specs2-core"               % specsVersion                         % Test,
    "org.specs2"                 %% "specs2-scalacheck"         % specsVersion                         % Test,
    "org.specs2"                 %% "specs2-scalaz"             % specsVersion                         % Test,
    "org.scalaz"                 %% "scalaz-scalacheck-binding" % (scalazVersion + "-scalacheck-1.14") % Test,
    "org.typelevel"              %% "shapeless-scalacheck"      % "0.6.1"                              % Test
  )

  def api = Seq(
    "com.github.julien-truffaut" %% "monocle-macro"  % monocleVersion,
    "eu.timepit"                 %% "refined-scalaz" % refinedVersion
  )

  def frontend = Seq(
    "com.github.julien-truffaut" %% "monocle-macro" % monocleVersion,
    "org.typelevel"              %% "algebra-laws"  % algebraVersion  % Test
  )

  def effect = Seq(
    "com.fasterxml.uuid" % "java-uuid-generator" % "3.1.4"
  )

  def datagen = Seq(
    "com.github.scopt" %% "scopt"          % scoptVersion,
    "eu.timepit"       %% "refined-scalaz" % refinedVersion
  )

  def sql = Seq(
    "com.github.julien-truffaut" %% "monocle-macro" % monocleVersion,
    "org.scala-lang.modules"     %% "scala-parser-combinators" % "1.0.6"
  )

  def core = Seq(
    "org.tpolecat"               %% "doobie-core"               % doobieVersion,
    "org.tpolecat"               %% "doobie-hikari"             % doobieVersion,
    "org.tpolecat"               %% "doobie-postgres"           % doobieVersion,
    "org.http4s"                 %% "http4s-core"               % http4sVersion,
    "com.github.julien-truffaut" %% "monocle-macro"             % monocleVersion,
    "com.github.tototoshi"       %% "scala-csv"                 % "1.3.4",
    "com.slamdata"               %% "pathy-argonaut"            % pathyVersion,
    // Removing this will not cause any compile time errors, but will cause a runtime error once
    // Quasar attempts to connect to an h2 database to use as a metastore
    "com.h2database"              % "h2"                        % "1.4.196",
    "org.tpolecat"               %% "doobie-specs2"             % doobieVersion % Test
  )

  def impl = Seq(
    "org.spire-math" %% "jawn-argonaut" % jawnVersion,
    "org.spire-math" %% "jawn-parser"   % jawnVersion
  )

  def interface = Seq(
    "com.github.scopt" %% "scopt" % scoptVersion,
    "org.jboss.aesh"    % "aesh"  % "0.66.17"
  )

  def mongodb = {
    val nettyVersion = "4.1.21.Final"

    Seq(
      "org.mongodb" % "mongodb-driver-async" %   "3.6.3",
      // These are optional dependencies of the mongo asynchronous driver.
      // They are needed to connect to mongodb vis SSL which we do under certain configurations
      "io.netty"    % "netty-buffer"         % nettyVersion,
      "io.netty"    % "netty-handler"        % nettyVersion
    )
  }

  def web = Seq(
    "eu.timepit"     %% "refined-scalaz"      % refinedVersion,
    "org.http4s"     %% "http4s-dsl"          % http4sVersion,
    "org.http4s"     %% "http4s-argonaut"     % http4sVersion,
    "org.http4s"     %% "http4s-client"       % http4sVersion,
    "org.http4s"     %% "http4s-server"       % http4sVersion,
    "org.http4s"     %% "http4s-blaze-server" % http4sVersion,
    "org.http4s"     %% "http4s-blaze-client" % http4sVersion,
    "org.scodec"     %% "scodec-scalaz"       % scodecScalazVersion,
    "org.scodec"     %% "scodec-bits"         % scodecBitsVersion,
    "com.propensive" %% "rapture-json"        % raptureVersion     % Test,
    "com.propensive" %% "rapture-json-json4s" % raptureVersion     % Test,
    "eu.timepit"     %% "refined-scalacheck"  % refinedVersion     % Test
  )

  def precog = Seq(
    "org.slf4s"            %% "slf4s-api"       % "1.7.25",
    "org.slf4j"            %  "slf4j-log4j12"   % "1.7.16",
    "org.typelevel"        %% "spire"           % spireVersion,
    "org.scodec"           %% "scodec-scalaz"   % scodecScalazVersion,
    "org.scodec"           %% "scodec-bits"     % scodecBitsVersion,
    "org.apache.jdbm"      %  "jdbm"            % "3.0-alpha5",
    "com.typesafe.akka"    %%  "akka-actor"     % akkaVersion,
    ("org.quartz-scheduler" %  "quartz"         % "2.3.0")
      .exclude("com.zaxxer", "HikariCP-java6"), // conflict with Doobie
    "commons-io"           %  "commons-io"      % "2.5"
  )

  def blueeyes = Seq(
    "com.google.guava" %  "guava" % "13.0"
  )

  def yggdrasil = Seq(
    "com.codecommit" %% "smock" % "0.4.0-specs2-4.0.2" % "test"
  )
  def niflheim = Seq(
    "com.typesafe.akka"  %% "akka-actor" % akkaVersion,
    "org.typelevel"      %% "spire"      % spireVersion,
    "org.objectweb.howl" %  "howl"       % "1.0.1-1"
  )
  def it = Seq(
    "co.fs2"           %% "fs2-io"              % fs2Version          % Test,
    "io.argonaut"      %% "argonaut-monocle"    % argonautVersion     % Test,
    "eu.timepit"       %% "refined-scalacheck"  % refinedVersion      % Test,
    "io.verizon.knobs" %% "core"                % "4.0.30-scalaz-7.2" % Test
  )
}<|MERGE_RESOLUTION|>--- conflicted
+++ resolved
@@ -37,12 +37,8 @@
     "org.scalaz"                 %% "scalaz-concurrent"         % scalazVersion,
     "org.scalaz.stream"          %% "scalaz-stream"             % scalazStreamVersion,
     "com.codecommit"             %% "shims"                     % "1.2.1",
-<<<<<<< HEAD
     "org.typelevel"              %% "cats-effect"               % "0.10",
     "io.chrisdavenport"          %% "scalaz-task-effect"        % "0.1.0",
-=======
-    "org.typelevel"              %% "cats-effect"               % "1.0.0-RC2",
->>>>>>> a267481d
     "co.fs2"                     %% "fs2-core"                  % fs2Version,
     "co.fs2"                     %% "fs2-io"                    % fs2Version,
     "com.github.julien-truffaut" %% "monocle-core"              % monocleVersion,
