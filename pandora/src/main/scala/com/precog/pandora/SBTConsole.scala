--- conflicted
+++ resolved
@@ -31,11 +31,8 @@
 import com.precog.common.accounts._
 import com.precog.common.jobs._
 import com.precog.niflheim._
-<<<<<<< HEAD
 import com.precog.util.XLightWebHttpClientModule
-=======
 import com.precog.yggdrasil.vfs._
->>>>>>> 3da241d0
 
 import quirrel._
 import quirrel.emitter._
@@ -82,7 +79,7 @@
     with BlockStoreColumnarTableModuleConfig
 
 trait Platform extends muspelheim.ParseEvalStack[Future]
-    with IdSourceScannerModule[Future]
+    with IdSourceScannerModule
     with NIHDBColumnarTableModule
     with NIHDBStorageMetadataSource
     with StandaloneActorProjectionSystem
