--- conflicted
+++ resolved
@@ -131,22 +131,12 @@
   )
 
   def marklogic = Seq(
-<<<<<<< HEAD
-    "com.fasterxml.jackson.core" %  "jackson-core"        % jacksonVersion,
-    "com.fasterxml.jackson.core" %  "jackson-databind"    % jacksonVersion,
-    "com.marklogic"              %  "marklogic-xcc"       % "8.0.5",
-    "com.slamdata"               %% "xml-names-core"      % "0.0.1",
-    "eu.timepit"                 %% "refined-scalaz"      % CommonDependencies.refinedVersion,
-    "org.scala-lang.modules"     %% "scala-xml"           % "1.0.5",
-    CommonDependencies.refined.scalacheck                                   % Test,
-=======
     "com.fasterxml.jackson.core" %  "jackson-core"         % jacksonVersion,
     "com.fasterxml.jackson.core" %  "jackson-databind"     % jacksonVersion,
     "com.marklogic"              %  "marklogic-xcc"        % "8.0.5",
     "com.slamdata"               %% "xml-names-core"       % "0.0.1",
     "org.scala-lang.modules"     %% "scala-xml"            % "1.0.6",
-    "eu.timepit"                 %% "refined-scalacheck"   % refinedVersion % Test,
->>>>>>> f5c5531d
+    "eu.timepit"                 %% "refined-scalaz"       % refinedVersion,
     "com.slamdata"               %% "xml-names-scalacheck" % "0.0.1"        % Test
   )
   val couchbase = Seq(
