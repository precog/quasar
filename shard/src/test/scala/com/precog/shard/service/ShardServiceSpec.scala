--- conflicted
+++ resolved
@@ -92,24 +92,16 @@
 
   val actorSystem = ActorSystem("shardServiceSpec")
   val asyncContext = ExecutionContext.defaultExecutionContext(actorSystem)
-<<<<<<< HEAD
 
   implicit val M: Monad[Future] with Copointed[Future] = new FutureMonad(asyncContext) with Copointed[Future] {
     def copoint[A](m: Future[A]) = Await.result(m, to)
   }
 
-  private val apiKeyManager = new InMemoryAPIKeyManager[Future]
-  protected val jobManager = new InMemoryJobManager[Future]
-  
-=======
-  implicit val M: Monad[Future] = AkkaTypeClasses.futureApplicative(asyncContext)
-  
   val apiKeyManager = new InMemoryAPIKeyManager[Future]
   val inMemAccountMgr = new InMemoryAccountManager[Future]
   val jobManager = new InMemoryJobManager[Future]
 
   val to = Duration(3, "seconds")
->>>>>>> 585f61dd
   val rootAPIKey = Await.result(apiKeyManager.rootAPIKey, to)
   
   val testPath = Path("/test")
@@ -155,8 +147,6 @@
   
   def clock = Clock.System
 
-<<<<<<< HEAD
-=======
   def configureShardState(config: Configuration): ShardState = {
     val queryExecutorFactory = new TestQueryExecutorFactory {
       val jobActorSystem = self.actorSystem
@@ -179,7 +169,6 @@
     ManagedQueryShardState(queryExecutorFactory, apiKeyManager, inMemAccountMgr, jobManager, clock)
   }
 
->>>>>>> 585f61dd
   implicit val queryResultByteChunkTranscoder =
    new AsyncHttpTranscoder[QueryResult, ByteChunk] {
      def apply(req: HttpRequest[QueryResult]): HttpRequest[ByteChunk] =
