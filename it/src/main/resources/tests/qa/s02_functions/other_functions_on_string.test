--- conflicted
+++ resolved
@@ -4,17 +4,10 @@
   "data": "../stringFunctionsOther.data",
 
   "query": "select
-<<<<<<< HEAD
   substring(commaSeparated, 0, 5) as basicsubstring, substring(commaSeparated, 1, 3) as substringlim,
   search(someText,\"fo.\", false) as searchcasesensitive, search(someText, \"dog\", flag) as searchcaseinsensitive,
   split(commaSeparated, \",\") as commasplit
    from `../stringFunctionsOther`",
-=======
-   substring(commaSeparated, 0, 5) as basicSubstring, substring(commaSeparated, 1, 3) as substringLim,
-   search(someText,\"fo.\", false) as searchCaseSensitive, search(someText, \"dog\", flag) as searchCaseInsensitive,
-   split(commaSeparated, \",\") as commaSplit
-   from stringFunctionsOther",
->>>>>>> c8df2f76
 
   "predicate": "exactly",
   "ignoreResultOrder": false,
