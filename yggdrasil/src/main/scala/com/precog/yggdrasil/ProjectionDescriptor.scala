--- conflicted
+++ resolved
@@ -42,12 +42,9 @@
 import scalaz._
 import scalaz.effect.IO
 import scalaz.Scalaz._
-<<<<<<< HEAD
 import scalaz.Validation._
-=======
 import scalaz.syntax.biFunctor._
 import scalaz.ValidationT._
->>>>>>> 4102a569
 
 import annotation.tailrec
 
@@ -164,8 +161,6 @@
     }
   }
 }
-
-
 
 /** 
  * The descriptor for a projection 
@@ -205,11 +200,6 @@
         case x => Failure(Invalid("Error deserializing projection descriptor: columns formatted incorrectly."))
       }
     }
-<<<<<<< HEAD
-  } 
-=======
-
-    .map(new ProjectionDescriptor(_, indexedColumns, sorting))
   }
 
   def toFile(descriptor: ProjectionDescriptor, path: File): IO[Boolean] = {
@@ -228,7 +218,6 @@
       d.columns.map(c => c.shows).mkString("Projection: [", ", ", "]")
     }
   }
->>>>>>> 4102a569
 }
 
 object ProjectionDescriptor extends ProjectionDescriptorSerialization 
