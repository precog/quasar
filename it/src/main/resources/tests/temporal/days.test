--- conflicted
+++ resolved
@@ -3,14 +3,8 @@
 
     "backends": {
         "marklogic_json": "ignoreFieldOrder",
-<<<<<<< HEAD
-        "mimir":"pending"
+        "mimir":"pendingIgnoreFieldOrder"
     },
-=======
-        "mimir":"pendingIgnoreFieldOrder",
-        "mongodb_q_3_2": "pending"
-  },
->>>>>>> 618bca10
 
     "data": "../days.data",
 
