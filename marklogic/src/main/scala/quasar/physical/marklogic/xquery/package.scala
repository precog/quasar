/*
 * Copyright 2014–2016 SlamData Inc.
 *
 * Licensed under the Apache License, Version 2.0 (the "License");
 * you may not use this file except in compliance with the License.
 * You may obtain a copy of the License at
 *
 *     http://www.apache.org/licenses/LICENSE-2.0
 *
 * Unless required by applicable law or agreed to in writing, software
 * distributed under the License is distributed on an "AS IS" BASIS,
 * WITHOUT WARRANTIES OR CONDITIONS OF ANY KIND, either express or implied.
 * See the License for the specific language governing permissions and
 * limitations under the License.
 */

package quasar.physical.marklogic

import quasar.Predef._
import quasar.NameGenerator
import quasar.physical.marklogic.validation._
import quasar.physical.marklogic.xml._

import eu.timepit.refined.api.Refined
import eu.timepit.refined.string.Uri
import scalaz._
import scalaz.std.string._
import scalaz.std.iterable._
import scalaz.std.tuple._
import scalaz.syntax.foldable._
import scalaz.syntax.show._
import scalaz.syntax.std.option._

package object xquery {

  type XPath = String

  type Prologs = ISet[Prolog]
  type PrologW[F[_]] = MonadTell[F, Prologs]

  sealed abstract class SortDirection

  object SortDirection {

    case object Descending extends SortDirection
    case object Ascending  extends SortDirection

    def fromQScript(s: quasar.qscript.SortDir): SortDirection = s match {
      case quasar.qscript.SortDir.Ascending  => Ascending
      case quasar.qscript.SortDir.Descending => Descending
    }
  }

  final case class BindingName(value: QName) {
    def as(tpe: SequenceType): TypedBinding = TypedBinding(this, tpe)
    def xqy: XQuery = XQuery(s"$$${value}")
  }

  object BindingName {
    implicit val order: Order[BindingName] =
      Order.orderBy(_.value)

<<<<<<< HEAD
    implicit val show: Show[BindingName] =
      Show.shows(_.xqy.toString)
=======
    implicit val show: Show[ParamName] =
      Show.shows(_.xqy.shows)
>>>>>>> d90348b0
  }

  final case class SequenceType(override val toString: String) extends scala.AnyVal

  object SequenceType {
    val Top: SequenceType = SequenceType("item()*")

    implicit val order: Order[SequenceType] =
      Order.orderBy(_.toString)

    implicit val show: Show[SequenceType] =
      Show.showFromToString
  }

  final case class TypedBinding(name: BindingName, tpe: SequenceType) {
    def render: String = s"${name.xqy} as $tpe"
  }

  object TypedBinding {
    implicit val order: Order[TypedBinding] =
      Order.orderBy(fp => (fp.name, fp.tpe))

    implicit val show: Show[TypedBinding] =
      Show.shows(fp => s"TypedBinding(${fp.render})")
  }

  def asArg(opt: Option[XQuery]): String =
    opt.map(", " + _.shows).orZero

  def declare(fname: QName): FunctionDecl.FunctionDeclDsl =
    FunctionDecl.FunctionDeclDsl(fname)

  def declareLocal(fname: NCName): FunctionDecl.FunctionDeclDsl =
    declare(NSPrefix.local(fname))

  def freshVar[F[_]: NameGenerator: Functor]: F[String] =
    NameGenerator[F].prefixedName("$v")

  def mkSeq[F[_]: Foldable](fa: F[XQuery]): XQuery =
    XQuery(s"(${fa.toList.map(_.shows).intercalate(", ")})")

  def mkSeq_(x: XQuery, xs: XQuery*): XQuery =
    mkSeq(x +: xs)

  def module(prefix: String Refined IsNCName, uri: String Refined Uri, locs: (String Refined Uri)*): ModuleImport =
    ModuleImport(Some(NSPrefix(NCName(prefix))), NSUri(uri), locs.map(NSUri(_)).toIList)

  def namespace(prefix: String Refined IsNCName, uri: String Refined Uri): NamespaceDecl =
    NamespaceDecl(Namespace(NSPrefix(NCName(prefix)), NSUri(uri)))

  def xmlElement(name: String, content: String): String =
    s"<$name>$content</$name>"
}<|MERGE_RESOLUTION|>--- conflicted
+++ resolved
@@ -60,13 +60,8 @@
     implicit val order: Order[BindingName] =
       Order.orderBy(_.value)
 
-<<<<<<< HEAD
     implicit val show: Show[BindingName] =
-      Show.shows(_.xqy.toString)
-=======
-    implicit val show: Show[ParamName] =
       Show.shows(_.xqy.shows)
->>>>>>> d90348b0
   }
 
   final case class SequenceType(override val toString: String) extends scala.AnyVal
