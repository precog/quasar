--- conflicted
+++ resolved
@@ -2,25 +2,14 @@
     "name": "flatten one side of a join condition",
 
     "backends": {
-        "couchbase":         "pending",
-<<<<<<< HEAD
-        "marklogic_json":    "timeout",
-        "marklogic_xml":     "timeout",
-        "mimir":             "ignoreFieldOrder",
-=======
-        "marklogic_json":    "pending",
-        "marklogic_xml":     "pending",
-        "mimir":             "pending",
-        "mongodb_3_2":       "pending",
-        "mongodb_3_4":       "pending",
-        "mongodb_3_4_13":    "pending",
-        "mongodb_3_6":       "pending",
-        "mongodb_read_only": "pending",
->>>>>>> 21cc5c2a
-        "spark_hdfs":        "pending",
-        "spark_local":       "pending",
-        "spark_cassandra":   "pending",
-        "postgres":          "pending"
+        "couchbase":       "pending",
+        "marklogic_json":  "timeout",
+        "marklogic_xml":   "timeout",
+        "mimir":           "ignoreFieldOrder",
+        "spark_hdfs":      "pending",
+        "spark_local":     "pending",
+        "spark_cassandra": "pending",
+        "postgres":        "pending"
     },
 
     "data": "../zips.data",
