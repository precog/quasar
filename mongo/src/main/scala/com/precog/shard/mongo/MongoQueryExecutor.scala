/*
 *  ____    ____    _____    ____    ___     ____ 
 * |  _ \  |  _ \  | ____|  / ___|  / _/    / ___|        Precog (R)
 * | |_) | | |_) | |  _|   | |     | |  /| | |  _         Advanced Analytics Engine for NoSQL Data
 * |  __/  |  _ <  | |___  | |___  |/ _| | | |_| |        Copyright (C) 2010 - 2013 SlamData, Inc.
 * |_|     |_| \_\ |_____|  \____|   /__/   \____|        All Rights Reserved.
 *
 * This program is free software: you can redistribute it and/or modify it under the terms of the 
 * GNU Affero General Public License as published by the Free Software Foundation, either version 
 * 3 of the License, or (at your option) any later version.
 *
 * This program is distributed in the hope that it will be useful, but WITHOUT ANY WARRANTY; 
 * without even the implied warranty of MERCHANTABILITY or FITNESS FOR A PARTICULAR PURPOSE. See 
 * the GNU Affero General Public License for more details.
 *
 * You should have received a copy of the GNU Affero General Public License along with this 
 * program. If not, see <http://www.gnu.org/licenses/>.
 *
 */
package com.precog.shard
package mongo

import com.precog.common._
import com.precog.common.json._
import com.precog.common.security._
import com.precog.common.accounts._
import com.precog.yggdrasil._
import com.precog.yggdrasil.actor._
import com.precog.yggdrasil.jdbm3._
import com.precog.yggdrasil.metadata._
import com.precog.yggdrasil.serialization._
import com.precog.yggdrasil.table._
import com.precog.yggdrasil.table.mongo._
import com.precog.yggdrasil.util._
import com.precog.daze._
<<<<<<< HEAD
import com.precog.muspelheim.ParseEvalStack
=======
import com.precog.muspelheim._

import com.precog.common._
>>>>>>> 2b0a9edc
import com.precog.util.FilesystemFileOps

import blueeyes.json._
import blueeyes.json.serialization._
import DefaultSerialization._

import akka.actor.ActorSystem
import akka.dispatch._
import akka.pattern.ask
import akka.util.duration._
import akka.util.Duration
import akka.util.Timeout

import com.mongodb.{Mongo, MongoURI}

import org.streum.configrity.Configuration
import org.slf4j.{LoggerFactory, MDC}

import java.io.File
import java.nio.CharBuffer

import scalaz._
import scalaz.Validation._
import scalaz.effect.IO
import scalaz.syntax.monad._
import scalaz.syntax.bifunctor._
import scalaz.syntax.std.either._
import scala.collection.JavaConverters._

class MongoQueryExecutorConfig(val config: Configuration)
  extends BaseConfig
  with ColumnarTableModuleConfig
  with MongoColumnarTableModuleConfig
  with BlockStoreColumnarTableModuleConfig
  with ShardQueryExecutorConfig
  with IdSourceConfig
  with ShardConfig {
    
  val maxSliceSize = config[Int]("mongo.max_slice_size", 10000)
  val smallSliceSize = config[Int]("mongo.small_slice_size", 8)

  val shardId = "standalone"
  val logPrefix = "mongo"

  val idSource = new FreshAtomicIdSource

  def mongoServer: String = config[String]("mongo.server", "localhost:27017")

  def dbAuthParams = config.detach("mongo.dbAuth")

  def masterAPIKey: String = config[String]("masterAccount.apiKey", "12345678-9101-1121-3141-516171819202")

  val clock = blueeyes.util.Clock.System

  val ingestConfig = None
}

object MongoQueryExecutor {
  def apply(config: Configuration)(implicit ec: ExecutionContext, M: Monad[Future]): MongoQueryExecutor = {
    new MongoQueryExecutor(new MongoQueryExecutorConfig(config))
  }
}

<<<<<<< HEAD
class MongoQueryExecutor(val yggConfig: MongoQueryExecutorConfig)(implicit val asyncContext: ExecutionContext, val M: Monad[Future]) 
    extends QueryExecutorFactory[Future, StreamT[Future, CharBuffer]] with ShardQueryExecutor[Future] with MongoColumnarTableModule {
=======
class MongoQueryExecutor(val yggConfig: MongoQueryExecutorConfig)(implicit extAsyncContext: ExecutionContext, extM: Monad[Future])
    extends Platform[Future, StreamT[Future, CharBuffer]] with ShardQueryExecutor[Future] with MongoColumnarTableModule {
>>>>>>> 2b0a9edc
  type YggConfig = MongoQueryExecutorConfig

  trait TableCompanion extends MongoColumnarTableCompanion
  object Table extends TableCompanion {
    var mongo: Mongo = _
    val dbAuthParams = yggConfig.dbAuthParams.data
  }

  lazy val storage = new MongoStorageMetadataSource(Table.mongo)
<<<<<<< HEAD
  lazy val report = LoggingQueryLogger[Future, instructions.Line]
=======
  def userMetadataView(apiKey: APIKey) = storage.userMetadataView(apiKey)

  // to satisfy abstract defines in parent traits
  val asyncContext = extAsyncContext
  val M = extM

  val report = LoggingQueryLogger[Future]
>>>>>>> 2b0a9edc

  def startup() = Future {
    Table.mongo = new Mongo(new MongoURI(yggConfig.mongoServer))
    true
  }

  def shutdown() = Future {
    Table.mongo.close()
    true
  }

  def executorFor(apiKey: APIKey): Future[Validation[String, QueryExecutor[Future, StreamT[Future, CharBuffer]]]] = {
    Future(Success(this))
  }

  def status(): Future[Validation[String, JValue]] = Future(Failure("Status not supported yet."))

  val metadataClient = new MetadataClient[Future] {
    def browse(userUID: String, path: Path): Future[Validation[String, JArray]] = {
      Future {
        path.elements.toList match {
          case Nil => 
            val dbs = Table.mongo.getDatabaseNames.asScala.toList
            // TODO: Poor behavior on Mongo's part, returning database+collection names
            // See https://groups.google.com/forum/#!topic/mongodb-user/HbE5wNOfl6k for details
            
            val finalNames = dbs.foldLeft(dbs.toSet) {
              case (acc, dbName) => acc.filterNot { t => t.startsWith(dbName) && t != dbName }
            }.toList.sorted
            Success(finalNames.map {d => "/" + d + "/" }.serialize.asInstanceOf[JArray])

          case dbName :: Nil => 
            val db = Table.mongo.getDB(dbName)
            Success(if (db == null) JArray(Nil) else db.getCollectionNames.asScala.map {d => "/" + d + "/" }.toList.sorted.serialize.asInstanceOf[JArray])

          case _ => 
            Failure("MongoDB paths have the form /databaseName/collectionName; longer paths are not supported.")
        }
      }
    }

    def structure(userUID: String, path: Path): Future[Validation[String, JObject]] = Promise.successful (
      Success(JObject.empty) // TODO: Implement somehow?
    )
  }
}


// vim: set ts=4 sw=4 et:<|MERGE_RESOLUTION|>--- conflicted
+++ resolved
@@ -33,13 +33,7 @@
 import com.precog.yggdrasil.table.mongo._
 import com.precog.yggdrasil.util._
 import com.precog.daze._
-<<<<<<< HEAD
-import com.precog.muspelheim.ParseEvalStack
-=======
 import com.precog.muspelheim._
-
-import com.precog.common._
->>>>>>> 2b0a9edc
 import com.precog.util.FilesystemFileOps
 
 import blueeyes.json._
@@ -103,13 +97,8 @@
   }
 }
 
-<<<<<<< HEAD
-class MongoQueryExecutor(val yggConfig: MongoQueryExecutorConfig)(implicit val asyncContext: ExecutionContext, val M: Monad[Future]) 
-    extends QueryExecutorFactory[Future, StreamT[Future, CharBuffer]] with ShardQueryExecutor[Future] with MongoColumnarTableModule {
-=======
-class MongoQueryExecutor(val yggConfig: MongoQueryExecutorConfig)(implicit extAsyncContext: ExecutionContext, extM: Monad[Future])
+class MongoQueryExecutor(val yggConfig: MongoQueryExecutorConfig)(implicit extAsyncContext: ExecutionContext, val M: Monad[Future])
     extends Platform[Future, StreamT[Future, CharBuffer]] with ShardQueryExecutor[Future] with MongoColumnarTableModule {
->>>>>>> 2b0a9edc
   type YggConfig = MongoQueryExecutorConfig
 
   trait TableCompanion extends MongoColumnarTableCompanion
@@ -119,17 +108,12 @@
   }
 
   lazy val storage = new MongoStorageMetadataSource(Table.mongo)
-<<<<<<< HEAD
   lazy val report = LoggingQueryLogger[Future, instructions.Line]
-=======
+
   def userMetadataView(apiKey: APIKey) = storage.userMetadataView(apiKey)
 
   // to satisfy abstract defines in parent traits
   val asyncContext = extAsyncContext
-  val M = extM
-
-  val report = LoggingQueryLogger[Future]
->>>>>>> 2b0a9edc
 
   def startup() = Future {
     Table.mongo = new Mongo(new MongoURI(yggConfig.mongoServer))
