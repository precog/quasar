--- conflicted
+++ resolved
@@ -3,12 +3,7 @@
     "backends": {
         "mongodb_read_only": "pending",
         "postgresql":        "pending",
-<<<<<<< HEAD
-        "marklogic":         "skip",
         "couchbase":         "skip"
-=======
-        "couchbase":         "pending"
->>>>>>> d8e283c0
     },
     "data": "slamengine_commits.data",
     "query": "select parents[0]{*} as value from slamengine_commits",
