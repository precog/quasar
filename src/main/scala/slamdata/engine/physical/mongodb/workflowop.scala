package slamdata.engine.physical.mongodb

import collection.immutable.ListMap

import slamdata.engine.fs.Path
import slamdata.engine.{Error, RenderTree, Terminal, NonTerminal}
import slamdata.engine.fp._
import optimize.pipeline._
import WorkflowTask._

import scalaz._
import Scalaz._
import monocle.Macro._
import monocle.syntax._

// FIXME: FIXPOINT all the things!

/**
  A WorkflowOp is basically an atomic operation, with references to its inputs.
  After generating a tree of these (actually, a graph, but we’ll get to that),
  we crush them down into a Workflow. This `crush` gives us a location to
  optimize our workflow decisions. EG, A sequence of simple ops may be combined
  into a single pipeline request, but if one of those operations contains JS, we
  have to execute that outside of a pipeline, possibly reordering the other
  operations to avoid having two pipelines with a JS operation in the middle.
 
  We also implement the optimizations at
  http://docs.mongodb.org/manual/core/aggregation-pipeline-optimization/ so that
  we can build others potentially on top of them (including reordering
  non-pipelines around pipelines, etc.).
  */
sealed trait WorkflowOp {
  import ExprOp.DocVar
  import WorkflowBuilder.ExprVar

  def srcs: List[WorkflowOp]
  // def coalesce: WorkflowOp
  /**
    Returns both the final WorkflowTask as well as a DocVar indicating the base
    of the collection.
    */
  def crush: (DocVar, WorkflowTask)

  // TODO: Automatically call `coalesce` when an op is created, rather than here
  //       and recursively in every overridden coalesce.
  def finish: WorkflowOp = this.deleteUnusedFields(Set.empty)

<<<<<<< HEAD
  def workflow: Workflow = Workflow(WorkflowOp.finalize(this.finish).crush._2)
=======
  def workflow: WorkflowTask = this.finish.crush
>>>>>>> 48e8008e

  def vertices: List[WorkflowOp] = this :: srcs.flatMap(_.vertices)

  import ExprOp.{GroupOp => _, _}
  import PipelineOp._
  import WorkflowOp._

  def rewriteRefs(applyVar0: PartialFunction[DocVar, DocVar]): this.type = {
    val applyVar = (f: DocVar) => applyVar0.lift(f).getOrElse(f)

    def applyExprOp(e: ExprOp): ExprOp = e.mapUp {
      case f : DocVar => applyVar(f)
    }

    def applyFieldName(name: BsonField): BsonField = {
      applyVar(DocField(name)).deref.getOrElse(name) // TODO: Delete field if it's transformed away to nothing???
    }

    def applySelector(s: Selector): Selector = s.mapUpFields(PartialFunction(applyFieldName _))

    def applyReshape(shape: Reshape): Reshape = shape match {
      case Reshape.Doc(value) => Reshape.Doc(value.transform {
        case (k, -\/(e)) => -\/(applyExprOp(e))
        case (k, \/-(r)) => \/-(applyReshape(r))
      })

      case Reshape.Arr(value) => Reshape.Arr(value.transform {
        case (k, -\/(e)) => -\/(applyExprOp(e))
        case (k, \/-(r)) => \/-(applyReshape(r))
      })
    }

    def applyGrouped(grouped: Grouped): Grouped = Grouped(grouped.value.transform {
      case (k, groupOp) => applyExprOp(groupOp) match {
        case groupOp : ExprOp.GroupOp => groupOp
        case _ => sys.error("Transformation changed the type -- error!")
      }
    })

    def applyMap[A](m: ListMap[BsonField, A]): ListMap[BsonField, A] = m.map(t => applyFieldName(t._1) -> t._2)

    def applyNel[A](m: NonEmptyList[(BsonField, A)]): NonEmptyList[(BsonField, A)] = m.map(t => applyFieldName(t._1) -> t._2)

    def applyFindQuery(q: FindQuery): FindQuery = {
      q.copy(
        query   = applySelector(q.query),
        max     = q.max.map(applyMap _),
        min     = q.min.map(applyMap _),
        orderby = q.orderby.map(applyNel _)
      )
    }

    (this match {
      case ProjectOp(src, shape)     => chain(src, projectOp(applyReshape(shape)))
      case GroupOp(src, grouped, by) =>
        chain(src,
          groupOp(applyGrouped(grouped), by.bimap(applyExprOp _, applyReshape _)))
      case MatchOp(src, s)           => chain(src, matchOp(applySelector(s)))
      case RedactOp(src, e)          => chain(src, redactOp(applyExprOp(e)))
      case v @ LimitOp(src, _)       => v
      case v @ SkipOp(src, _)        => v
      case v @ UnwindOp(src, f)      => chain(src, unwindOp(applyVar(f)))
      case v @ SortOp(src, l)        => chain(src, sortOp(applyNel(l)))
      // case v @ OutOp(src, _)         => v
      case g : GeoNearOp             =>
        g.copy(
          distanceField = applyFieldName(g.distanceField),
          query = g.query.map(applyFindQuery _))
      case v                       => v
    }).asInstanceOf[this.type]
  }
  
  final def refs: List[DocVar] = {
    // FIXME: Sorry world
    val vf = new scala.collection.mutable.ListBuffer[DocVar]

    rewriteRefs {
      case v => vf += v; v
    }

    vf.toList
  }

  def collectShapes: (List[PipelineOp.Reshape], WorkflowOp) = this match {
    case ProjectOp(src, shape) =>
      Arrow[Function1].first((x: List[PipelineOp.Reshape]) => shape :: x)(src.collectShapes)
    case _                     => (Nil, this)
  }

  def map(f: WorkflowOp => WorkflowOp): WorkflowOp = this match {
    case _: SourceOp             => this
    case p: SingleSourceOp       => p.reparent(f(p.src))
    case FoldLeftOp(head, tail)  => FoldLeftOp.make(f(head), tail.map(f))
    case JoinOp(srcs)            => JoinOp.make(srcs.map(f))
    // case OutOp(src, dst)        => OutOp.make(f(src), dst)
  }

  def deleteUnusedFields(usedRefs: Set[DocVar]): WorkflowOp = {
    def getRefs[A](op: WorkflowOp, prev: Set[DocVar]): Set[DocVar] =
      (op match {
        // Don't count unwinds (if the var isn't referenced elsewhere, it's effectively unused)
        case UnwindOp(_, _) => prev
        case WorkflowOp.GroupOp(_, _, _) => op.refs
        // FIXME: Since we can’t reliably identify which fields are used by a JS
        //        function, we need to assume they all are, until we hit the
        //        next GroupOp or ProjectOp.
        case MapOp(_, _) => Nil
        case FlatMapOp(_, _) => Nil
        case ReduceOp(_, _) => Nil
        case ProjectOp(_, _) => op.refs
        case _ => prev ++ op.refs
      }).toSet

    def unused(defs: Set[DocVar], refs: Set[DocVar]): Set[DocVar] = {
      defs.filterNot(d => refs.exists(ref => d.startsWith(ref) || ref.startsWith(d)))
    }

    def getDefs(op: WorkflowOp): Set[DocVar] = (op match {
      case p @ ProjectOp(_, _) => p.getAll.map(_._1)
      case g @ GroupOp(_, _, _) => g.getAll.map(_._1)
      case _ => Nil
    }).map(DocVar.ROOT(_)).toSet


    val pruned = if (!usedRefs.isEmpty) {
      val unusedRefs =
        unused(getDefs(this), usedRefs).toList.flatMap(_.deref.toList)
      this match {
        case p @ ProjectOp(_, _) => p.deleteAll(unusedRefs)
        case g @ GroupOp(_, _, _) => g.deleteAll(unusedRefs.map(_.flatten.head))
        case _ => this
      }
    }
      else this
    pruned.map(_.deleteUnusedFields(getRefs(pruned, usedRefs)))
  }
  
  def merge(that: WorkflowOp): ((DocVar, DocVar), WorkflowOp) = {
    import WorkflowBuilder.{ExprVar, ExprName, LeftLabel, LeftVar, LeftName, RightLabel, RightVar, RightName}
    
    def delegate = {
      val ((r, l), merged) = that merge this
      ((l, r), merged)
    }
    
    if (this == that)
      ((DocVar.ROOT(), DocVar.ROOT()) -> that)
    else
      (this, that) match {
        case (PureOp(lbson), PureOp(rbson)) =>
          ((LeftVar, RightVar) ->
            pureOp(Bson.Doc(ListMap(
              LeftLabel -> lbson,
              RightLabel -> rbson))))
        case (PureOp(bson), r) =>
          ((LeftVar, RightVar) ->
            chain(
              r,
              projectOp(Reshape.Doc(ListMap(
                LeftName -> -\/(ExprOp.Literal(bson)),
                RightName -> -\/(DocVar.ROOT()))))))
        case (_, PureOp(_)) => delegate

        case (left : GeoNearOp, r : WPipelineOp) =>
          val ((lb, rb), src) = left merge r.src
          val (left0, lb0) = rewrite(left, lb)
          val (right0, rb0) = rewrite(r, rb)
          ((lb0, rb), right0.reparent(src))
        case (_, _ : GeoNearOp) => delegate

        case (left: WorkflowOp.ShapePreservingOp, r: WPipelineOp) =>
          val ((lb, rb), src) = left merge r.src
          val (left0, lb0) = rewrite(left, lb)
          val (right0, rb0) = rewrite(r, rb)
          ((lb0, rb), right0.reparent(src))
        case (_: WPipelineOp, _: WorkflowOp.ShapePreservingOp) => delegate

        case (left @ ProjectOp(lsrc, shape), r: SourceOp) =>
          ((LeftVar, RightVar) ->
            chain(lsrc,
              projectOp(Reshape.Doc(ListMap(
                LeftName -> \/- (shape),
                RightName -> -\/ (DocVar.ROOT()))))))
        case (_: SourceOp, ProjectOp(_, _)) => delegate

        case (left @ GroupOp(lsrc, Grouped(_), b1), right @ GroupOp(rsrc, Grouped(_), b2)) if (b1 == b2) =>
          val ((lb, rb), src) = lsrc merge rsrc
          val (GroupOp(_, Grouped(g1_), b1), lb0) = rewrite(left, lb)
          val (GroupOp(_, Grouped(g2_), b2), rb0) = rewrite(right, rb)

          val (to, _) = BsonField.flattenMapping(g1_.keys.toList ++ g2_.keys.toList)

          val g1 = g1_.map(t => (to(t._1): BsonField.Leaf) -> t._2)
          val g2 = g2_.map(t => (to(t._1): BsonField.Leaf) -> t._2)

          val g = g1 ++ g2
          val b = \/-(Reshape.Arr(ListMap(
              BsonField.Index(0) -> b1,
              BsonField.Index(1) -> b2)))

          ((lb0, rb0) ->
            ProjectOp.EmptyDoc(chain(src, groupOp(Grouped(g), b))).setAll(to.mapValues(f => -\/ (DocVar.ROOT(f)))))

        case (left @ GroupOp(_, Grouped(_), _), r: WPipelineOp) =>
          val ((lb, rb), src) = left.src merge r
          val (GroupOp(_, Grouped(g1_), b1), lb0) = rewrite(left, lb)
          val uniqName = BsonField.genUniqName(g1_.keys.map(_.toName))
          val uniqVar = DocVar.ROOT(uniqName)

          ((lb0, uniqVar) ->
            chain(src,
              groupOp(Grouped(g1_ + (uniqName -> ExprOp.Push(rb))), b1),
              unwindOp(uniqVar)))
        case (_: WPipelineOp, GroupOp(_, _, _)) => delegate

        case (left @ ProjectOp(lsrc, _), right @ ProjectOp(rsrc, _)) =>
          val ((lb, rb), src) = lsrc merge rsrc
          val (left0, lb0) = rewrite(left, lb)
          val (right0, rb0) = rewrite(right, rb)
          ((LeftVar \\ lb0, RightVar \\ rb0) ->
            chain(src,
              projectOp(Reshape.Doc(ListMap(
                LeftName -> \/-(left0.shape),
                RightName -> \/-(right0.shape))))))

        case (left @ ProjectOp(lsrc, _), r: WPipelineOp) =>
          val ((lb, rb), op) = lsrc merge r.src
          val (left0, lb0) = rewrite(left, lb)
          ((LeftVar \\ lb0, RightVar \\ rb) ->
            chain(op,
              projectOp(Reshape.Doc(ListMap(
                LeftName -> \/- (left0.shape),
                RightName -> -\/ (DocVar.ROOT()))))))
        case (_: WPipelineOp, ProjectOp(_, _)) => delegate

        case (left @ RedactOp(lsrc, _), right @ RedactOp(rsrc, _)) =>
          val ((lb, rb), src) = lsrc merge rsrc
          val (left0, lb0) = rewrite(left, lb)
          val (right0, rb0) = rewrite(right, rb)
          ((lb0, rb0) -> chain(src,
            redactOp(left0.value),
            redactOp(right0.value)))

        case (left @ UnwindOp(lsrc, lfield), right @ UnwindOp(rsrc, rfield)) if lfield == rfield =>
          val ((lb, rb), src) = lsrc merge rsrc
          val (left0, lb0) = rewrite(left, lb)
          val (right0, rb0) = rewrite(right, rb)
          ((lb0, rb0) -> chain(src, 
            unwindOp(left0.field)))

        case (left @ UnwindOp(lsrc, _), right @ UnwindOp(rsrc, _)) =>
          val ((lb, rb), src) = lsrc merge rsrc
          val (left0, lb0) = rewrite(left, lb)
          val (right0, rb0) = rewrite(right, rb)
          ((lb0, rb0) -> chain(src,
            unwindOp(left0.field),
            unwindOp(right0.field)))

        case (left @ UnwindOp(lsrc, lfield), right @ RedactOp(_, _)) =>
          val ((lb, rb), src) = lsrc merge right
          val (left0, lb0) = rewrite(left, lb)
          val (right0, rb0) = rewrite(right, rb)
          ((lb0, rb0) -> left0.reparent(src))
        case (RedactOp(_, _), UnwindOp(_, _)) => delegate

        case (l @ ReadOp(_), MapOp(rsrc, fn)) =>
          val ((lb, rb), src) = l merge rsrc
          ((LeftVar \\ lb, RightVar) ->
            // TODO: we’re using src in 2 places here. Need #347’s `ForkOp`.
            foldLeftOp(
              chain(src,
                projectOp(Reshape.Doc(ListMap(
                    LeftName -> -\/(DocVar.ROOT()))))),
              chain(src,
                projectOp(
                  Reshape.Doc(ListMap(ExprName -> -\/(rb \\ ExprVar)))),
                mapOp(fn),
                projectOp(Reshape.Doc(ListMap(
                  RightName -> -\/(DocVar.ROOT())))))))
        case (MapOp(_, _), ReadOp(_)) => delegate

        case (left @ MapOp(_, _), r @ ProjectOp(rsrc, shape)) =>
          val ((lb, rb), src) = left merge rsrc
          val (left0, lb0) = rewrite(left, lb)
          val (right0, rb0) = rewrite(r, rb)
          ((LeftVar \\ lb0, RightVar \\ rb) ->
            chain(src,
              projectOp(Reshape.Doc(ListMap(
                LeftName -> -\/(DocVar.ROOT()),
                RightName -> \/-(shape))))))
        case (ProjectOp(_, _), MapOp(_, _)) => delegate

        case (left: WorkflowOp, right: WPipelineOp) =>
          val ((lb, rb), src) = left merge right.src
          val (left0, lb0) = rewrite(left, lb)
          val (right0, rb0) = rewrite(right, rb)
          ((lb0, rb0) -> right0.reparent(src))
        case (_: WPipelineOp, _: WorkflowOp) => delegate

        case (l, r) =>
          ((LeftVar, RightVar) ->
            foldLeftOp(
              chain(l,
                projectOp(Reshape.Doc(ListMap(
                  LeftName -> -\/(DocVar.ROOT()))))),
              chain(r,
                projectOp(Reshape.Doc(ListMap(
                    RightName -> -\/(DocVar.ROOT())))))))
      }
  }
}

object WorkflowOp {
  import ExprOp.DocVar

  private val ExprLabel  = "value"
  private val ExprName   = BsonField.Name(ExprLabel)
  private val ExprVar    = ExprOp.DocVar.ROOT(ExprName)

  private val LeftLabel  = "lEft"
  private val LeftName   = BsonField.Name(LeftLabel)
  private val LeftVar    = ExprOp.DocVar.ROOT(LeftName)

  private val RightLabel = "rIght"
  private val RightName  = BsonField.Name(RightLabel)
  private val RightVar   = ExprOp.DocVar.ROOT(RightName)

  def rewrite[A <: WorkflowOp](op: A, base: ExprOp.DocVar): (A, ExprOp.DocVar) =
    (op.rewriteRefs(PartialFunction(base \\ _)) -> (op match {
      case GroupOp(_, _, _) => ExprOp.DocVar.ROOT()
      case ProjectOp(_, _)  => ExprOp.DocVar.ROOT()
      case _                => base
    }))

  /**
   * Operations without an input.
   */
  sealed trait SourceOp extends WorkflowOp {
    def srcs = Nil // Set.empty
  }

  /** Operations with a single source op. */
  sealed trait SingleSourceOp extends WorkflowOp {
    def src: WorkflowOp
    def reparent(newSrc: WorkflowOp): SingleSourceOp
  
    def srcs = List(src) // Set(src)
  }

  /**
   * This should be renamed once the other PipelineOp goes away, but it is the
   * subset of operations that can ever be pipelined.
   */
  sealed trait WPipelineOp extends SingleSourceOp {
    def pipeline: Option[(DocVar, WorkflowTask, List[PipelineOp])]
  }
  sealed trait ShapePreservingOp extends WPipelineOp

  /**
   * Flattens the sequence of operations like so:
   * 
   *   chain(
   *     readOp(Path.fileAbs("foo")),
   *     matchOp(Selector.Where(Js.Bool(true))),
   *     limitOp(7))
   * ==
   *   val read = readOp(Path.fileAbs("foo"))
   *   val match = matchOp(Selector.Where(Js.Bool(true))(read)
   *   limitOp(7)(match)
   */
  def chain[A <: SingleSourceOp](src: WorkflowOp, op1: WorkflowOp => A, ops: (WorkflowOp => A)*): A =
    ops.foldLeft(op1(src))((s, o) => o(s))

  /**
    Performs some irreversible conversions, meant to be used once, after the
    entire workflow has been generated.
    */
  // probable conversions
  // to MapOp:          ProjectOp
  // to FlatMapOp:      MatchOp, LimitOp (using scope), SkipOp (using scope), UnwindOp, GeoNearOp
  // to MapOp/ReduceOp: GroupOp
  // ???:               RedactOp
  // none:              SortOp
  // NB: We don’t convert a ProjectOp after a map/reduce op because it could
  //     affect the final shape unnecessarily.
  def finalize(op: WorkflowOp): WorkflowOp = op match {
    case FlatMapOp(ProjectOp(src, shape), fn) =>
      shape.toJs(Js.Ident("value")).fold(op.map(finalize(_)))(
        x => finalize(chain(
          src,
          mapOp(MapOp.mapMap("value", x)),
          flatMapOp(fn))))
    case FlatMapOp(uw @ UnwindOp(src, _), fn) =>
      finalize(chain(src, flatMapOp(uw.flatmapop), flatMapOp(fn)))
    case MapOp(ProjectOp(src, shape), fn) =>
      shape.toJs(Js.Ident("value")).fold(op.map(finalize(_)))(
        x => finalize(chain(
          src,
          mapOp(MapOp.mapMap("value", x)),
          mapOp(fn))))
    case MapOp(uw @ UnwindOp(src, _), fn) =>
      finalize(chain(src, flatMapOp(uw.flatmapop), mapOp(fn)))
    case ReduceOp(ProjectOp(src, shape), fn) =>
      shape.toJs(Js.Ident("value")).fold(op.map(finalize(_)))(
        x => finalize(chain(
          src,
          mapOp(MapOp.mapMap("value", x)),
          reduceOp(fn))))
    case ReduceOp(uw @ UnwindOp(src, _), fn) =>
      finalize(chain(src, flatMapOp(uw.flatmapop), reduceOp(fn)))
    case op @ FoldLeftOp(head, tail) =>
      foldLeftOp(
        finalize(chain(
          head,
          projectOp(PipelineOp.Reshape.Doc(ListMap(
            ExprName -> -\/(ExprOp.DocVar.ROOT())))))),
        finalize(tail.head match {
          case op @ ReduceOp(_, _) => op
          case op => chain(op, reduceOp(ReduceOp.reduceFoldLeft))
        }),
        tail.tail.map(x => finalize(x match {
          case op @ ReduceOp(_, _) => op
          case op => chain(op, reduceOp(ReduceOp.reduceFoldLeft))
        })):_*)
    case op => op.map(finalize(_))
  }

  case class PureOp(value: Bson) extends SourceOp {
    def crush = (DocVar.ROOT(),  PureTask(value))
  }
  val pureOp = PureOp.apply _

  case class ReadOp(coll: Collection) extends SourceOp {
    def crush = (DocVar.ROOT(), ReadTask(coll))
  }
  val readOp = ReadOp.apply _

  case class MatchOp private (src: WorkflowOp, selector: Selector) extends ShapePreservingOp {
    private def coalesce: ShapePreservingOp = src match {
      case SortOp(src0, value) => chain(src0, matchOp(selector), sortOp(value))
      case MatchOp(src0, sel0) => chain(src0, matchOp(Semigroup[Selector].append(sel0, selector)))
      case _ => this
    }
    def crush = {
      // TODO: If we ever allow explicit request of cursors (instead of
      //       collections), we could generate a FindQuery here.
      lazy val nonPipeline = {
        val (base, crushed) = src.crush
        (ExprVar,
          MapReduceTask(
            crushed,
            MapReduce(
              MapOp.mapFn(base match {
                case DocVar(DocVar.ROOT, None) => MapOp.mapNOP
                case _ => MapOp.mapProject(base)
              }),
              ReduceOp.reduceNOP,
              selection = Some(PipelineOp.Match(selector).rewriteRefs(PartialFunction(base \\ _)).selector))))
      }
      pipeline match {
        case Some((base, up, mine)) =>
          (base, PipelineTask(up, Pipeline(mine)))
        case None             => nonPipeline
      }
    }

    def pipeline = {
      def pipelinable(sel: Selector): Boolean = sel match {
        case Selector.Where(_) => false
        case comp: Selector.CompoundSelector =>
          pipelinable(comp.left) && pipelinable(comp.right)
        case _ => true
      }

      if (pipelinable(selector)) {
        lazy val (base, crushed) = src.crush
        val op = PipelineOp.Match(selector)
        src match {
          case p: WPipelineOp => p.pipeline.cata(
            { case (base, up, prev) => Some((base, up, prev :+ op.rewriteRefs(PartialFunction(base \\ _)))) },

            Some((base, crushed, List(op.rewriteRefs(PartialFunction(base \\ _))))))
          case _ => Some((base, crushed, List(op.rewriteRefs(PartialFunction(base \\ _)))))
        }
      }
      else None
    }
    def reparent(newSrc: WorkflowOp) = copy(src = newSrc)
  }
  object MatchOp {
    def make(selector: Selector)(src: WorkflowOp): ShapePreservingOp = MatchOp(src, selector).coalesce
  }
  val matchOp = MatchOp.make _

  private def alwaysPipePipe(src: WorkflowOp, op: PipelineOp) = {
    lazy val (base, crushed) = src.crush
    // TODO: this is duplicated in `WorkflowBuilder.rewrite`
    def repairBase(base: DocVar) = op match {
      case PipelineOp.Group(_, _) => DocVar.ROOT()
      case PipelineOp.Project(_)  => DocVar.ROOT()
      case _                      => base
    }
    src match {
      case p: WPipelineOp => p.pipeline.cata(
        {
          case (base, up, prev) =>
            (repairBase(base),
              up,
              prev :+ op.rewriteRefs(PartialFunction(base \\ _)))
        },
        (repairBase(base),
          crushed,
          List(op.rewriteRefs(PartialFunction(base \\ _)))))
      case _ =>
        (repairBase(base),
          crushed,
          List(op.rewriteRefs(PartialFunction(base \\ _))))
    }
  }

  private def alwaysCrushPipe(src: WorkflowOp, op: PipelineOp) =
    alwaysPipePipe(src, op) match {
      case (base, up, pipe) => (base, PipelineTask(up, Pipeline(pipe)))
    }

  case class ProjectOp private (src: WorkflowOp, shape: PipelineOp.Reshape)
      extends WPipelineOp {

    import PipelineOp._

    private def pipeop = PipelineOp.Project(shape)
    private def coalesce = src match {
      case ProjectOp(_, _) =>
        val (rs, src) = this.collectShapes
        inlineProject(rs.head, rs.tail).map(projectOp(_)(src)).getOrElse(this)
      case _ => this
    }
    def crush = alwaysCrushPipe(src, pipeop)
    def pipeline = Some(alwaysPipePipe(src, pipeop))
    def reparent(newSrc: WorkflowOp): ProjectOp = copy(src = newSrc)

    def empty: ProjectOp = shape match {
      case Reshape.Doc(_) => ProjectOp.EmptyDoc(src)
      case Reshape.Arr(_) => ProjectOp.EmptyArr(src)
    }

    def set(field: BsonField, value: ExprOp \/ PipelineOp.Reshape): ProjectOp =
      ProjectOp(src, shape.set(field, value))

    def getAll: List[(BsonField, ExprOp)] = {
      def fromReshape(r: Reshape): List[(BsonField, ExprOp)] = r match {
        case Reshape.Arr(m) => m.toList.map { case (f, e) => getAll0(f, e) }.flatten
        case Reshape.Doc(m) => m.toList.map { case (f, e) => getAll0(f, e) }.flatten
      }

      def getAll0(f0: BsonField, e: ExprOp \/ Reshape): List[(BsonField, ExprOp)] = e.fold(
        e => (f0 -> e) :: Nil,
        r => fromReshape(r).map { case (f, e) => (f0 \ f) -> e }
      )

      fromReshape(shape)
    }

    def setAll(fvs: Iterable[(BsonField, ExprOp \/ PipelineOp.Reshape)]): ProjectOp = fvs.foldLeft(this) {
      case (project, (field, value)) => project.set(field, value)
    }

    def deleteAll(fields: List[BsonField]): ProjectOp = {
      empty.setAll(getAll.filterNot(t => fields.exists(t._1.startsWith(_))).map(t => t._1 -> -\/ (t._2)))
    }
  }
  object ProjectOp {
    import PipelineOp._

    def make(shape: Reshape)(src: WorkflowOp): ProjectOp = ProjectOp(src, shape).coalesce

    val EmptyDoc = (src: WorkflowOp) => ProjectOp(src, Reshape.EmptyDoc)
    val EmptyArr = (src: WorkflowOp) => ProjectOp(src, Reshape.EmptyArr)   
  }
  val projectOp = ProjectOp.make _

  case class RedactOp private (src: WorkflowOp, value: ExprOp) extends WPipelineOp {
    private def pipeop = PipelineOp.Redact(value)
    def crush = alwaysCrushPipe(src, pipeop)
    def pipeline = Some(alwaysPipePipe(src, pipeop))
    def reparent(newSrc: WorkflowOp) = copy(src = newSrc)
  }
  object RedactOp {
    def make(value: ExprOp)(src: WorkflowOp): RedactOp = RedactOp(src, value)
  }
  val redactOp = RedactOp.make _

  case class LimitOp private (src: WorkflowOp, count: Long) extends ShapePreservingOp {
    import MapReduce._

    private def pipeop = PipelineOp.Limit(count)
    private def coalesce = src match {
      case LimitOp(src0, count0) =>
        chain(src0,
          limitOp(Math.min(count0, count)))
      case SkipOp(src0, count0) =>
        chain(src0,
          limitOp(count0 + count),
          skipOp(count0))
      case _ => this
    }
    // TODO: If the preceding is a MatchOp, and it or its source isn’t
    //       pipelineable, then return a FindQuery combining the match and this
    //       limit
    def crush = alwaysCrushPipe(src, pipeop)
    def pipeline = Some(alwaysPipePipe(src, pipeop))
    def reparent(newSrc: WorkflowOp) = copy(src = newSrc)
  }
  object LimitOp {
    def make(count: Long)(src: WorkflowOp): ShapePreservingOp = LimitOp(src, count).coalesce
  }
  val limitOp = LimitOp.make _

  case class SkipOp private (src: WorkflowOp, count: Long) extends ShapePreservingOp {
    private def pipeop = PipelineOp.Skip(count)
    private def coalesce: SkipOp = src match {
      case SkipOp(src0, count0) => SkipOp(src0, count0 + count).coalesce
      case _                    => this
    }
    // TODO: If the preceding is a MatchOp (or a limit preceded by a MatchOp),
    //       and it or its source isn’t pipelineable, then return a FindQuery
    //       combining the match and this skip
    def crush = alwaysCrushPipe(src, pipeop)
    def pipeline = Some(alwaysPipePipe(src, pipeop))
    def reparent(newSrc: WorkflowOp) = copy(src = newSrc)
  }
  object SkipOp {
    def make(count: Long)(src: WorkflowOp): ShapePreservingOp = SkipOp(src, count).coalesce
  }
  val skipOp = SkipOp.make _

  case class UnwindOp private (src: WorkflowOp, field: ExprOp.DocVar)
      extends WPipelineOp {
    private def pipeop = PipelineOp.Unwind(field)
    lazy val flatmapop = {
      Js.AnonFunDecl(List("key", "value"),
        List(
          Js.VarDef(List("each" -> Js.AnonObjDecl(Nil))),
          ReduceOp.copyAllFields(Js.Ident("value"))(Js.Ident("each")),
          Js.Return(
            Js.Call(Js.Select(field.toJs(Js.Ident("value")), "map"), List(
              Js.AnonFunDecl(List("elem"), List(
                Js.BinOp("=", field.toJs(Js.Ident("each")), Js.Ident("elem")),
                Js.Return(
                  Js.AnonElem(List(
                    Js.Call(Js.Ident("ObjectId"), Nil),
                    Js.Ident("each")))))))))))
    }
    def crush = alwaysCrushPipe(src, pipeop)
    def pipeline = Some(alwaysPipePipe(src, pipeop))
    def reparent(newSrc: WorkflowOp) = copy(src = newSrc)
  }
  object UnwindOp {
    def make(field: ExprOp.DocVar)(src: WorkflowOp): UnwindOp = UnwindOp(src, field)
  }
  val unwindOp = UnwindOp.make _
  
  case class GroupOp private (
    src: WorkflowOp,
    grouped: PipelineOp.Grouped,
    by: ExprOp \/ PipelineOp.Reshape)
      extends WPipelineOp {

    import PipelineOp._

    // TODO: Not all GroupOps can be pipelined. Need to determine when we may
    //       need the group command or a map/reduce.
    private def pipeop = PipelineOp.Group(grouped, by)
    private def coalesce = inlineGroupProjects(this).map((GroupOp.apply _).tupled).getOrElse(this)

    def crush = alwaysCrushPipe(src, pipeop)
    def pipeline = Some(alwaysPipePipe(src, pipeop))
    def reparent(newSrc: WorkflowOp) = copy(src = newSrc)

    def toProject: ProjectOp = grouped.value.foldLeft(projectOp(PipelineOp.Reshape.EmptyArr)(src)) {
      case (p, (f, v)) => p.set(f, -\/ (v))
    }

    def empty = copy(grouped = Grouped(ListMap()))

    def getAll: List[(BsonField.Leaf, ExprOp.GroupOp)] =
      grouped.value.toList

    def deleteAll(fields: List[BsonField.Leaf]): WorkflowOp.GroupOp = {
      empty.setAll(getAll.filterNot(t => fields.exists(t._1 == _)))
    }

    def setAll(vs: Seq[(BsonField.Leaf, ExprOp.GroupOp)]) = copy(grouped = Grouped(ListMap(vs: _*)))
  }
  object GroupOp {
    def make(grouped: PipelineOp.Grouped, by: ExprOp \/ PipelineOp.Reshape)(src: WorkflowOp): GroupOp =
      GroupOp(src, grouped, by).coalesce
  }
  val groupOp = GroupOp.make _

  case class SortOp private (src: WorkflowOp, value: NonEmptyList[(BsonField, SortType)])
      extends ShapePreservingOp {
    private def pipeop = PipelineOp.Sort(value)
    def crush = alwaysCrushPipe(src, pipeop)
    def pipeline = Some(alwaysPipePipe(src, pipeop))
    def reparent(newSrc: WorkflowOp) = copy(src = newSrc)
  }
  object SortOp {
    def make(value: NonEmptyList[(BsonField, SortType)])(src: WorkflowOp): SortOp = SortOp(src, value)
  }
  val sortOp = SortOp.make _

  /**
   * TODO: If an OutOp has anything after it, we need to either do
   *   SeqOp(OutOp(src, dst), after(ReadOp(dst), ...))
   * or
   *   ForkOp(src, List(OutOp(_, dst), after(_, ...)))
   * The latter seems preferable, but currently the forking semantics are not
   * clear.
   */
  // case class OutOp private (src: WorkflowOp, collection: Collection) extends ShapePreservingOp {
  //   def coalesce = src.coalesce match {
  //     case read @ ReadOp(_) => read
  //     case _                => this
  //   }
  //   def pipeline = Some(alwaysPipePipe(src, PipelineOp.Out(field)))
  // }

  case class GeoNearOp private (src: WorkflowOp,
                                 near: (Double, Double), distanceField: BsonField,
                                 limit: Option[Int], maxDistance: Option[Double],
                                 query: Option[FindQuery], spherical: Option[Boolean],
                                 distanceMultiplier: Option[Double], includeLocs: Option[BsonField],
                                 uniqueDocs: Option[Boolean])
      extends WPipelineOp {
    private def pipeop = PipelineOp.GeoNear(near, distanceField, limit, maxDistance, query, spherical, distanceMultiplier, includeLocs, uniqueDocs)
    private def coalesce: WorkflowOp = src match {
      case _: GeoNearOp   => this  // TODO: merge the params?
      case p: WPipelineOp => p.reparent(copy(src = p.src))
      case _              => this
    }
    def crush = alwaysCrushPipe(src, pipeop)
    def pipeline = Some(alwaysPipePipe(src, pipeop))
    def reparent(newSrc: WorkflowOp) = copy(src = newSrc)
  }
  object GeoNearOp {
    def make(near: (Double, Double), distanceField: BsonField,
             limit: Option[Int], maxDistance: Option[Double],
             query: Option[FindQuery], spherical: Option[Boolean],
             distanceMultiplier: Option[Double], includeLocs: Option[BsonField],
             uniqueDocs: Option[Boolean])(src: WorkflowOp): WorkflowOp = 
     GeoNearOp(src, near, distanceField, limit, maxDistance, query, spherical, distanceMultiplier, includeLocs, uniqueDocs).coalesce
  }
  val geoNearOp = GeoNearOp.make _

  /**
    Takes a function of two parameters. The first is the current key (which
    defaults to `this._id`, but may have been overridden by previous
    [Flat]MapOps) and the second is the document itself. The function must
    return a 2-element array containing the new key and new value.
    */
  case class MapOp private (src: WorkflowOp, fn: Js.AnonFunDecl) extends SingleSourceOp {
    import MapOp._
    import Js._

    private def coalesce: SingleSourceOp = src match {
      case MapOp(src0, fn0)     => chain(src0, mapOp(compose(fn, fn0)))
      case FlatMapOp(src0, fn0) =>
        chain(src0, flatMapOp(FlatMapOp.mapCompose(fn, fn0)))
      case csrc                 => MapOp(csrc, fn)
    }

    private def newMR(base: DocVar, src: WorkflowTask, sel: Option[Selector], sort: Option[NonEmptyList[(BsonField, SortType)]], count: Option[Long]) = 
      (ExprVar,
        MapReduceTask(src,
          MapReduce(
            mapFn(base match {
              case DocVar(DocVar.ROOT, None) => this.fn
              case _ => compose(this.fn, mapProject(base))
            }),
            ReduceOp.reduceNOP,
            selection = sel, inputSort = sort, limit = count)))

    def crush = {
      val (base, crushed) = src.crush
      crushed match {
        case MapReduceTask(src0, mr @ MapReduce(_, _, _, _, _, _, None, _, _, _)) =>
          (base, MapReduceTask(src0, mr applyLens MapReduce._finalizer set Some(finalizerFn(this.fn))))
        case PipelineTask(src0, Pipeline(List(PipelineOp.Match(sel)))) =>
          newMR(base, src0, Some(sel), None, None)
        case PipelineTask(src0, Pipeline(List(PipelineOp.Sort(sort)))) =>
          newMR(base, src0, None, Some(sort), None)
        case PipelineTask(src0, Pipeline(List(PipelineOp.Limit(count)))) =>
          newMR(base, src0, None, None, Some(count))
        case PipelineTask(src0, Pipeline(List(PipelineOp.Match(sel), PipelineOp.Sort(sort)))) =>
          newMR(base, src0, Some(sel), Some(sort), None)
        case PipelineTask(src0, Pipeline(List(PipelineOp.Match(sel), PipelineOp.Limit(count)))) =>
          newMR(base, src0, Some(sel), None, Some(count))
        case PipelineTask(src0, Pipeline(List(PipelineOp.Sort(sort), PipelineOp.Limit(count)))) =>
          newMR(base, src0, None, Some(sort), Some(count))
        case PipelineTask(src0, Pipeline(List(PipelineOp.Match(sel), PipelineOp.Sort(sort), PipelineOp.Limit(count)))) =>
          newMR(base, src0, Some(sel), Some(sort), Some(count))
        case srcTask =>
          newMR(base, srcTask, None, None, None)
      }
    }

    def reparent(newSrc: WorkflowOp) = copy(src = newSrc)
  }
  object MapOp {
    import Js._

    def make(fn: Js.AnonFunDecl)(src: WorkflowOp): SingleSourceOp = MapOp(src, fn).coalesce

    def compose(g: Js.AnonFunDecl, f: Js.AnonFunDecl): Js.AnonFunDecl =
      AnonFunDecl(List("key", "value"), List(
        Return(Call(Select(g, "apply"),
          List(Null, Call(f, List(Ident("key"), Ident("value"))))))))

    def mapProject(base: DocVar) =
      AnonFunDecl(List("key", "value"), List(
        Return(AnonElem(List(Ident("key"), base.toJs(Ident("value")))))))


    def mapKeyVal(idents: (String, String), key: Js.Expr, value: Js.Expr) =
      AnonFunDecl(List(idents._1, idents._2),
        List(Return(AnonElem(List(key, value)))))
    def mapMap(ident: String, transform: Js.Expr) =
      mapKeyVal(("key", ident), Ident("key"), transform)
    val mapNOP = mapMap("value", Ident("value"))

    def finalizerFn(fn: Js.Expr) =
      AnonFunDecl(List("key", "value"),
        List(Return(Access(
          Call(fn, List(Ident("key"), Ident("value"))),
          Num(1, false)))))

    def mapFn(fn: Js.Expr) =
      AnonFunDecl(Nil,
        List(Call(Select(Ident("emit"), "apply"),
          List(
            Null,
            Call(fn, List(Select(This, "_id"), This))))))
  }
  val mapOp = MapOp.make _

  /**
    Takes a function of two parameters. The first is the current key (which
    defaults to `this._id`, but may have been overridden by previous
    [Flat]MapOps) and the second is the document itself. The function must
    return an array of 2-element arrays, each containing a new key and a new
    value.
    */
  case class FlatMapOp private (src: WorkflowOp, fn: Js.AnonFunDecl) extends SingleSourceOp {
    import FlatMapOp._
    import Js._

    private def coalesce: FlatMapOp = src match {
      case MapOp(src0, fn0)     => FlatMapOp(src0, MapOp.compose(fn, fn0))
      case FlatMapOp(src0, fn0) =>
        FlatMapOp(src0, kleisliCompose(fn, fn0))
      case csrc                 => FlatMapOp(csrc, fn)
    }

    private def newMR(base: DocVar, src: WorkflowTask, sel: Option[Selector], sort: Option[NonEmptyList[(BsonField, SortType)]], count: Option[Long]) =
      (ExprVar,
        MapReduceTask(src,
          MapReduce(
            mapFn(base match {
              case DocVar(DocVar.ROOT, None) => this.fn
              case _ => MapOp.compose(this.fn, MapOp.mapProject(base))
            }),
            ReduceOp.reduceNOP,
            selection = sel, inputSort = sort, limit = count)))
    def crush = {
      val (base, crushed) = src.crush
      crushed match {
        case PipelineTask(src0, Pipeline(List(PipelineOp.Match(sel)))) =>
          newMR(base, src0, Some(sel), None, None)
        case PipelineTask(src0, Pipeline(List(PipelineOp.Sort(sort)))) =>
          newMR(base, src0, None, Some(sort), None)
        case PipelineTask(src0, Pipeline(List(PipelineOp.Limit(count)))) =>
          newMR(base, src0, None, None, Some(count))
        case PipelineTask(src0, Pipeline(List(PipelineOp.Match(sel), PipelineOp.Sort(sort)))) =>
          newMR(base, src0, Some(sel), Some(sort), None)
        case PipelineTask(src0, Pipeline(List(PipelineOp.Match(sel), PipelineOp.Limit(count)))) =>
          newMR(base, src0, Some(sel), None, Some(count))
        case PipelineTask(src0, Pipeline(List(PipelineOp.Sort(sort), PipelineOp.Limit(count)))) =>
          newMR(base, src0, None, Some(sort), Some(count))
        case PipelineTask(src0, Pipeline(List(PipelineOp.Match(sel), PipelineOp.Sort(sort), PipelineOp.Limit(count)))) =>
          newMR(base, src0, Some(sel), Some(sort), Some(count))
        case srcTask =>
          newMR(base, srcTask, None, None, None)
      }
    }

    def reparent(newSrc: WorkflowOp) = copy(src = newSrc)
  }
  object FlatMapOp {
    import Js._

    def make(fn: Js.AnonFunDecl)(src: WorkflowOp): FlatMapOp = FlatMapOp(src, fn).coalesce

    private def composition(g: Js.AnonFunDecl, f: Js.AnonFunDecl) =
      Call(
        Select(Call(f, List(Ident("key"), Ident("value"))), "map"),
        List(AnonFunDecl(List("args"), List(
          Return(Call(Select(g, "apply"), List(Null, Ident("args"))))))))

    def kleisliCompose(g: Js.AnonFunDecl, f: Js.AnonFunDecl) =
      AnonFunDecl(List("key", "value"), List(
        Return(
          Call(
            Select(Select(AnonElem(Nil), "concat"), "apply"),
            List(AnonElem(Nil), composition(g, f))))))

    def mapCompose(g: Js.AnonFunDecl, f: Js.AnonFunDecl) =
      AnonFunDecl(List("key", "value"), List(Return(composition(g, f))))

    def mapFn(fn: Js.Expr) =
      AnonFunDecl(Nil,
        List(
          Call(
            Select(
              Call(fn, List(Select(This, "_id"), This)),
              "map"),
            List(AnonFunDecl(List("__rez"),
              List(Call(Select(Ident("emit"), "apply"),
                List(Null, Ident("__rez")))))))))
  }
  val flatMapOp = FlatMapOp.make _

  /**
    Takes a function of two parameters – a key and an array of values. The
    function must return a single value.
    */
  case class ReduceOp private (src: WorkflowOp, fn: Js.AnonFunDecl) extends SingleSourceOp {
    import ReduceOp._

    private def newMR(base: DocVar, src: WorkflowTask, sel: Option[Selector], sort: Option[NonEmptyList[(BsonField, SortType)]], count: Option[Long]) =
      (ExprVar,
        MapReduceTask(src,
          MapReduce(
            MapOp.mapFn(base match {
              case DocVar(DocVar.ROOT, None) => MapOp.mapNOP
              case _                         => MapOp.mapProject(base)
            }),
            this.fn,
            selection = sel, inputSort = sort, limit = count)))

    def crush = {
      val (base, crushed) = src.crush
      crushed match {
        case MapReduceTask(src0, mr @ MapReduce(_, reduceNOP, _, _, _, _, None, _, _, _)) =>
          (base, MapReduceTask(src0, mr applyLens MapReduce._reduce set this.fn))
        case PipelineTask(src0, Pipeline(List(PipelineOp.Match(sel)))) =>
          newMR(base, src0, Some(sel), None, None)
        case PipelineTask(src0, Pipeline(List(PipelineOp.Sort(sort)))) =>
          newMR(base, src0, None, Some(sort), None)
        case PipelineTask(src0, Pipeline(List(PipelineOp.Limit(count)))) =>
          newMR(base, src0, None, None, Some(count))
        case PipelineTask(src0, Pipeline(List(PipelineOp.Match(sel), PipelineOp.Sort(sort)))) =>
          newMR(base, src0, Some(sel), Some(sort), None)
        case PipelineTask(src0, Pipeline(List(PipelineOp.Match(sel), PipelineOp.Limit(count)))) =>
          newMR(base, src0, Some(sel), None, Some(count))
        case PipelineTask(src0, Pipeline(List(PipelineOp.Sort(sort), PipelineOp.Limit(count)))) =>
          newMR(base, src0, None, Some(sort), Some(count))
        case PipelineTask(src0, Pipeline(List(PipelineOp.Match(sel), PipelineOp.Sort(sort), PipelineOp.Limit(count)))) =>
          newMR(base, src0, Some(sel), Some(sort), Some(count))
        case srcTask =>
          newMR(base, srcTask, None, None, None)
      }
    }

    def reparent(newSrc: WorkflowOp) = copy(src = newSrc)
  }
  object ReduceOp {
    import Js._

    def make(fn: Js.AnonFunDecl)(src: WorkflowOp): ReduceOp = ReduceOp(src, fn)
    
    val reduceNOP =
      AnonFunDecl(List("key", "values"), List(
        Return(Access(Ident("values"), Num(0, false)))))

    def copyOneField(key: Js.Expr => Js.Expr, expr: Js.Expr):
        Js.Expr => Js.Stmt =
      base => Js.BinOp("=", key(base), expr)

    def copyAllFields(expr: Js.Expr): Js.Expr => Js.Stmt = base =>
      Js.ForIn(Js.Ident("attr"), expr,
        Js.If(
          Js.Call(Js.Select(expr, "hasOwnProperty"), List(Js.Ident("attr"))),
          copyOneField(
            Js.Access(_, Js.Ident("attr")),
            Js.Access(expr, Js.Ident("attr")))(base),
          None))

    val reduceFoldLeft =
      AnonFunDecl(List("key", "values"), List(
        VarDef(List("rez" -> AnonObjDecl(Nil))),
        Call(Select(Ident("values"), "forEach"),
          List(AnonFunDecl(List("value"),
            List(copyAllFields(Ident("value"))(Ident("rez")))))),
        Return(Ident("rez"))))
  }
  val reduceOp = ReduceOp.make _

  /**
    Performs a sequence of operations, sequentially, merging their results.
    */
  case class FoldLeftOp private (head: WorkflowOp, tail: NonEmptyList[WorkflowOp]) extends WorkflowOp {
    def srcs = head :: tail.toList
    private def coalesce = head match {
      case FoldLeftOp(head0, tail0) => FoldLeftOp.make(head0, tail0 append tail)
      case _                        => this
    }
    def crush =
      (ExprVar,
        FoldLeftTask(
          head.crush._2,
          tail.map(_.crush._2 match {
            case MapReduceTask(src, mr) =>
              // FIXME: FoldLeftOp currently always reduces, but in future we’ll
              //        want to have more control.
              MapReduceTask(src,
                mr applyLens MapReduce._out set Some(MapReduce.WithAction(MapReduce.Action.Reduce)))
            // NB: `finalize` should ensure that the final op is always a
            //     ReduceOp.
            case src => sys.error("not a mapReduce: " + src)
          })))
  }
  object FoldLeftOp {
    def make(head: WorkflowOp, tail: NonEmptyList[WorkflowOp]): FoldLeftOp = FoldLeftOp(head, tail).coalesce
  }
  def foldLeftOp(first: WorkflowOp, second: WorkflowOp, rest: WorkflowOp*) = FoldLeftOp.make(first, NonEmptyList.nel(second, rest.toList))

  case class JoinOp private (ssrcs: Set[WorkflowOp]) extends WorkflowOp {
    def srcs = ssrcs.toList
    def crush = (ExprVar, JoinTask(ssrcs.map(_.crush._2)))
  }
  object JoinOp {
    def make(ssrcs: Set[WorkflowOp]): JoinOp = JoinOp(ssrcs)
  }
  val joinOp = JoinOp.make _
  
  implicit def WorkflowOpRenderTree(implicit RS: RenderTree[Selector], RE: RenderTree[ExprOp], RG: RenderTree[PipelineOp.Grouped], RJ: RenderTree[Js]): RenderTree[WorkflowOp] = new RenderTree[WorkflowOp] {
    def nodeType(subType: String) = "WorkflowOp" :: subType :: Nil

    def chain(op: SingleSourceOp): List[WorkflowOp] = {
      def loop(op: SingleSourceOp, acc: List[WorkflowOp]): List[WorkflowOp] = {
        val foo = op :: acc
        op.src match {
          case src: SingleSourceOp => loop(src, foo)
          case src                 => src :: foo
        }
      }
      loop(op, Nil)
    }

    def renderFlat(op: WorkflowOp) = op match {
      case PureOp(value)         => Terminal(value.toString, nodeType("PureOp"))
      case ReadOp(coll)          => Terminal(coll.name, nodeType("ReadOp"))
      case MatchOp(src, sel)     => NonTerminal("",
                                    RS.render(sel) ::
                                      Nil,
                                    nodeType("MatchOp"))
      case ProjectOp(src, shape) => NonTerminal("",
                                      PipelineOp.renderReshape(shape),
                                      nodeType("ProjectOp"))
      case RedactOp(src, value) => NonTerminal("", 
                                      RE.render(value) ::
                                        Nil,
                                    nodeType("RedactOp"))
      case LimitOp(src, count)  => Terminal(count.toString, nodeType("LimitOp"))
      case SkipOp(src, count)   => Terminal(count.toString, nodeType("SkipOp"))
      case UnwindOp(src, field) => Terminal(field.toString, nodeType("UnwindOp"))
      case GroupOp(src, grouped, -\/ (expr))
                                => NonTerminal("",
                                    WorkflowOpRenderTree.render(src) ::
                                      RG.render(grouped) ::
                                      Terminal(expr.toString, nodeType("By")) ::
                                      Nil,
                                    nodeType("GroupOp"))
      case GroupOp(src, grouped, \/- (by))
                                => NonTerminal("",
                                    RG.render(grouped) ::
                                      NonTerminal("", PipelineOp.renderReshape(by), nodeType("By")) ::
                                      Nil,
                                    nodeType("GroupOp"))
      case SortOp(src, value)   => NonTerminal("",
                                    value.map { case (field, st) => Terminal(field.asText + " -> " + st, nodeType("SortKey")) }.toList,
                                    nodeType("SortOp"))
      case GeoNearOp(src, near, distanceField, limit, maxDistance, query, spherical, distanceMultiplier, includeLocs, uniqueDocs)
                                => NonTerminal("",
                                      Terminal(near.toString, nodeType("GeoNearOp") :+ "Near") ::
                                        Terminal(distanceField.toString, nodeType("GeoNearOp") :+ "DistanceField") ::
                                        Terminal(limit.toString, nodeType("GeoNearOp") :+ "Limit") ::
                                        Terminal(maxDistance.toString, nodeType("GeoNearOp") :+ "MaxDistance") ::
                                        Terminal(query.toString, nodeType("GeoNearOp") :+ "Query") ::
                                        Terminal(spherical.toString, nodeType("GeoNearOp") :+ "Spherical") ::
                                        Terminal(distanceMultiplier.toString, nodeType("GeoNearOp") :+ "DistanceMultiplier") ::
                                        Terminal(includeLocs.toString, nodeType("GeoNearOp") :+ "IncludeLocs") ::
                                        Terminal(uniqueDocs.toString, nodeType("GeoNearOp") :+ "UniqueDocs") ::
                                        Nil,
                                    nodeType("GeoNearOp"))

      case MapOp(src, fn)       => NonTerminal("", RJ.render(fn) :: Nil, nodeType("MapOp"))
      case FlatMapOp(src, fn)   => NonTerminal("", RJ.render(fn) :: Nil, nodeType("FlatMapOp"))
      case ReduceOp(src, fn)    => NonTerminal("", RJ.render(fn) :: Nil, nodeType("ReduceOp"))

      case op                   => render(op)
    }

    def render(v: WorkflowOp) = v match {
      case op: SourceOp         => renderFlat(op)

      case op: SingleSourceOp   => NonTerminal("", chain(op).map(renderFlat(_)), nodeType("Chain"))

      case op @ FoldLeftOp(_, _) => NonTerminal("", op.srcs.map(WorkflowOpRenderTree.render(_)), nodeType("FoldLeftOp"))
      case op @ JoinOp(ssrcs)    => NonTerminal("", op.srcs.map(WorkflowOpRenderTree.render(_)), nodeType("JoinOp"))
    }
  }
}<|MERGE_RESOLUTION|>--- conflicted
+++ resolved
@@ -45,11 +45,7 @@
   //       and recursively in every overridden coalesce.
   def finish: WorkflowOp = this.deleteUnusedFields(Set.empty)
 
-<<<<<<< HEAD
-  def workflow: Workflow = Workflow(WorkflowOp.finalize(this.finish).crush._2)
-=======
-  def workflow: WorkflowTask = this.finish.crush
->>>>>>> 48e8008e
+  def workflow: WorkflowTask = WorkflowOp.finalize(this.finish).crush._2
 
   def vertices: List[WorkflowOp] = this :: srcs.flatMap(_.vertices)
 
