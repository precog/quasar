--- conflicted
+++ resolved
@@ -83,15 +83,9 @@
       \/-(this))(
       (rez, elem) => rez.fold(κ(None), _.value.get(elem.toName)))
 
-<<<<<<< HEAD
-  def set(field: BsonField, newv: ExprOp \/ Reshape): Reshape = {
-    def getOrDefault(o: Option[ExprOp \/ Reshape]): Reshape = {
-      o.map(_.fold(κ(Reshape.EmptyDoc), ɩ)).getOrElse(Reshape.EmptyDoc)
-=======
   def set(field: BsonField, newv: Shape): Reshape = {
     def getOrDefault(o: Option[Shape]): Reshape = {
-      o.map(_.fold(κ(Reshape.EmptyDoc), identity)).getOrElse(Reshape.EmptyDoc)
->>>>>>> 126b092a
+      o.map(_.fold(κ(Reshape.EmptyDoc), ɩ)).getOrElse(Reshape.EmptyDoc)
     }
 
     def set0(cur: Reshape, els: List[BsonField.Leaf]): Reshape = els match {
