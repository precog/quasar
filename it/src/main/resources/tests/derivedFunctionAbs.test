--- conflicted
+++ resolved
@@ -3,14 +3,10 @@
     "backends": {
       "couchbase": "ignoreFieldOrder",
       "marklogic_json": "ignoreFieldOrder",
-<<<<<<< HEAD
-      "mimir": "pending",
+      "mimir": "ignoreFieldOrder",
       "mongodb_2_6": "pending",
       "mongodb_3_0": "pending",
       "mongodb_read_only": "pending"
-=======
-      "mimir": "ignoreFieldOrder"
->>>>>>> 618bca10
     },
     "NB": "mongo backends not on par with master",
     "data": "divide.data",
