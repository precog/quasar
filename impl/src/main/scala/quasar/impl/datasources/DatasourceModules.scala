--- conflicted
+++ resolved
@@ -65,15 +65,9 @@
       : DatasourceModules[F, G, HH, I, C, S, Q] =
     new DatasourceModules[F, G, HH, I, C, S, Q] {
       def create(i: I, ref: DatasourceRef[C])
-<<<<<<< HEAD
           : EitherT[Resource[F, ?], CreateError[C], DS[HH, S, Q]] =
         self.create(i, ref) flatMap { (mds: DS[H, R, P]) =>
-          EitherT.right(Resource.liftF(f(i, mds)))
-=======
-          : EitherT[Resource[F, ?], CreateError[C], QuasarDatasource[T, G, HH, S, Q]] =
-        self.create(i, ref) flatMap { (mds: QuasarDatasource[T, G, H, R, P]) =>
           EitherT.right(Resource.eval(f(i, mds)))
->>>>>>> 7b90419c
         }
 
       def sanitizeRef(inp: DatasourceRef[C]): F[DatasourceRef[C]] =
@@ -171,24 +165,11 @@
       def create(i: I, inp: DatasourceRef[Json])
           : EitherT[Resource[F, ?], CreateError[Json], MDS[F]] =
         for {
-<<<<<<< HEAD
-          (lw, ref) <- findAndMigrate(inp).mapK(λ[F ~> Resource[F, ?]](Resource.liftF(_)))
-          store <- EitherT.right[CreateError[Json]](Resource.liftF(byteStores.get(i)))
+          (lw, ref) <- findAndMigrate(inp).mapK(λ[F ~> Resource[F, ?]](Resource.eval(_)))
+          store <- EitherT.right[CreateError[Json]](Resource.eval(byteStores.get(i)))
           res <- handleInitErrors(
             lw.kind,
             lw.lightweightDatasource[F, A](ref.config, rateLimiting, store, getAuth))
-=======
-          (module, ref) <- findAndMigrate(inp).mapK(λ[F ~> Resource[F, ?]](Resource.eval(_)))
-          store <- EitherT.right[CreateError[Json]](Resource.eval(byteStores.get(i)))
-          res <- module match {
-            case DatasourceModule.Lightweight(lw) =>
-              handleInitErrors(module.kind, lw.lightweightDatasource[F, A](ref.config, rateLimiting, store, getAuth))
-                .map(QuasarDatasource.lightweight[T](_))
-            case DatasourceModule.Heavyweight(hw) =>
-              handleInitErrors(module.kind, hw.heavyweightDatasource[T, F](ref.config, store))
-                .map(QuasarDatasource.heavyweight(_))
-          }
->>>>>>> 7b90419c
         } yield res
 
       def sanitizeRef(inp: DatasourceRef[Json]): F[DatasourceRef[Json]] =
