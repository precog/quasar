/*
 *  ____    ____    _____    ____    ___     ____ 
 * |  _ \  |  _ \  | ____|  / ___|  / _/    / ___|        Precog (R)
 * | |_) | | |_) | |  _|   | |     | |  /| | |  _         Advanced Analytics Engine for NoSQL Data
 * |  __/  |  _ <  | |___  | |___  |/ _| | | |_| |        Copyright (C) 2010 - 2013 SlamData, Inc.
 * |_|     |_| \_\ |_____|  \____|   /__/   \____|        All Rights Reserved.
 *
 * This program is free software: you can redistribute it and/or modify it under the terms of the 
 * GNU Affero General Public License as published by the Free Software Foundation, either version 
 * 3 of the License, or (at your option) any later version.
 *
 * This program is distributed in the hope that it will be useful, but WITHOUT ANY WARRANTY; 
 * without even the implied warranty of MERCHANTABILITY or FITNESS FOR A PARTICULAR PURPOSE. See 
 * the GNU Affero General Public License for more details.
 *
 * You should have received a copy of the GNU Affero General Public License along with this 
 * program. If not, see <http://www.gnu.org/licenses/>.
 *
 */
package com.precog.shard

import com.precog.daze._

import com.precog.util._
import com.precog.common._
import com.precog.common.security._
import com.precog.common.jobs._
import com.precog.muspelheim._

import akka.dispatch.{ Future, ExecutionContext }

import org.joda.time.DateTime

import java.nio.charset._
import java.nio.channels.WritableByteChannel
import java.nio.{ CharBuffer, ByteBuffer, ReadOnlyBufferException }
import java.io.{ File, FileOutputStream }

import blueeyes.json.serialization._
import blueeyes.json.serialization.DefaultSerialization.{ DateTimeExtractor => _, DateTimeDecomposer => _, _ }
import blueeyes.core.http.MimeTypes

import scalaz._

/**
 * A `ManagedPlatform` extends `Platform` by allowing the
 * creation of a `BasicQueryExecutor` that can also allows "synchronous" (but
 * managed) queries and asynchronous queries.
 */
trait ManagedPlatform extends Platform[Future, StreamT[Future, CharBuffer]] with ManagedQueryModule { self =>

  /**
   * Returns an `Platform` whose execution returns a `JobId` rather
   * than a `StreamT[Future, CharBuffer]`.
   */
  def asynchronous: AsyncPlatform[Future] = {
    new AsyncPlatform[Future] {
      def executorFor(apiKey: APIKey) = self.asyncExecutorFor(apiKey)
      def metadataClient = self.metadataClient
    }
  }

  /**
   * Returns a `Platform` whose execution returns both the
   * streaming results and its `JobId`. Note that the reults will not be saved
   * to job.
   */
  def synchronous: SyncPlatform[Future] = {
    new SyncPlatform[Future] {
      def executorFor(apiKey: APIKey) = self.syncExecutorFor(apiKey)
      def metadataClient = self.metadataClient
    }
  }

  def errorReport[A](implicit shardQueryMonad: ShardQueryMonad, decomposer0: Decomposer[A]): QueryLogger[ShardQuery, A] = {
    import scalaz.syntax.monad._

    implicit val M = shardQueryMonad.M

    shardQueryMonad.jobId map { jobId0 =>
      val lift = new (Future ~> ShardQuery) {
        def apply[A](fa: Future[A]) = fa.liftM[JobQueryT]
      }

      new JobQueryLogger[ShardQuery, A] with ShardQueryLogger[ShardQuery, A] {
        val M = shardQueryMonad
        val jobManager = self.jobManager.withM[ShardQuery](lift, implicitly, shardQueryMonad.M, shardQueryMonad)
        val jobId = jobId0
        val clock = yggConfig.clock
        val decomposer = decomposer0
      }
    } getOrElse {
<<<<<<< HEAD
      LoggingQueryLogger[ShardQuery, A]
=======
      new LoggingQueryLogger[ShardQuery, A] with ShardQueryLogger[ShardQuery, A] {
        val M = shardQueryMonad
      }
>>>>>>> 4b07b734
    }
  }

  protected def executor(implicit shardQueryMonad: ShardQueryMonad): QueryExecutor[ShardQuery, StreamT[ShardQuery, CharBuffer]]

  def executorFor(apiKey: APIKey): Future[Validation[String, QueryExecutor[Future, StreamT[Future, CharBuffer]]]] = {
    import scalaz.syntax.monad._
    syncExecutorFor(apiKey) map { queryExecV =>
      queryExecV map { queryExec =>
        new QueryExecutor[Future, StreamT[Future, CharBuffer]] {
          def execute(apiKey: APIKey, query: String, prefix: Path, opts: QueryOptions) = {
            queryExec.execute(apiKey, query, prefix, opts) map (_ map (_._2))
          }
        }
      }
    }
  }

  def asyncExecutorFor(apiKey: APIKey): Future[Validation[String, QueryExecutor[Future, JobId]]]
  def syncExecutorFor(apiKey: APIKey): Future[Validation[String, QueryExecutor[Future, (Option[JobId], StreamT[Future, CharBuffer])]]]

  trait ManagedQueryExecutor[+A] extends QueryExecutor[Future, A] {
    import UserQuery.Serialization._

    implicit def executionContext: ExecutionContext
    implicit def futureMonad = new blueeyes.bkka.FutureMonad(executionContext)

    def complete(results: Future[Validation[EvaluationError, StreamT[ShardQuery, CharBuffer]]])(implicit
        M: ShardQueryMonad): Future[Validation[EvaluationError, A]]

    def execute(apiKey: String, query: String, prefix: Path, opts: QueryOptions): Future[Validation[EvaluationError, A]] = {
      val userQuery = UserQuery(query, prefix, opts.sortOn, opts.sortOrder)
      val expires = opts.timeout map { to => { (time: DateTime) => time.plus(to) } }

      createJob(apiKey, Some(userQuery.serialize), expires)(executionContext) flatMap { implicit shardQueryMonad: ShardQueryMonad =>
        import JobQueryState._

        val result: Future[Validation[EvaluationError, StreamT[ShardQuery, CharBuffer]]] = {
          sink.apply(executor.execute(apiKey, query, prefix, opts)) recover {
            case _: QueryCancelledException => Failure(InvalidStateError("Query was cancelled before it could be executed."))
            case _: QueryExpiredException => Failure(InvalidStateError("Query expired before it could be executed."))
          }
        }

        complete(result)
      }
    }
  }

  trait SyncQueryExecutor extends ManagedQueryExecutor[(Option[JobId], StreamT[Future, CharBuffer])] {
    def complete(result: Future[Validation[EvaluationError, StreamT[ShardQuery, CharBuffer]]])(implicit
        M: ShardQueryMonad): Future[Validation[EvaluationError, (Option[JobId], StreamT[Future, CharBuffer])]] = {
      result map { _ map (M.jobId -> completeJob(_)) }
    }
  }

  trait AsyncQueryExecutor extends ManagedQueryExecutor[JobId] {
    private lazy val Utf8 = Charset.forName("UTF-8")
    private lazy val JSON = MimeTypes.application / MimeTypes.json

    // Encode a stream of CharBuffers using the specified charset.
    private def encodeCharStream(stream: StreamT[Future, CharBuffer], charset: Charset)(implicit M: Monad[Future]): StreamT[Future, Array[Byte]] = {
      val encoder = charset.newEncoder
      stream map { chars =>
        val buffer = encoder.encode(chars)
        chars.flip()
        try {
          buffer.array()
        } catch {
          case (_: ReadOnlyBufferException) | (_: UnsupportedOperationException) =>
            // This won't happen normally, but should handled in any case.
            val bytes = new Array[Byte](buffer.remaining())
            buffer.get(bytes)
            bytes
        }
      }
    }

    def complete(resultV: Future[Validation[EvaluationError, StreamT[ShardQuery, CharBuffer]]])(implicit
        M: ShardQueryMonad): Future[Validation[EvaluationError, JobId]] = {
      M.jobId map { jobId =>
        resultV map (_ map { result =>
          jobManager.setResult(jobId, Some(JSON), encodeCharStream(completeJob(result), Utf8)) map {
            case Left(error) =>
              jobManager.abort(jobId, "Error occured while storing job results: " + error, yggConfig.clock.now())
            case Right(_) =>
              // This is "finished" by `completeJob`.
          }
          jobId
        })
      } getOrElse {
        Future(Failure(InvalidStateError("Jobs service is down; cannot execute asynchronous queries.")))
      }
    }
  }
}<|MERGE_RESOLUTION|>--- conflicted
+++ resolved
@@ -90,13 +90,9 @@
         val decomposer = decomposer0
       }
     } getOrElse {
-<<<<<<< HEAD
-      LoggingQueryLogger[ShardQuery, A]
-=======
       new LoggingQueryLogger[ShardQuery, A] with ShardQueryLogger[ShardQuery, A] {
         val M = shardQueryMonad
       }
->>>>>>> 4b07b734
     }
   }
 
