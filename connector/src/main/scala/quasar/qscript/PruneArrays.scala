/*
 * Copyright 2014–2017 SlamData Inc.
 *
 * Licensed under the Apache License, Version 2.0 (the "License");
 * you may not use this file except in compliance with the License.
 * You may obtain a copy of the License at
 *
 *     http://www.apache.org/licenses/LICENSE-2.0
 *
 * Unless required by applicable law or agreed to in writing, software
 * distributed under the License is distributed on an "AS IS" BASIS,
 * WITHOUT WARRANTIES OR CONDITIONS OF ANY KIND, either express or implied.
 * See the License for the specific language governing permissions and
 * limitations under the License.
 */

package quasar.qscript

import slamdata.Predef.{ Map => ScalaMap, _ }
import quasar.contrib.matryoshka._
import quasar.fp.ski._
import quasar.qscript.MapFuncCore._
import quasar.qscript.MapFuncsCore._

import matryoshka._
import matryoshka.data._
import matryoshka.implicits._
import matryoshka.patterns._
import scalaz._, Scalaz._
import simulacrum.typeclass

object PATypes {
  type SeenIndices = Set[BigInt]
  type KnownIndices = Option[SeenIndices]
  type Indices = ScalaMap[Hole \/ JoinSide, KnownIndices]

  sealed abstract class RewriteState
  final case object Ignore extends RewriteState
  final case class Rewrite(indices: Indices) extends RewriteState

  def liftHole(in: ScalaMap[Hole, KnownIndices]): RewriteState =
    Rewrite(in.mapKeys(_.left))

  def liftJoinSide(in: ScalaMap[JoinSide, KnownIndices]): RewriteState =
    Rewrite(in.mapKeys(_.right))

  implicit final class KnownIndicesOps(val self: KnownIndices) extends AnyVal {
    /** The standard Semigroup on Option appends a Some and a None to result in a Some.
      * This appends a Some and a None to result in a None.
      */
    def |++|(other: KnownIndices): KnownIndices =
      Semigroup.liftSemigroup[Option, SeenIndices].append(self, other)
  }

  implicit final class IndicesOps[A](val self: ScalaMap[A, KnownIndices]) extends AnyVal {
    def |++|(other: ScalaMap[A, KnownIndices]): ScalaMap[A, KnownIndices] =
      self.unionWith(other)(_ |++| _)
  }

  implicit def RewriteStateMonoid: Monoid[RewriteState] = new Monoid[RewriteState] {
    def zero: RewriteState = Rewrite(ScalaMap.empty)
    def append(f1: RewriteState, f2: => RewriteState): RewriteState =
      (f1, f2) match {
        case (Ignore, _) => Ignore
        case (_, Ignore) => Ignore
        case (Rewrite(a), Rewrite(b)) => Rewrite(a |++| b)
      }
  }
}

@typeclass trait PruneArrays[F[_]] {
  import PATypes._

  def find[M[_], A](in: F[A])(implicit M: MonadState[M, RewriteState]): M[RewriteState]
  def remap[M[_], A](env: RewriteState, in: F[A])(implicit M: MonadState[M, RewriteState])
      : M[F[A]]
}

class PAHelpers[T[_[_]]: BirecursiveT: EqualT] extends TTypes[T] {
  import PATypes._

  type IndexMapping = ScalaMap[BigInt, BigInt]

  /** Returns `None` if a non-static non-integer index was found.
    * Else returns all indices of the form `ProjectIndex(SrcHole, IntLit(_))`.
    */
  def findIndicesInFunc[A](func: FreeMapA[A]): ScalaMap[A, KnownIndices] =
    func.project.run.fold(k => ScalaMap(k -> none), κ(findIndicesInStruct(func)))

  def findIndicesInStruct[A](func: FreeMapA[A]): ScalaMap[A, KnownIndices] = {
    def accumulateIndices: GAlgebra[(FreeMapA[A], ?), MapFuncCore, ScalaMap[A, KnownIndices]] = {
      case ProjectIndex((src, acc1), (value, acc2)) =>
        val newMap = acc1 |++| acc2
        (src.project.run, value.project.run) match {
          case (-\/(k), \/-(IntLitMapFunc(idx))) => newMap + (k -> newMap.get(k).fold(Set(idx).some)(_.map(_ + idx))) // static integer index
          case (-\/(k), _)                       => newMap + (k -> none) // non-static index
          case (_,      _)                       => newMap
        }
      // check if entire array is referenced
      case f => f.foldRight(ScalaMap.empty[A, KnownIndices])((elem, acc) => elem match {
        case (Embed(CoEnv(-\/(k))), value) => (value |++| acc) + (k -> none)
        case (_,                    value) => value |++| acc
      })
    }

    def findIndices: GAlgebra[(FreeMapA[A], ?), CoEnvMapA[A, ?], ScalaMap[A, KnownIndices]] =
      _.run.fold(k => ScalaMap.empty, accumulateIndices)

    func.para(findIndices)
  }

  private def remapResult[A](hole: FreeMapA[A], mapping: IndexMapping, idx: BigInt):
      CoEnvMapA[A, FreeMapA[A]] =
    CoEnv[A, MapFuncCore, FreeMapA[A]](ProjectIndex[T, FreeMapA[A]](
      hole,
      IntLit(mapping.get(idx).getOrElse(idx))).right[A])

  /** Remap all indices in `func` in structures like
    * `ProjectIndex(SrcHole, IntLit(_))` according to the provided `mapping`.
    */
  def remapIndicesInFunc(func: FreeMap, mapping: IndexMapping): FreeMap =
    func.transCata[FreeMap] {
      case CoEnv(\/-(ProjectIndex(hole @ Embed(CoEnv(-\/(SrcHole))), IntLit(idx)))) =>
        remapResult[Hole](hole, mapping, idx)
      case co => co
    }

  def remapIndicesInJoinFunc(func: JoinFunc, lMapping: IndexMapping, rMapping: IndexMapping): JoinFunc =
    func.transCata[JoinFunc] {
      case CoEnv(\/-(ProjectIndex(side @ Embed(CoEnv(-\/(LeftSide))), IntLit(idx)))) =>
        remapResult[JoinSide](side, lMapping, idx)
      case CoEnv(\/-(ProjectIndex(side @ Embed(CoEnv(-\/(RightSide))), IntLit(idx)))) =>
        remapResult[JoinSide](side, rMapping, idx)
      case co => co
    }

  def remapIndicesInLeftShift[A](struct: FreeMap, repair: JoinFunc, mapping: IndexMapping): JoinFunc =
    repair.transCata[JoinFunc] {
      case CoEnv(\/-(ProjectIndex(hole @ Embed(CoEnv(-\/(LeftSide))), IntLit(idx)))) =>
        remapResult[JoinSide](hole, mapping, idx)
      case CoEnv(\/-(ProjectIndex(hole @ Embed(CoEnv(-\/(RightSide))), IntLit(idx)))) if struct ≟ HoleF =>
        remapResult[JoinSide](hole, mapping, idx)
      case co => co
    }

  /** Prune the provided `array` keeping only the indices in `indicesToKeep`. */
  def rewriteRepair[A](repair: FreeMapA[A], seen: SeenIndices): Option[FreeMapA[A]] =
    repair.project match {
      case StaticArray(array) =>
        val rewrite = new quasar.qscript.Rewrite[T]
        rewrite.rebuildArray[A](seen.map(_.toInt).toList.sorted ∘ array).some
      case _ => none
    }

  // TODO currently we only rewrite the branch if it is precisely a LeftShift
  // we need to generalize this so we can rewrite all rewritable branches
  // e.g. sometimes Filter(LeftShift(_, _, _, ConcatArrays)) is rewritable
  def rewriteBranch(branch: FreeQS, seen: SeenIndices): Option[FreeQS] =
    branch.resume match {
      case -\/(qs) =>
        Inject[QScriptCore, QScriptTotal].prj(qs) >>= {
          case LeftShift(src, struct, id, repair) =>
            rewriteRepair(repair, seen) ∘ (rep =>
              Free.roll(Inject[QScriptCore, QScriptTotal].inj(
                LeftShift(src, struct, id, rep))))
          case Reduce(src, bucket, reducers, repair) =>
            rewriteRepair(repair, seen) ∘ (rep =>
              Free.roll(Inject[QScriptCore, QScriptTotal].inj(
                Reduce(src, bucket, reducers, rep))))
          case _ => none
        }
      case _ => none
    }

  // TODO: Can we be more efficient? - can get rid of `.sorted`, but might be
  //       non-deterministic, then.
  val indexMapping: SeenIndices => IndexMapping =
    _.toList.sorted.zipWithIndex.map(_.rightMap(BigInt(_))).toMap
}

// TODO `find` and `remap` impls should be returning a free algebra
// which is interpreted separately
object PruneArrays {
  import PATypes._

  private def haltRemap[M[_], A](out: A)(implicit M: MonadState[M, RewriteState]): M[A] =
    M.put(Ignore).as(out)

  private def default[IN[_]]
      : PruneArrays[IN] =
    new PruneArrays[IN] {
      def find[M[_], A](in: IN[A])(implicit M: MonadState[M, RewriteState]) =
        M.put(Ignore).as(Ignore)
      def remap[M[_], A](env: RewriteState, in: IN[A])(implicit M: MonadState[M, RewriteState]) =
        haltRemap(in)
    }

  private def getIndices(key: Hole \/ JoinSide, indices: Indices): KnownIndices =
    indices.get(key).getOrElse(Set.empty[BigInt].some)

  private def remapState[F[_], A](state: RewriteState, default: F[A], mapping: SeenIndices => F[A]): F[A] =
    state match {
      case Ignore => default
      case Rewrite(indices) => getIndices(SrcHole.left, indices).fold(default)(mapping)
    }

  implicit def coenv[T[_[_]]](
    implicit PAQST: PruneArrays[QScriptTotal[T, ?]])
      : PruneArrays[CoEnvQS[T, ?]] =
    new PruneArrays[CoEnvQS[T, ?]] {

      def find[M[_], A](in: CoEnvQS[T, A])(implicit M: MonadState[M, RewriteState]) =
        in.run.fold(
          κ(default.find(in)),
          PAQST.find(_))

      def remap[M[_], A](env: RewriteState, in: CoEnvQS[T, A])(implicit M: MonadState[M, RewriteState]) =
        in.run.fold(
          κ(default.remap(env, in)),
          PAQST.remap(env, _).map(qs => CoEnv(qs.right[Hole])))
    }

  implicit def coproduct[I[_], J[_]]
    (implicit I: PruneArrays[I], J: PruneArrays[J])
      : PruneArrays[Coproduct[I, J, ?]] =
    new PruneArrays[Coproduct[I, J, ?]] {

      def find[M[_], A](in: Coproduct[I, J, A])(implicit M: MonadState[M, RewriteState]) =
        in.run.fold(I.find[M, A], J.find[M, A])

      def remap[M[_], A](env: RewriteState, in: Coproduct[I, J, A])(implicit M: MonadState[M, RewriteState]) =
        in.run.fold(
          I.remap(env, _) ∘ Coproduct.leftc,
          J.remap(env, _) ∘ Coproduct.rightc)
    }

  implicit def read[A]: PruneArrays[Const[Read[A], ?]] = default
  implicit def shiftedRead[A]: PruneArrays[Const[ShiftedRead[A], ?]] = default
  implicit def deadEnd: PruneArrays[Const[DeadEnd, ?]] = default

  implicit def thetaJoin[T[_[_]]: BirecursiveT: EqualT]: PruneArrays[ThetaJoin[T, ?]] =
    new PruneArrays[ThetaJoin[T, ?]] {
      val helpers = new PAHelpers[T]
      import helpers._

      def find[M[_], A](in: ThetaJoin[A])(implicit M: MonadState[M, RewriteState]) = {
        val state: RewriteState =
          liftJoinSide(findIndicesInFunc[JoinSide](in.on)) |+|
            liftJoinSide(findIndicesInFunc[JoinSide](in.combine))
        M.put(Ignore).as(state) // annotate computed state as environment
      }

      def remap[M[_], A](env: RewriteState, in: ThetaJoin[A])(implicit M: MonadState[M, RewriteState]) =
        haltRemap(env match {
          case Ignore => in
          case Rewrite(indices) => {
            val leftIndices: KnownIndices = getIndices(LeftSide.right, indices)
            val rightIndices: KnownIndices = getIndices(RightSide.right, indices)

            val (lrepl, lBranch): (IndexMapping, FreeQS) =
              leftIndices.flatMap { seen =>
                rewriteBranch(in.lBranch, seen).map((indexMapping(seen), _))
              }.getOrElse((ScalaMap.empty, in.lBranch))

            val (rrepl, rBranch): (IndexMapping, FreeQS) =
              rightIndices.flatMap { seen =>
                rewriteBranch(in.rBranch, seen).map((indexMapping(seen), _))
              }.getOrElse((ScalaMap.empty, in.rBranch))

            ThetaJoin(in.src,
              lBranch.pruneArraysBranch(Ignore),
              rBranch.pruneArraysBranch(Ignore),
              remapIndicesInJoinFunc(in.on, lrepl, rrepl),
              in.f,
              remapIndicesInJoinFunc(in.combine, lrepl, rrepl))
          }
        })
    }

  implicit def equiJoin[T[_[_]]: BirecursiveT: EqualT]: PruneArrays[EquiJoin[T, ?]] =
    new PruneArrays[EquiJoin[T, ?]] {
      val helpers = new PAHelpers[T]
      import helpers._

      def find[M[_], A](in: EquiJoin[A])(implicit M: MonadState[M, RewriteState]) = {
        val state: RewriteState =
          liftJoinSide((in.key ∘ (_._1)).foldRight(ScalaMap.empty[Hole, KnownIndices])(findIndicesInFunc[Hole](_) |++| _).collect { case (SrcHole, v) => (LeftSide, v) }) |+|
            liftJoinSide((in.key ∘ (_._2)).foldRight(ScalaMap.empty[Hole, KnownIndices])(findIndicesInFunc[Hole](_) |++| _).collect { case (SrcHole, v) => (RightSide, v) }) |+|
            liftJoinSide(findIndicesInFunc[JoinSide](in.combine))
        M.put(Ignore).as(state) // annotate computed state as environment
      }

      def remap[M[_], A](env: RewriteState, in: EquiJoin[A])(implicit M: MonadState[M, RewriteState]) =
        haltRemap(env match {
          case Ignore => in
          case Rewrite(indices) => {
            val leftIndices: KnownIndices = getIndices(LeftSide.right, indices)
            val rightIndices: KnownIndices = getIndices(RightSide.right, indices)

            val (lrepl, lBranch): (IndexMapping, FreeQS) =
              leftIndices.flatMap { seen =>
                rewriteBranch(in.lBranch, seen).map((indexMapping(seen), _))
              }.getOrElse((ScalaMap.empty, in.lBranch))

            val (rrepl, rBranch): (IndexMapping, FreeQS) =
              rightIndices.flatMap { seen =>
                rewriteBranch(in.rBranch, seen).map((indexMapping(seen), _))
              }.getOrElse((ScalaMap.empty, in.rBranch))

            EquiJoin(in.src,
<<<<<<< HEAD
              lBranch.pruneArraysBranch,
              rBranch.pruneArraysBranch,
              in.key ∘ (_.bimap(
                remapIndicesInFunc(_, lrepl),
                remapIndicesInFunc(_, rrepl))),
=======
              lBranch.pruneArraysBranch(Ignore),
              rBranch.pruneArraysBranch(Ignore),
              remapIndicesInFunc(in.lKey, lrepl),
              remapIndicesInFunc(in.rKey, rrepl),
>>>>>>> ad23b798
              in.f,
              remapIndicesInJoinFunc(in.combine, lrepl, rrepl))
          }
        })
    }

  def extractFromMap[A](map: ScalaMap[A, KnownIndices], key: A): KnownIndices =
    map.get(key).getOrElse(Set.empty.some)

  implicit def projectBucket[T[_[_]]: BirecursiveT: EqualT]
      : PruneArrays[ProjectBucket[T, ?]] =
    new PruneArrays[ProjectBucket[T, ?]] {

      val helpers = new PAHelpers[T]
      import helpers._

      private def findInBucket[M[_]](fm1: FreeMap, fm2: FreeMap)(implicit M: MonadState[M, RewriteState])
          : M[RewriteState] =
        M.put(liftHole(findIndicesInFunc[Hole](fm1)) |+| liftHole(findIndicesInFunc[Hole](fm2))).as(Ignore)

      def find[M[_], A](in: ProjectBucket[A])(implicit M: MonadState[M, RewriteState]) =
        in match {
          case BucketField(_, value, name) => findInBucket(value, name)
          case BucketIndex(_, value, index) => findInBucket(value, index)
        }

      def remap[M[_], A](env: RewriteState, in: ProjectBucket[A])(implicit M: MonadState[M, RewriteState]) = {
        val mapping: SeenIndices => ProjectBucket[A] =
          indexMapping >>> (repl => in match {
            case BucketField(src, value, name) =>
              BucketField(src, remapIndicesInFunc(value, repl), remapIndicesInFunc(name, repl))
            case BucketIndex(src, value, index) =>
              BucketIndex(src, remapIndicesInFunc(value, repl), remapIndicesInFunc(index, repl))
          })
        M.get >>= (st => haltRemap(remapState(st, in, mapping)))
      }
    }

  implicit def qscriptCore[T[_[_]]: BirecursiveT: EqualT]
      : PruneArrays[QScriptCore[T, ?]] =
    new PruneArrays[QScriptCore[T, ?]] {

      val helpers = new PAHelpers[T]
      import helpers._

      def find[M[_], A](in: QScriptCore[A])(implicit M: MonadState[M, RewriteState]) =
        in match {
          case LeftShift(_, struct, _, repair) =>
            val state: RewriteState =
              liftHole(findIndicesInFunc[JoinSide](repair).collect {
                case (LeftSide, i) => (SrcHole, i)
              }) |+| liftHole(findIndicesInFunc[Hole](struct))

            M.get >>= (st => M.put(state).as(repair.resume match {
              case -\/(ConcatArrays(_, _)) => st // annotate previous state as environment
              case _                       => Ignore
            }))

          case Reduce(src, bucket, reducers, _) =>
            val bucketIndices: RewriteState =
              liftHole(
                ScalaMap(
                  SrcHole ->
                    bucket.traverse(findIndicesInFunc(_).get(SrcHole).join).map(_.unite.toSet)))
            val reducersIndices: RewriteState =
              reducers.foldMap(_.foldMap[RewriteState](f => liftHole(findIndicesInFunc[Hole](f))))

            M.put(bucketIndices |+| reducersIndices).as(Ignore)

          case Union(_, _, _)     => default.find(in)
          case Subset(_, _, _, _) => M.modify(ι).as(Ignore)

          case Map(_, func)    => M.put(liftHole(findIndicesInFunc[Hole](func))).as(Ignore)
          case Filter(_, func) => M.modify(liftHole(findIndicesInFunc[Hole](func)) |+| _).as(Ignore)

          case Sort(_, bucket, order) =>
            val bucketState: RewriteState =
              liftHole(
                ScalaMap(
                  SrcHole ->
                    bucket.traverse(findIndicesInFunc(_).get(SrcHole).join).map(_.unite.toSet)))
            val orderState: RewriteState = order.foldMap {
              case (f, _) => liftHole(findIndicesInFunc(f))
            }
            M.modify(bucketState |+| orderState |+| _).as(Ignore)

          case Unreferenced() => M.modify(ι).as(Ignore)
        }

      def remap[M[_], A](env: RewriteState, in: QScriptCore[A])(implicit M: MonadState[M, RewriteState]) =
        // ignore `env` everywhere except for `LeftShift`
        in match {
          case LeftShift(src, struct, id, repair) =>
            def replacement(repair: JoinFunc, repl: IndexMapping): QScriptCore[A] =
              LeftShift(src,
                remapIndicesInFunc(struct, repl),
                id,
                remapIndicesInLeftShift(struct, repair, repl))

            def notSeen: M[QScriptCore[A]] =
              M.get >>= (st => haltRemap(remapState(st, in, indexMapping >>> (replacement(repair, _)))))

            env match {
              case Ignore => notSeen
              case Rewrite(indices) =>
                (getIndices(SrcHole.left, indices) >>= (seen =>
                  rewriteRepair(repair, seen) ∘ (rep => {
                    M.put(env).as(
                      getIndices(SrcHole.left, indices).fold[QScriptCore[A]](
                        LeftShift(src, struct, id, rep))(
                        indexMapping >>> (replacement(rep, _))))
                  }))).getOrElse(notSeen)
            }

          case Reduce(src, bucket0, reducers0, repair) =>
            def replacement(repl: IndexMapping): QScriptCore[A] =
              Reduce(
                src,
                bucket0 ∘ (remapIndicesInFunc(_, repl)),
                reducers0.map(_.map(remapIndicesInFunc(_, repl))),
                repair)
            M.get >>= (st => haltRemap(remapState(st, in, indexMapping >>> replacement)))

          case Union(src, lBranch, rBranch) =>
            M.put(Ignore).as(Union(src, lBranch.pruneArraysBranch(Ignore), rBranch.pruneArraysBranch(Ignore)))

          case Subset(src, from, op, count) =>
            def replacement(state: RewriteState) =
              Subset(src, from.pruneArraysBranch(state), op, count.pruneArraysBranch(Ignore))
            M.get ∘ (state => remapState(state, replacement(Ignore), _ => replacement(state)))

          case Map(src, func) =>
            def replacement(repl: IndexMapping): QScriptCore[A] =
              Map(src, remapIndicesInFunc(func, repl))
            M.get >>= (st => haltRemap(remapState(st, in, indexMapping >>> replacement)))

          case Filter(src, func) =>
            def replacement(repl: IndexMapping): QScriptCore[A] =
              Filter(src, remapIndicesInFunc(func, repl))
            M.get ∘ (remapState(_, in, indexMapping >>> replacement))

          case Sort(src, bucket0, order0) =>
            def replacement(repl: IndexMapping): QScriptCore[A] =
              Sort(
                src,
                bucket0 ∘ (remapIndicesInFunc(_, repl)),
                order0.map(_.leftMap(remapIndicesInFunc(_, repl))))
            M.get ∘ (remapState(_, in, indexMapping >>> replacement))

          case Unreferenced() => M.modify(ι).as(in)
        }
    }
}

class PAFindRemap[T[_[_]]: BirecursiveT, F[_]: Functor] {
  import PATypes._

  type ArrayEnv[G[_], A] = EnvT[RewriteState, G, A]

  /** Given an input, we accumulate state and annotate the focus.
    *
    * The state collects the used indices and indicates if the dereferenced
    * array can be pruned. For example, if we deref an array non-statically, we
    * cannot prune it.
    *
    * If the focus is an array that can be pruned, the annotatation is set to
    * the state. Else the annotation is set to `None`.
    */
  def findIndices[S[_[_]], M[_], F[_], G[_]: Functor](
    implicit
      R: Recursive.Aux[S[F], G],
      M: MonadState[M, RewriteState],
      P: PruneArrays[G])
      : CoalgebraM[M, ArrayEnv[G, ?], S[F]] = sf => {
    val gsf: G[S[F]] = sf.project
    P.find(gsf) ∘ (newEnv => EnvT((newEnv, gsf)))
  }

  /** Given an annotated input, we produce an output with state.
    *
    * If the previous state provides indices, we remap array dereferences accordingly.
    *
    * If an array has an associated environment, we update the state
    * to be the environment and prune the array.
    */
  def remapIndices[S[_[_]], M[_], F[_], G[_]: Functor](
    implicit
      C: Corecursive.Aux[S[F], G],
      M: MonadState[M, RewriteState],
      P: PruneArrays[G])
      : AlgebraM[M, ArrayEnv[G, ?], S[F]] = arrenv => {
    val (env, gsf): (RewriteState, G[S[F]]) = arrenv.run
    P.remap(env, gsf) ∘ (_.embed)
  }
}<|MERGE_RESOLUTION|>--- conflicted
+++ resolved
@@ -308,18 +308,11 @@
               }.getOrElse((ScalaMap.empty, in.rBranch))
 
             EquiJoin(in.src,
-<<<<<<< HEAD
-              lBranch.pruneArraysBranch,
-              rBranch.pruneArraysBranch,
+              lBranch.pruneArraysBranch(Ignore),
+              rBranch.pruneArraysBranch(Ignore),
               in.key ∘ (_.bimap(
                 remapIndicesInFunc(_, lrepl),
                 remapIndicesInFunc(_, rrepl))),
-=======
-              lBranch.pruneArraysBranch(Ignore),
-              rBranch.pruneArraysBranch(Ignore),
-              remapIndicesInFunc(in.lKey, lrepl),
-              remapIndicesInFunc(in.rKey, rrepl),
->>>>>>> ad23b798
               in.f,
               remapIndicesInJoinFunc(in.combine, lrepl, rrepl))
           }
