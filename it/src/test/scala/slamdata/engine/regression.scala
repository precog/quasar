package slamdata.engine

import java.io.File

import scala.util.matching.Regex

import org.specs2.mutable._
import org.specs2.execute._
import org.specs2.matcher._
import org.specs2.specification.{Example}

import argonaut._, Argonaut._

import scalaz.{Failure => _, _}, Scalaz._
import scalaz.stream._
import scalaz.concurrent._

import slamdata.engine.fp._
import slamdata.engine.fs._
import slamdata.engine.sql.{Query}

class RegressionSpec extends BackendTest {
  implicit val codec = DataCodec.Precise
  implicit val ED = EncodeJson[Data](data => codec.encode(data).fold(err => sys.error(err.message), identity))

  tests { case (backendName, backend) =>

    val fs = backend.dataSource

    val tmpDir = testRootDir(fs) ++ genTempDir(fs).run

    val TestRoot = new File("it/src/test/resources/tests")

    println("TestRoot = " + TestRoot.getAbsolutePath)

    backendName should {

      def dataPath(name: String): Path = {
        val NamePattern: Regex = """(.*)\.[^.*]+"""r
        val path: Path = tmpDir ++ Path(NamePattern.unapplySeq(name).get.head)
        path
      }

      def loadData(testFile: File, name: String): Task[Unit] = {
        val path = dataPath(name)
<<<<<<< HEAD
        fs.exists(path).flatMap(if (_) Task.now(()) else for {
          is    <- Task.delay { new java.io.FileInputStream(new File(testFile.getParent, name)) }
          _ = println("loading: " + name)
          lines = scalaz.stream.io.linesR(is)
          data  = lines.flatMap(l => DataCodec.parse(l).fold(err => Process.fail(sys.error("error loading " + name + ": " + err.message)), j => Process.eval(Task.now(j))))
          _     <- fs.save(path, data)
        } yield ())
=======
        for {
          exists <- fs.exists(path)
          _      <- if (exists) Task.now(()) else for {
            is    <- Task.delay { new java.io.FileInputStream(new File(testFile.getParent, name)) }
            _ = println("loading: " + name)
            lines = scalaz.stream.io.linesR(is)
            data  = lines.flatMap(l => DataCodec.parse(l).fold(err => Process.fail(sys.error(err.message)), j => Process.eval(Task.now(j))))
            _     <- fs.save(path, data)
          } yield ()
        } yield ()
>>>>>>> aef00d41
      }

      def runQuery(query: String, vars: Map[String, String]): (Vector[PhaseResult], Task[ResultPath]) =
        (for {
          t    <- backend.run {
                    QueryRequest(
                      query     = Query(query),
                      out       = Some(tmpDir ++ Path("out")),
                      basePath  = Path("/") ++ tmpDir,
                      mountPath = Path("/"),
                      variables = Variables.fromMap(vars))
                  }
          _ = println(query)
        } yield t)

      def verifyExists(name: String): Task[Result] = fs.exists(dataPath(name)).map(_ must_== true)

      def verifyExpected(outPath: Path, exp: ExpectedResult)(implicit E: EncodeJson[Data]): Task[Result] = {
        val clean: Process[Task, Json] = fs.scan(outPath, None, None).map(E.encode(_)).map(deleteFields(exp.ignoredFields))

        exp.predicate(exp.rows.toVector, clean)
      }

      def optionalMapGet[A, B](m: Option[Map[A, B]], key: A, noneDefault: B, missingDefault: B): B = m match {
       case None      => noneDefault
       case Some(map) => map.get(key).getOrElse(missingDefault)
     }

      val examples: StreamT[Task, Example] = for {
        testFile <- StreamT.fromStream(files(TestRoot, """.*\.test"""r))
        example  <- StreamT((decodeTest(testFile) flatMap { test =>
                        Task.delay {
                          (test.name + " [" + testFile.getPath + "]") in {
                            def runTest = (for {
                                _ <- test.data.map(loadData(testFile, _)).getOrElse(Task.now(()))
                                (log, outPathT) = runQuery(test.query, test.variables)
                                outPath <- outPathT
                                // _ = println(test.name + "\n" + log.last + "\n")
                                _   <- test.data.map(verifyExists(_)).getOrElse(Task.now(success))
                                rez <- verifyExpected(outPath.path, test.expected)
                              } yield rez).handle { case err => Failure(err.getMessage) }.run
                            optionalMapGet(test.backends, backendName, Disposition.Verify, Disposition.Skip) match {
                              case Disposition.Skip    => skipped
                              case Disposition.Verify  => runTest
                              case Disposition.Pending => runTest.pendingUntilFixed
                            }
                          }
                        }
                      }).handle(handleError(testFile)).map(toStep[Task,Example]))
      } yield example

      examples.toStream.run.toList

      ()
    }

    step {
      deleteTempFiles(fs, tmpDir)
    }
  }

  def files(dir: File, pattern: Regex): Task[Stream[File]] = {
    for {
      these <- Task.delay { dir.listFiles.toVector }
      children = these.filter(f => !pattern.unapplySeq(f.getName).isEmpty)
      desc <- these.filter(_.isDirectory).map(files(_, pattern)).sequenceU.map(_.flatten)
    } yield (children ++ desc).toStream
  }

  def readText(file: File): Task[String] = Task.delay {
    scala.io.Source.fromInputStream(new java.io.FileInputStream(file)).mkString
  }

  def decodeTest(file: File): Task[RegressionTest] = for {
    text <- readText(file)
    rez  <- decodeJson[RegressionTest](text).fold(err => Task.fail(new RuntimeException(err)), Task.now(_))

    unknownBackends = rez.backends.map(_.keySet diff TestConfig.AllBackends.toSet).getOrElse(Set.empty)
    _    <- if (unknownBackends.nonEmpty) Task.fail(new RuntimeException("unrecognized backend(s): " + unknownBackends.mkString(", "))) else Task.now(())
  } yield rez

  def handleError(testFile: File): PartialFunction[Throwable, Example] = {
    case err => testFile.getPath in { Failure(err.getMessage) }
  }

  def toStep[M[_]: Monad, A](a: A): StreamT.Step[A, StreamT[M, A]] = StreamT.Yield(a, StreamT.empty[M, A])

  private def parse(p: Process[Task, String]): Process[Task, Json] =
    p.flatMap(j => Parse.parse(j).fold(
      e => Process.fail(new RuntimeException("File system returning invalid JSON: " + e)),
      Process.emit _))

  private def deleteFields(ignoredFields: List[String]): Json => Json = j =>
    j.obj.map(j => Json.jObject(ignoredFields.foldLeft(j) { case (j, f) => j - f })).getOrElse(j)
}

case class RegressionTest(
  name:       String,
  backends:   Option[Map[String, Disposition]],
  data:       Option[String],
  query:      String,
  variables:  Map[String, String],
  expected:   ExpectedResult
)
object RegressionTest {
  import DecodeResult.{ok, fail}

  private val VerifyAll: String => Disposition = κ(Disposition.Verify)

  private val SkipAll = ({
    case _ => Disposition.Skip
  }): PartialFunction[String, Disposition]

  implicit val RegressionTestDecodeJson: DecodeJson[RegressionTest] =
    DecodeJson(c => for {
      name          <-  (c --\ "name").as[String]
      backends      <-  if ((c --\ "backends").succeeded)
                          ((c --\ "backends").as[Map[String, Disposition]]).map(Some(_))
                        else ok(None)
      data          <-  optional[String](c --\ "data")
      query         <-  (c --\ "query").as[String]
      variables     <-  orElse(c --\ "variables", Map.empty[String, String])
      ignoredFields <-  orElse(c --\ "ignoredFields", List.empty[String])
      rows          <-  (c --\ "expected").as[List[Json]]
      predicate     <-  (c --\ "predicate").as[Predicate]
    } yield RegressionTest(name, backends, data, query, variables, ExpectedResult(rows, predicate, ignoredFields)))
}

sealed trait Disposition
object Disposition {
  case object Skip    extends Disposition
  case object Pending extends Disposition
  case object Verify  extends Disposition

  import DecodeResult.{ok, fail}

  implicit val DispositionDecodeJson: DecodeJson[Disposition] =
    DecodeJson(c => c.as[String].flatMap {
      case "skip"     => ok(Skip)
      case "pending"  => ok(Pending)
      case "verify"   => ok(Verify)
      case str        => fail("skip, pending, or verify (default: verify); found: \"" + str + "\"", c.history)
    })
}

sealed trait Predicate {
  def apply(expected: Vector[Json], actual: Process[Task, Json]): Task[Result]
}
object Predicate extends Specification {
  import process1._
  import DecodeResult.{ok => jok, fail => jfail}

  def matchJson(expected: Option[Json]): Matcher[Option[Json]] = new Matcher[Option[Json]] {
    def apply[S <: Option[Json]](s: Expectable[S]) = {
      (expected, s.value) match {
        case (Some(expected),
              Some(actual))   =>  (actual.obj |@| expected.obj) { (actual, expected) =>
                                    if (actual.toList == expected.toList) success(s"matches $expected", s)
                                    else if (actual == expected) failure(s"$actual matches $expected, but order differs", s)
                                    else failure(s"$actual does not match $expected", s)
                                  }.getOrElse(result(actual == expected, s"matches $expected", s"$actual does not match $expected", s))
        case (Some(_), None)  =>  failure(s"ran out before expected", s)
        case (None, Some(v))  =>  failure(s"had more than expected: ${v}", s)
        case (None, None)     =>  success(s"matches (empty)", s)
        case _                =>  failure(s"scalac is weird", s)
      }
    }
  }

  private def jsonMatches(j1: Json, j2: Json): Boolean =
    (j1.obj.map(_.toList) |@| j2.obj.map(_.toList))(_ == _).getOrElse(j1 == j2)

  private def jsonMatches(j1: Option[Json], j2: Option[Json]): Boolean = (j1, j2) match {
    case (Some(j1), Some(j2)) => jsonMatches(j1, j2)
    case _ => false
  }

  // Must contain ALL the elements in some order.
  case object ContainsAtLeast extends Predicate {
    def apply(expected: Vector[Json], actual: Process[Task, Json]): Task[Result] = {
      (for {
        expected <- actual.pipe(scan(expected.toSet) {
                      case (expected, e) => expected.filterNot(jsonMatches(_, e))
                    }).pipe(dropWhile(_.size > 0)).pipe(take(1))
      } yield (expected aka "unmatched expected values" must be empty) : Result).runLastOr(failure)
    }
  }
  // Must contain ALL and ONLY the elements in some order.
  case object ContainsExactly extends Predicate {
    def apply(expected: Vector[Json], actual: Process[Task, Json]): Task[Result] = {
      (for {
        t <-  actual.pipe(scan((expected.toSet, Set.empty[Json])) {
                case ((expected, extra), e) =>
                  if (expected.contains(e)) (expected.filterNot(jsonMatches(_, e)), extra)
                  else (expected, extra + e)
              }).pipe(dropWhile(t => t._1.size > 0 && t._2.size == 0)).pipe(take(1))

        (expected, extra) = t
      } yield (extra aka "unexpected values" must be empty) and (expected aka "unmatched expected values" must be empty): Result).runLastOr(failure)
    }
  }
  // Must EXACTLY match the elements, in order.
  case object EqualsExactly extends Predicate {
    def apply(expected0: Vector[Json], actual0: Process[Task, Json]): Task[Result] = {
      val actual   = actual0.map(Some(_))
      val expected = Process.emitAll(expected0).map(Some(_))

      val zipped = actual.tee(expected)(tee.zipAll(None, None))

      zipped.flatMap {
        case ((a, e)) => if (jsonMatches(a, e)) Process.empty else Process.emit(a must matchJson(e) : Result)
      }.pipe(take(1)).runLastOr(success)
    }
  }
  // Must START WITH the elements, in order.
  case object EqualsInitial extends Predicate {
    def apply(expected0: Vector[Json], actual0: Process[Task, Json]): Task[Result] = {
      val actual   = actual0.map(Some(_))
      val expected = Process.emitAll(expected0).map(Some(_))

      val zipped = actual.tee(expected)(tee.zipAll(None, None))

      zipped.flatMap {
        case ((a, None))  => Process.halt
        case ((a, e))     => if (jsonMatches(a, e)) Process.empty else Process.emit(a must matchJson(e) : Result)
      }.pipe(take(1)).runLastOr(success)
    }
  }
  // Must NOT contain ANY of the elements.
  case object DoesNotContain extends Predicate {
    def apply(expected0: Vector[Json], actual: Process[Task, Json]): Task[Result] = {
      val expected = expected0.toSet
      (for {
        found <-  actual.pipe(scan(expected) {
                    case (expected, e) => expected.filterNot(jsonMatches(_, e))
                  }).pipe(dropWhile(_.size == expected.size)).pipe(take(1))
      } yield (found must_== expected) : Result).runLastOr(failure)
    }
  }

  implicit val PredicateDecodeJson: DecodeJson[Predicate] =
    DecodeJson(c => c.as[String].flatMap {
      case "containsAtLeast"  => jok(ContainsAtLeast)
      case "containsExactly"  => jok(ContainsExactly)
      case "doesNotContain"   => jok(DoesNotContain)
      case "equalsExactly"    => jok(EqualsExactly)
      case "equalsInitial"    => jok(EqualsInitial)
      case str                => jfail("Expected one of: containsAtLeast, containsExactly, doesNotContain, equalsExactly, equalsInitial, but found: " + str, c.history)
    })
}

case class ExpectedResult(
  rows:           List[Json],
  predicate:      Predicate,
  ignoredFields:  List[JsonField]
)<|MERGE_RESOLUTION|>--- conflicted
+++ resolved
@@ -43,26 +43,16 @@
 
       def loadData(testFile: File, name: String): Task[Unit] = {
         val path = dataPath(name)
-<<<<<<< HEAD
-        fs.exists(path).flatMap(if (_) Task.now(()) else for {
-          is    <- Task.delay { new java.io.FileInputStream(new File(testFile.getParent, name)) }
-          _ = println("loading: " + name)
-          lines = scalaz.stream.io.linesR(is)
-          data  = lines.flatMap(l => DataCodec.parse(l).fold(err => Process.fail(sys.error("error loading " + name + ": " + err.message)), j => Process.eval(Task.now(j))))
-          _     <- fs.save(path, data)
-        } yield ())
-=======
         for {
           exists <- fs.exists(path)
           _      <- if (exists) Task.now(()) else for {
             is    <- Task.delay { new java.io.FileInputStream(new File(testFile.getParent, name)) }
             _ = println("loading: " + name)
             lines = scalaz.stream.io.linesR(is)
-            data  = lines.flatMap(l => DataCodec.parse(l).fold(err => Process.fail(sys.error(err.message)), j => Process.eval(Task.now(j))))
+            data  = lines.flatMap(l => DataCodec.parse(l).fold(err => Process.fail(sys.error("error loading " + name + ": " + err.message)), j => Process.eval(Task.now(j))))
             _     <- fs.save(path, data)
           } yield ()
         } yield ()
->>>>>>> aef00d41
       }
 
       def runQuery(query: String, vars: Map[String, String]): (Vector[PhaseResult], Task[ResultPath]) =
