--- conflicted
+++ resolved
@@ -2,24 +2,14 @@
     "name": "timestamp and interval syntax",
 
     "backends": {
-<<<<<<< HEAD
         "couchbase":         "skip",
         "marklogic_json":    "pending",
         "marklogic_xml":     "pending",
+        "mimir": "skip",
         "mongodb_read_only": "pending",
         "postgresql":        "pending",
         "spark_hdfs":        "pending",
         "spark_local":       "pending"
-=======
-        "mimir": "skip",
-        "couchbase":      "skip",
-        "marklogic_json": "pending",
-        "marklogic_xml":  "pending",
-        "mongodb_q_3_2":  "pending",
-        "postgresql":     "pending",
-        "spark_hdfs":     "pending",
-        "spark_local":    "pending"
->>>>>>> 6e15928a
     },
 
     "data": "../days.data",
