{
    "name": "project index from group",
    "backends": {
        "couchbase": "ignoreFieldOrder",
        "marklogic_json": "ignoreFieldOrder",
        "mimir": "skip",
        "mongodb_2_6": "ignoreFieldOrder",
        "mongodb_3_0": "ignoreFieldOrder",
        "mongodb_3_2": "ignoreFieldOrder",
        "mongodb_3_4": "ignoreFieldOrder",
        "mongodb_read_only": "pending",
        "mongodb_q_3_2": "ignoreFieldOrder",
        "postgresql":        "pending"
    },
    "data": "slamengine_commits.data",
    "query": "select parents[0].sha, count(*) as count from slamengine_commits group by parents[0].sha",
<<<<<<< HEAD
    "predicate": "containsAtLeast",
    "ignoreFieldOrder": [
      "couchbase",
      "marklogic_json",
      "mongodb_2_6",
      "mongodb_3_0",
      "mongodb_3_2",
      "mongodb_read_only"
    ],
=======
    "predicate": "atLeast",
    "ignoreResultOrder": true,
>>>>>>> 6bfef4e9
    "expected": [
        { "sha": "b812837ee2f72be3aaee582b42e3ad901d1f7371", "count": 1 },
        { "sha": "9897104b5a22571a5940f4ba2ba89addaef81ed0", "count": 1 },
        { "sha": "3d44ce48fc0670aaf39ba1acd0e1c161f14cc2d6", "count": 1 },
        { "sha": "82e67fef1aae1d283bff90d1d27efd4266d26d49", "count": 2 },
        { "sha": "56d1caf5d082d1a6840090986e277d36d03f1859", "count": 4 },
        { "sha": "b29d8f254e5df2c4d1792f077625924cd1fde2db", "count": 1 },
        { "sha": "166f7337c8fd5db13941abf482de05accb8e9380", "count": 1 },
        { "sha": "92245a05c6b851a97883d9276889b4f6f09fff9d", "count": 1 },
        { "sha": "a31c0a8f2d0f771cf2aecb67c9822f930c260c29", "count": 2 },
        { "sha": "696c6ff2556bb1ea6a6de86a03736058e8f6c52a", "count": 1 }]
}<|MERGE_RESOLUTION|>--- conflicted
+++ resolved
@@ -9,25 +9,12 @@
         "mongodb_3_2": "ignoreFieldOrder",
         "mongodb_3_4": "ignoreFieldOrder",
         "mongodb_read_only": "pending",
-        "mongodb_q_3_2": "ignoreFieldOrder",
         "postgresql":        "pending"
     },
     "data": "slamengine_commits.data",
     "query": "select parents[0].sha, count(*) as count from slamengine_commits group by parents[0].sha",
-<<<<<<< HEAD
-    "predicate": "containsAtLeast",
-    "ignoreFieldOrder": [
-      "couchbase",
-      "marklogic_json",
-      "mongodb_2_6",
-      "mongodb_3_0",
-      "mongodb_3_2",
-      "mongodb_read_only"
-    ],
-=======
     "predicate": "atLeast",
     "ignoreResultOrder": true,
->>>>>>> 6bfef4e9
     "expected": [
         { "sha": "b812837ee2f72be3aaee582b42e3ad901d1f7371", "count": 1 },
         { "sha": "9897104b5a22571a5940f4ba2ba89addaef81ed0", "count": 1 },
