--- conflicted
+++ resolved
@@ -312,18 +312,6 @@
 
   private def configuredMapReduceIterable(src: Collection, cfg: MapReduce)
                                          : MongoDbIO[MapReduceIterable[Document]] = {
-<<<<<<< HEAD
-    collection(src) map { c =>
-      val it = c.mapReduce(cfg.map, cfg.reduce)
-                 .jsMode(cfg.useJsMode)
-                 .verbose(cfg.verboseResults)
-
-      val finalized = cfg.finalizer.cata(it.finalizeFunction, it)
-      val filtered  = cfg.inputFilter.cata(finalized.filter, finalized)
-      val limited   = cfg.inputLimit.cata(l => filtered.limit(l.value.toInt), filtered)
-      val scoped    = cfg.scope.cata(limited.scope, limited)
-      val sorted    = cfg.sort.cata(scoped.sort, scoped)
-=======
     type IT   = MapReduceIterable[Document]
     type F[A] = State[IT, A]
     val ms = MonadState[State, IT]
@@ -348,7 +336,6 @@
       foldIt(nonEmptyScope)((i, s) => i.scope(Bson.Doc(s).repr))       *>
       foldIt(cfg.jsMode)(_ jsMode _)                                   *>
       foldIt(cfg.verbose)(_ verbose _)
->>>>>>> c41df144
 
     collection(src) map { c =>
       configuredIt exec c.mapReduce(cfg.map.pprint(0), cfg.reduce.pprint(0))
