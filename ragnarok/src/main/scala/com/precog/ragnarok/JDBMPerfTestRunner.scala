--- conflicted
+++ resolved
@@ -44,104 +44,6 @@
 import scalaz.effect._
 import scalaz.std.anyVal._
 
-<<<<<<< HEAD
-trait StandalonePerfTestRunnerConfig extends BaseConfig
-    with EvaluatingPerfTestRunnerConfig
-    with StandaloneShardSystemConfig
-    with JDBMProjectionModuleConfig
-    with ActorStorageModuleConfig
-    with ActorProjectionModuleConfig {
-  def ingestConfig = None
-}
-
-
-abstract class StandalonePerfTestRunner[T](testTimeout: Duration) extends EvaluatingPerfTestRunner[Future, T]
-    with ActorStorageModule
-    with ActorProjectionModule[Array[Byte], Slice]
-    with StandaloneActorProjectionSystem
-    with BatchJsonStorageModule[Future] { self =>
-
-  type YggConfig <: StandalonePerfTestRunnerConfig
-
-  val metadataStorage = FileMetadataStorage.load(yggConfig.dataDir, yggConfig.archiveDir, FilesystemFileOps).unsafePerformIO
-
-  val rawProjectionModule = new JDBMProjectionModule {
-    type YggConfig = StandalonePerfTestRunnerConfig
-    val yggConfig = self.yggConfig
-    val Projection = new ProjectionCompanion {
-      def fileOps = FilesystemFileOps
-      def ensureBaseDir(descriptor: ProjectionDescriptor): IO[File] = metadataStorage.ensureDescriptorRoot(descriptor)
-      def findBaseDir(descriptor: ProjectionDescriptor): Option[File] = metadataStorage.findDescriptorRoot(descriptor)
-      def archiveDir(descriptor: ProjectionDescriptor): IO[Option[File]] = metadataStorage.findArchiveRoot(descriptor)
-    }
-  }
-
-  val accountFinder = None
-
-  implicit val actorSystem = ActorSystem("StandalonePerfTestRunner")
-  implicit val defaultAsyncContext = ExecutionContext.defaultExecutionContext(actorSystem)
-  implicit val M: Monad[Future] with Copointed[Future] = new blueeyes.bkka.FutureMonad(defaultAsyncContext) with Copointed[Future] {
-    def copoint[A](p: Future[A]): A = Await.result(p, testTimeout)
-  }
-
-  val projectionsActor = actorSystem.actorOf(Props(new ProjectionsActor), "projections")
-  val shardActors @ ShardActors(ingestSupervisor, metadataActor, metadataSync) =
-    initShardActors(metadataStorage, AccountFinder.Empty[Future], projectionsActor)
-
-  object Projection extends ProjectionCompanion(projectionsActor, yggConfig.metadataTimeout)
-
-  val accessControl = new UnrestrictedAccessControl[Future]()
-  class Storage extends ActorStorageLike(actorSystem, ingestSupervisor, metadataActor)
-
-  val storage = new Storage
-
-  def userMetadataView(apiKey: APIKey) = storage.userMetadataView(apiKey)
-
-  def startup() {}
-
-  def shutdown() {
-    Await.result(Stoppable.stop(shardActors.stoppable), Duration(2, "minutes"))
-    actorSystem.shutdown()
-  }
-}
-
-final class JDBMPerfTestRunner[T](val timer: Timer[T], val apiKey: APIKey, val optimize: Boolean, _rootDir: Option[File], testTimeout: Duration = Duration(120, "seconds"))
-    extends StandalonePerfTestRunner[T](testTimeout)
-    with SliceColumnarTableModule[Future, Array[Byte]]
- { self =>
-
-  trait JDBMPerfTestRunnerConfig 
-      extends StandalonePerfTestRunnerConfig
-      with JDBMProjectionModuleConfig
-      with BlockStoreColumnarTableModuleConfig
-      with EvaluatorConfig
-
-  type YggConfig = JDBMPerfTestRunnerConfig
-  object yggConfig extends JDBMPerfTestRunnerConfig {
-    val apiKey = self.apiKey
-    val optimize = self.optimize
-    val commandLineConfig = Configuration.parse(_rootDir map ("precog.storage.root = " + _) getOrElse "")
-    override val config = (Configuration parse {
-      Option(System.getProperty("precog.storage.root")) map ("precog.storage.root = " + _) getOrElse "" }) ++ commandLineConfig
-  }
-
-  trait TableCompanion extends SliceColumnarTableCompanion
-  object Table extends TableCompanion {
-    implicit val geq: scalaz.Equal[Int] = intInstance
-  }
-
-  yggConfig.dataDir.mkdirs()
-  val fileMetadataStorage = FileMetadataStorage.load(yggConfig.dataDir, yggConfig.archiveDir, FilesystemFileOps).unsafePerformIO
-
-  def Evaluator[N[+_]](N0: Monad[N])(implicit mn: Future ~> N, nm: N ~> Future): EvaluatorLike[N] = {
-    new Evaluator[N](N0) with IdSourceScannerModule {
-      type YggConfig = self.YggConfig
-      val yggConfig = self.yggConfig
-      val report = LoggingQueryLogger[N](N0)
-    }
-  }
-}
-=======
 //trait StandalonePerfTestRunnerConfig extends BaseConfig
 //    with EvaluatingPerfTestRunnerConfig
 //    with StandaloneShardSystemConfig
@@ -234,8 +136,7 @@
 //    new Evaluator[N](N0) with IdSourceScannerModule {
 //      type YggConfig = self.YggConfig
 //      val yggConfig = self.yggConfig
-//      val report = LoggingQueryLogger[N, instructions.Line](N0)
+//      val report = LoggingQueryLogger[N](N0)
 //    }
 //  }
-//}
->>>>>>> e4bde5af
+//}