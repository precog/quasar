{
    "name": "flatten array",
    "backends": {
<<<<<<< HEAD
        "mongodb_2_6": "pending",
        "mongodb_3_0": "pending",
        "mongodb_read_only": "pending"
=======
    	"marklogic_xml":     "skip"
>>>>>>> aef8c790
    },
    "data": "zips.data",
    "query": "SELECT loc[*] AS loc FROM zips",
    "predicate": "atLeast",
    "ignoreResultOrder": true,
    "expected": [
      { "loc" : -72.622739 },
      { "loc" :  34.933613 },
      { "loc" : -78.504109 },
      { "loc" :  34.994081 },
      { "loc" : -79.261843 },
      { "loc" :  34.588664 }
    ]
}<|MERGE_RESOLUTION|>--- conflicted
+++ resolved
@@ -1,13 +1,10 @@
 {
     "name": "flatten array",
     "backends": {
-<<<<<<< HEAD
         "mongodb_2_6": "pending",
         "mongodb_3_0": "pending",
-        "mongodb_read_only": "pending"
-=======
-    	"marklogic_xml":     "skip"
->>>>>>> aef8c790
+        "mongodb_read_only": "pending",
+        "marklogic_xml":     "skip"
     },
     "data": "zips.data",
     "query": "SELECT loc[*] AS loc FROM zips",
