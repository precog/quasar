--- conflicted
+++ resolved
@@ -1,23 +1,13 @@
 {
     "name": "unify flattened fields with unflattened field",
     "backends": {
-<<<<<<< HEAD
-        "couchbase":      "skip",
-        "marklogic_json": "skip",
-        "marklogic_xml":  "skip",
+        "couchbase":  "pending",
         "mimir": "skip",
         "mongodb_2_6":    "pending",
         "mongodb_3_0":    "pending",
         "mongodb_3_2":    "pending",
-        "postgresql":     "pending",
-        "spark_hdfs":     "pending",
-        "spark_local":    "pending"
-=======
-        "mimir": "skip",
-        "couchbase":  "pending",
-        "mongodb_q_3_2": "pending",
-        "postgresql": "pending"
->>>>>>> 6bfef4e9
+        "mongodb_3_4":    "pending",
+        "postgresql":     "pending"
     },
     "data": "zips.data",
     "query": "select `_id` as zip, loc[*] from zips order by loc[*] limit 10",
