--- conflicted
+++ resolved
@@ -1,16 +1,11 @@
 {
     "name": "states sorted by the length of name of their first city, alphabetically",
     "backends": {
-<<<<<<< HEAD
-        "mimir": "pending",
         "couchbase": "pending",
+        "mimir":"pendingIgnoreFieldOrder",
         "mongodb_2_6": "ignoreResultOrder",
         "mongodb_3_0": "ignoreResultOrder",
         "mongodb_read_only": "ignoreResultOrder"
-=======
-        "mimir":"pendingIgnoreFieldOrder",
-        "couchbase": "pending"
->>>>>>> 618bca10
     },
     "description": "combines an aggregate function (min) with a function implemented in JS (length)",
     "data": "zips.data",
