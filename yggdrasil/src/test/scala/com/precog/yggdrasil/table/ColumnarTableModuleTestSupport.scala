/*
 *  ____    ____    _____    ____    ___     ____ 
 * |  _ \  |  _ \  | ____|  / ___|  / _/    / ___|        Precog (R)
 * | |_) | | |_) | |  _|   | |     | |  /| | |  _         Advanced Analytics Engine for NoSQL Data
 * |  __/  |  _ <  | |___  | |___  |/ _| | | |_| |        Copyright (C) 2010 - 2013 SlamData, Inc.
 * |_|     |_| \_\ |_____|  \____|   /__/   \____|        All Rights Reserved.
 *
 * This program is free software: you can redistribute it and/or modify it under the terms of the 
 * GNU Affero General Public License as published by the Free Software Foundation, either version 
 * 3 of the License, or (at your option) any later version.
 *
 * This program is distributed in the hope that it will be useful, but WITHOUT ANY WARRANTY; 
 * without even the implied warranty of MERCHANTABILITY or FITNESS FOR A PARTICULAR PURPOSE. See 
 * the GNU Affero General Public License for more details.
 *
 * You should have received a copy of the GNU Affero General Public License along with this 
 * program. If not, see <http://www.gnu.org/licenses/>.
 *
 */
package com.precog.yggdrasil
package table

import com.precog.bytecode.JType
import com.precog.common.Path
import com.precog.common.VectorCase
import com.precog.common.json._

import akka.actor.ActorSystem

import blueeyes.json._

import scala.annotation.tailrec

import scalaz._
import scalaz.syntax.copointed._
import scalaz.syntax.monad._
import scalaz.syntax.std.boolean._
import scalaz.std.anyVal._

import com.precog.util.{BitSetUtil, BitSet, Loop}
import com.precog.util.BitSetUtil.Implicits._

import TableModule._

trait ColumnarTableModuleTestSupport[M[+_]] extends TableModuleTestSupport[M] with ColumnarTableModule[M] {
  def newGroupId: GroupId

  def defaultSliceSize = 10

  def fromJson(values: Stream[JValue], maxSliceSize: Option[Int] = None): Table = {
    val sliceSize = maxSliceSize.getOrElse(defaultSliceSize)

    def makeSlice(sampleData: Stream[JValue]): (Slice, Stream[JValue]) = {
      val (prefix, suffix) = sampleData.splitAt(sliceSize)

      @tailrec def buildColArrays(from: Stream[JValue], into: Map[ColumnRef, (BitSet, Array[_])], sliceIndex: Int): (Map[ColumnRef, (BitSet, Object)], Int) = {
        from match {
          case jv #:: xs =>
            val withIdsAndValues = jv.flattenWithPath.foldLeft(into) {
              case (acc, (jpath, JUndefined)) => acc
              case (acc, (jpath, v)) =>
                val ctype = CType.forJValue(v) getOrElse { sys.error("Cannot determine ctype for " + v + " at " + jpath + " in " + jv) }
                val ref = ColumnRef(CPath(jpath), ctype)
  
                val pair: (BitSet, Array[_]) = v match {
                  case JBool(b) => 
                    val (defined, col) = acc.getOrElse(ref, (new BitSet, new Array[Boolean](sliceSize))).asInstanceOf[(BitSet, Array[Boolean])]
                    col(sliceIndex) = b
                    (defined + sliceIndex, col)
                    
                  case JNum(d) => {
                    val isLong = ctype == CLong
                    val isDouble = ctype == CDouble
                    
                    val (defined, col) = if (isLong) {
                      val (defined, col) = acc.getOrElse(ref, (new BitSet, new Array[Long](sliceSize))).asInstanceOf[(BitSet, Array[Long])]
                      col(sliceIndex) = d.toLong
                      (defined, col)
                    } else if (isDouble) {
                      val (defined, col) = acc.getOrElse(ref, (new BitSet, new Array[Double](sliceSize))).asInstanceOf[(BitSet, Array[Double])]
                      col(sliceIndex) = d.toDouble
                      (defined, col)
                    } else {
                      val (defined, col) = acc.getOrElse(ref, (new BitSet, new Array[BigDecimal](sliceSize))).asInstanceOf[(BitSet, Array[BigDecimal])]
                      col(sliceIndex) = d
                      (defined, col)
                    }
                    
                    (defined + sliceIndex, col)
                  }
  
                  case JString(s) => 
                    val (defined, col) = acc.getOrElse(ref, (new BitSet, new Array[String](sliceSize))).asInstanceOf[(BitSet, Array[String])]
                    col(sliceIndex) = s
                    (defined + sliceIndex, col)
                  
                  case JArray(Nil) => 
                    val (defined, col) = acc.getOrElse(ref, (new BitSet, null)).asInstanceOf[(BitSet, Array[Boolean])]
                    (defined + sliceIndex, col)
  
                  case JObject(_) => 
                    val (defined, col) = acc.getOrElse(ref, (new BitSet, null)).asInstanceOf[(BitSet, Array[Boolean])]
                    (defined + sliceIndex, col)
  
                  case JNull        => 
                    val (defined, col) = acc.getOrElse(ref, (new BitSet, null)).asInstanceOf[(BitSet, Array[Boolean])]
                    (defined + sliceIndex, col)
                }
  
                acc + (ref -> pair)
            }

            buildColArrays(xs, withIdsAndValues, sliceIndex + 1)
  
          case _ => (into, sliceIndex)
        }
      }
  
      // FIXME: If prefix is empty (eg. because sampleData.data is empty) the generated
      // columns won't satisfy sampleData.schema. This will cause the subsumption test in
      // Slice#typed to fail unless it allows for vacuous success
      val slice = new Slice {
        val (cols, size) = buildColArrays(prefix.toStream, Map.empty[ColumnRef, (BitSet, Array[_])], 0) 
        val columns = cols map {
          case (ref @ ColumnRef(_, CBoolean), (defined, values))     => (ref, ArrayBoolColumn(defined, values.asInstanceOf[Array[Boolean]]))
          case (ref @ ColumnRef(_, CLong), (defined, values))        => (ref, ArrayLongColumn(defined, values.asInstanceOf[Array[Long]]))
          case (ref @ ColumnRef(_, CDouble), (defined, values))      => (ref, ArrayDoubleColumn(defined, values.asInstanceOf[Array[Double]]))
          case (ref @ ColumnRef(_, CNum), (defined, values))         => (ref, ArrayNumColumn(defined, values.asInstanceOf[Array[BigDecimal]]))
          case (ref @ ColumnRef(_, CString), (defined, values))      => (ref, ArrayStrColumn(defined, values.asInstanceOf[Array[String]]))
          case (ref @ ColumnRef(_, CEmptyArray), (defined, values))  => (ref, new BitsetColumn(defined) with EmptyArrayColumn)
          case (ref @ ColumnRef(_, CEmptyObject), (defined, values)) => (ref, new BitsetColumn(defined) with EmptyObjectColumn)
          case (ref @ ColumnRef(_, CNull), (defined, values))        => (ref, new BitsetColumn(defined) with NullColumn)
        }
      }
  
      (slice, suffix)
    }
    
    Table(
      StreamT.unfoldM(values) { events =>
        M.point {
          (!events.isEmpty) option {
            makeSlice(events.toStream)
          }
        }
      },
      ExactSize(values.length)
    )
  }

  def lookupF1(namespace: List[String], name: String): F1 = {
    val lib = Map[String, CF1](
      "negate" -> cf.math.Negate,
<<<<<<< HEAD
      "coerceToDouble" -> cf.util.CoerceToDouble,
      "true" -> new CF1P({ case _ => Column.const(true) })
=======
      "true" -> CF1("testing::true") { _ => Some(Column.const(true)) }
>>>>>>> 0a0dfe95
    )

    lib(name)
  }

  def lookupF2(namespace: List[String], name: String): F2 = {
    val lib  = Map[String, CF2](
      "add" -> cf.math.Add,
      "mod" -> cf.math.Mod,
      "eq"  -> cf.std.Eq
    )
    lib(name)
  }

  def lookupScanner(namespace: List[String], name: String): CScanner = {
    val lib = Map[String, CScanner](
      "sum" -> new CScanner {
        type A = BigDecimal
        val init = BigDecimal(0)
        def scan(a: BigDecimal, cols: Map[ColumnRef, Column], range: Range): (A, Map[ColumnRef, Column]) = {
          val identityPath = cols collect { case c @ (ColumnRef(CPath.Identity, _), _) => c }
          val prioritized = identityPath.values filter {
            case (_: LongColumn | _: DoubleColumn | _: NumColumn) => true
            case _ => false
          }

          val mask = BitSetUtil.filteredRange(range.start, range.end) {
            i => prioritized exists { _ isDefinedAt i }
          }
          
          val (a2, arr) = mask.toList.foldLeft((a, new Array[BigDecimal](range.end))) {
            case ((acc, arr), i) => {
              val col = prioritized find { _ isDefinedAt i }
              
              val acc2 = col map {
                case lc: LongColumn =>
                  acc + lc(i)
                
                case dc: DoubleColumn =>
                  acc + dc(i)
                
                case nc: NumColumn =>
                  acc + nc(i)
              }
              
              acc2 foreach { arr(i) = _ }
              
              (acc2 getOrElse acc, arr)
            }
          }
          
          (a2, Map(ColumnRef(CPath.Identity, CNum) -> ArrayNumColumn(mask, arr)))
        }
      }
    )

    lib(name)
  }

  def debugPrint(dataset: Table): Unit = {
    println("\n\n")
    dataset.slices.foreach { slice => {
      M.point(for (i <- 0 until slice.size) println(slice.toString(i)))
    }}
  }
}


// vim: set ts=4 sw=4 et:<|MERGE_RESOLUTION|>--- conflicted
+++ resolved
@@ -151,12 +151,8 @@
   def lookupF1(namespace: List[String], name: String): F1 = {
     val lib = Map[String, CF1](
       "negate" -> cf.math.Negate,
-<<<<<<< HEAD
       "coerceToDouble" -> cf.util.CoerceToDouble,
-      "true" -> new CF1P({ case _ => Column.const(true) })
-=======
       "true" -> CF1("testing::true") { _ => Some(Column.const(true)) }
->>>>>>> 0a0dfe95
     )
 
     lib(name)
