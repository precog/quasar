--- conflicted
+++ resolved
@@ -741,20 +741,11 @@
             readOp(Collection("zips")),
             projectOp(Reshape.Doc(ListMap(
               BsonField.Name("lEft") -> \/- (Reshape.Doc(ListMap(
-<<<<<<< HEAD
-                BsonField.Name("lEft") -> \/- (Reshape.Doc(ListMap(
-                  BsonField.Name("value") -> -\/ (ExprOp.Literal(Bson.Int32(1)))))),
-                BsonField.Name("rIght") -> \/- (Reshape.Arr(ListMap(
-                  BsonField.Index(0) -> -\/ (ExprOp.DocField(BsonField.Name("city"))))))))),
-              BsonField.Name("rIght") -> \/-(Reshape.Doc(ListMap(
-                BsonField.Name("city") -> -\/(ExprOp.DocField(BsonField.Name("city")))))))),
-              IgnoreId),
-=======
                 BsonField.Name("value") -> -\/ (ExprOp.Literal(Bson.Int32(1)))))),
               BsonField.Name("rIght") -> \/- (Reshape.Arr(ListMap(
                 BsonField.Index(0) -> -\/ (ExprOp.DocField(BsonField.Name("city")))))),
-              BsonField.Name("city") -> -\/(ExprOp.DocField(BsonField.Name("city")))))),
->>>>>>> 1e8ab9dc
+              BsonField.Name("city") -> -\/(ExprOp.DocField(BsonField.Name("city"))))),
+              IgnoreId),
             groupOp(Grouped(ListMap(
               BsonField.Name("cnt") -> ExprOp.Sum(ExprOp.DocField(BsonField.Name("lEft") \ BsonField.Name("value"))),
               BsonField.Name("__sd_tmp_1") -> ExprOp.Push(ExprOp.DocVar.ROOT()))),
@@ -1030,20 +1021,11 @@
           readOp(Collection("zips")),
           projectOp(Reshape.Doc(ListMap(
             BsonField.Name("lEft") -> \/-(Reshape.Doc(ListMap(
-<<<<<<< HEAD
-              BsonField.Name("lEft") -> \/-(Reshape.Doc(ListMap(
-                BsonField.Name("value") -> -\/(ExprOp.DocField(BsonField.Name("pop")))))),
-              BsonField.Name("rIght") -> \/-(Reshape.Arr(ListMap(
-                BsonField.Index(0) -> -\/(ExprOp.DocField(BsonField.Name("city"))))))))),
-            BsonField.Name("rIght") -> \/-(Reshape.Doc(ListMap(
-              BsonField.Name("city") -> -\/(ExprOp.DocField(BsonField.Name("city")))))))),
-            IgnoreId),
-=======
               BsonField.Name("value") -> -\/(ExprOp.DocField(BsonField.Name("pop")))))),
             BsonField.Name("rIght") -> \/-(Reshape.Arr(ListMap(
               BsonField.Index(0) -> -\/(ExprOp.DocField(BsonField.Name("city")))))),
-            BsonField.Name("city") -> -\/(ExprOp.DocField(BsonField.Name("city")))))),
->>>>>>> 1e8ab9dc
+            BsonField.Name("city") -> -\/(ExprOp.DocField(BsonField.Name("city"))))),
+            IgnoreId),
           groupOp(
             Grouped(ListMap(
               BsonField.Name("totalPop") -> ExprOp.Sum(ExprOp.DocField(BsonField.Name("lEft") \ BsonField.Name("value"))),
@@ -1076,15 +1058,9 @@
                   BsonField.Name("lEft") -> \/-(Reshape.Doc(ListMap(
                     BsonField.Name("value") -> -\/(ExprOp.DocField(BsonField.Name("pop")))))),
                   BsonField.Name("rIght") -> \/-(Reshape.Arr(ListMap(
-<<<<<<< HEAD
-                    BsonField.Index(0) -> -\/(ExprOp.DocField(BsonField.Name("city"))))))))),
-                BsonField.Name("rIght") -> \/-(Reshape.Doc(ListMap(
-                  BsonField.Name("city") -> -\/(ExprOp.DocField(BsonField.Name("city")))))))),
+                    BsonField.Index(0) -> -\/(ExprOp.DocField(BsonField.Name("city")))))),
+                  BsonField.Name("city") -> -\/(ExprOp.DocField(BsonField.Name("city"))))),
                 IgnoreId),
-=======
-                    BsonField.Index(0) -> -\/(ExprOp.DocField(BsonField.Name("city")))))),
-                  BsonField.Name("city") -> -\/(ExprOp.DocField(BsonField.Name("city")))))),
->>>>>>> 1e8ab9dc
               groupOp(
                 Grouped(ListMap(
                   BsonField.Name("totalPop") -> ExprOp.Sum(ExprOp.DocField(BsonField.Name("lEft") \ BsonField.Name("value"))),
