--- conflicted
+++ resolved
@@ -178,12 +178,7 @@
       }
 
     def qScriptCorePlanner = new QScriptCorePlanner[T, Backend](
-<<<<<<< HEAD
       liftCake)
-=======
-      λ[IO ~> Backend](_.to[Task].liftM[MT].liftB),
-      λ[M ~> Backend](_.liftB))
->>>>>>> d8a204d7
 
     def equiJoinPlanner = new EquiJoinPlanner[T, Backend](
       λ[IO ~> Backend](_.to[Task].liftM[MT].liftB))
