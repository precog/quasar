--- conflicted
+++ resolved
@@ -2,13 +2,7 @@
     "name": "filter on is null",
 
     "backends": {
-<<<<<<< HEAD
-        "mimir": "pending",
-        "postgresql": "pending"
-=======
-        "mimir":"pending",
-        "mongodb_q_3_2":  "pending"
->>>>>>> 5f7a7285
+        "mimir":"pending"
     },
 
     "description": "expression with `is null` should be true whenever the same filter is satisfied",
