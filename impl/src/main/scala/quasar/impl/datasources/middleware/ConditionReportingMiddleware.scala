--- conflicted
+++ resolved
@@ -39,13 +39,7 @@
         F: MonadError[F, E])
         : F[QuasarDatasource[Resource[F, ?], G, R, P]] =
       onChange(id, Condition.normal()) as {
-<<<<<<< HEAD
-        ConditionReportingDatasource((c: Condition[E]) => Resource.liftF(onChange(id, c)), ds)
-=======
-        mds.modify(λ[Datasource[Resource[F, ?], G, ?, R, P] ~> Datasource[Resource[F, ?], G, ?, R, P]] { ds =>
-          ConditionReportingDatasource((c: Condition[E]) => Resource.eval(onChange(id, c)), ds)
-        })
->>>>>>> 7b90419c
+        ConditionReportingDatasource((c: Condition[E]) => Resource.eval(onChange(id, c)), ds)
       }
   }
 }