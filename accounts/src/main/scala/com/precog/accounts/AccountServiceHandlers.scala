/*
 *  ____    ____    _____    ____    ___     ____ 
 * |  _ \  |  _ \  | ____|  / ___|  / _/    / ___|        Precog (R)
 * | |_) | | |_) | |  _|   | |     | |  /| | |  _         Advanced Analytics Engine for NoSQL Data
 * |  __/  |  _ <  | |___  | |___  |/ _| | | |_| |        Copyright (C) 2010 - 2013 SlamData, Inc.
 * |_|     |_| \_\ |_____|  \____|   /__/   \____|        All Rights Reserved.
 *
 * This program is free software: you can redistribute it and/or modify it under the terms of the 
 * GNU Affero General Public License as published by the Free Software Foundation, either version 
 * 3 of the License, or (at your option) any later version.
 *
 * This program is distributed in the hope that it will be useful, but WITHOUT ANY WARRANTY; 
 * without even the implied warranty of MERCHANTABILITY or FITNESS FOR A PARTICULAR PURPOSE. See 
 * the GNU Affero General Public License for more details.
 *
 * You should have received a copy of the GNU Affero General Public License along with this 
 * program. If not, see <http://www.gnu.org/licenses/>.
 *
 */
package com.precog
package accounts

import com.precog.common.NetUtils.remoteIpFrom
import com.precog.common.Path
import com.precog.common.accounts._
import com.precog.common.security._
import com.precog.common.security.service.v1
import com.precog.common.security.service.v1.APIKeyDetails
import com.precog.common.services._
import com.precog.util.email.TemplateEmailer

import akka.dispatch.{ ExecutionContext, Future, Promise }
import akka.util.Timeout
import akka.util.duration._

import blueeyes.bkka._
import blueeyes.core.data.ByteChunk
import blueeyes.core.data.DefaultBijections._
import blueeyes.core.http._
import blueeyes.core.http.HttpStatusCodes._
import blueeyes.core.http.MimeTypes._
import blueeyes.core.service._
import blueeyes.core.service.engines.HttpClientXLightWeb
import blueeyes.json._
import blueeyes.json.serialization.{ Extractor, Decomposer, IsoSerialization }
import blueeyes.json.serialization.DefaultSerialization.{ DateTimeDecomposer => _, DateTimeExtractor => _, _ }
import blueeyes.json.serialization.Extractor._

import blueeyes.core.http.MimeTypes._
import blueeyes.core.data._
import DefaultBijections._
import blueeyes.core.service.engines.HttpClientXLightWeb

import blueeyes.util.Clock

import HttpHeaders.Authorization

import com.weiglewilczek.slf4s.Logging

import org.joda.time.DateTime
import org.joda.time.format.ISODateTimeFormat

import shapeless._

import scalaz._
import scalaz.Validation._
import scalaz.std.option._
import scalaz.syntax.apply._
import scalaz.syntax.plus._
import scalaz.syntax.applicative._
import scalaz.syntax.validation._
import scalaz.syntax.std.option._

object Responses {
  def failure(error: HttpStatusCode, message: String) =
    HttpResponse[JValue](HttpStatus(error), content = Some(JString(message)))

  def failure(error: HttpStatusCode, statMessage: String, message: String) =
    HttpResponse[JValue](HttpStatus(error, statMessage), content = Some(JString(message)))

  def failure(error: HttpStatus, message: String) =
    HttpResponse[JValue](error, content = Some(JString(message)))
}

class AccountServiceHandlers(val accountManager: AccountManager[Future], apiKeyFinder: APIKeyFinder[Future], clock: Clock, rootAccountId: String, rootAPIKey: APIKey, emailer: TemplateEmailer)(implicit executor: ExecutionContext)
    extends Logging {
  import ServiceHandlerUtil._

  def withAccountAdmin[A](accountId: String, auth: Account, request: HttpRequest[_])(f: Account => Future[HttpResponse[JValue]])(implicit executor: ExecutionContext): Future[HttpResponse[JValue]] = {
    implicit val M = new FutureMonad(executor)
    accountManager.findAccountById(accountId) flatMap {
      case Some(account) =>
        accountManager.hasAncestor(account, auth) flatMap {
          case true  => f(account)
          case false => {
            logger.warn("Unauthorized access attempt to account %s from account %s (%s)".format(accountId, auth.accountId, remoteIpFrom(request)))
            Future(HttpResponse[JValue](HttpStatus(Unauthorized), content = Some(JString("You do not have access to account "+ accountId))))
          }
        }

      case None =>
        Future(HttpResponse[JValue](HttpStatus(NotFound), content = Some(JString("Unable to find Account "+ accountId))))
    }
  }

  def withAccountAdmin[A](request: HttpRequest[_], auth: Account)(f: Account => Future[HttpResponse[JValue]])(implicit executor: ExecutionContext): Future[HttpResponse[JValue]] = {
    request.parameters.get('accountId).map { accountId =>
      withAccountAdmin(accountId, auth, request) { f }
    } getOrElse {
      Future(HttpResponse[JValue](HttpStatus(BadRequest, "Missing accountId in request URI."), content = Some(JString("Missing accountId in request URI."))))
    }
  }

  object SearchAccountHandler extends CustomHttpService[Future[JValue], Future[HttpResponse[JValue]]] {
    val service: HttpRequest[Future[JValue]] => Validation[NotServed, Future[HttpResponse[JValue]]] = (request: HttpRequest[Future[JValue]]) => {
      Success {
        request.parameters.get('email) match {
          case Some(email) => accountManager.findAccountByEmail(email).map {
            case Some(account) =>
              HttpResponse(HttpStatus(OK), content = Some(JObject(jfield("accountId", account.accountId))))

            case None =>
              Responses.failure(NotFound, "No account found for address " + email)
          }

          case None =>
            Promise.successful(Responses.failure(BadRequest, "Missing email address for search in query parameters"))
        }
      }
    }

    val metadata = None
  }

  object ListAccountsHandler extends CustomHttpService[Future[JValue], Account => Future[HttpResponse[JValue]]] {
    val service: HttpRequest[Future[JValue]] => Validation[NotServed,Account => Future[HttpResponse[JValue]]] = (request: HttpRequest[Future[JValue]]) => {
      Success { (auth: Account) =>
        val keyToFind = if (auth.accountId == rootAccountId) {
          // Root can send an apiKey query param for the lookup
          request.parameters.get('apiKey).getOrElse(auth.apiKey)
        } else {
          auth.apiKey
        }

        logger.debug("Looking up account ids with account: "+auth.accountId+" for API key: "+keyToFind)

        def followIssuers(currentKey: APIKey, remaining: List[APIKey]): Future[Option[AccountId]] = {
          logger.debug("Finding account for %s with remaining %s".format(currentKey, remaining))
          accountManager.findAccountByAPIKey(currentKey).flatMap {
            case Some(accountId) =>
              logger.debug("Found account for API key: "+keyToFind+" = "+accountId)
              Promise.successful(Some(accountId))

            case None if remaining.nonEmpty =>
              followIssuers(remaining.head, remaining.tail)

            case None =>
              logger.warn("Exhausted parent chain trying to find account for " + keyToFind)
              Promise.successful(None)
            }
        }

        accountManager.findAccountByAPIKey(keyToFind).flatMap {
          case Some(accountId) =>
            logger.debug("Found account for API key: "+keyToFind+" = "+accountId)
            Promise.successful(Some(accountId))

          case None =>
            // No account found, so we need to look up the issuer chain
            apiKeyFinder.findAPIKey(keyToFind, Some(rootAPIKey)).flatMap {
              case Some(APIKeyDetails(_, _, _, _, Nil)) =>
                // We must be looking at the root key
                logger.warn("Empty parent chain trying to find account for " + keyToFind)
                Promise.successful(None)

              case Some(APIKeyDetails(_, _, _, _, issuers)) =>
                logger.debug("No account found for %s, trying issuers %s".format(keyToFind, issuers))
                followIssuers(issuers.head, issuers.tail)

              case None =>
                logger.warn("API key not found trying to find account for %s!".format(keyToFind))
                Promise.successful(None)
            }
        }.map { accountId =>
          HttpResponse[JValue](OK, content = accountId.map(id => WrappedAccountId(id).serialize))
        }
      }
    }

    val metadata = AboutMetadata(
      ParameterMetadata('apiKey, Some("<api key associated with authorizing account>")),
      DescriptionMetadata("Returns the list of accounts associated with the authorized account's API key, or the API key specified by the apiKey request parameter if the authorized account has elevated account management privileges.")
    )
  }

  //returns accountId of account if exists, else creates account,
  //we are working on path accountId.. do we use this to get the account the user wants to create?
  //because we also need auth at this stage.. auth will give us the root key for permmissions
  object PostAccountHandler extends CustomHttpService[Future[JValue], Future[HttpResponse[JValue]]] {
    val service: HttpRequest[Future[JValue]] => Validation[NotServed, Future[HttpResponse[JValue]]] = (request: HttpRequest[Future[JValue]]) => {
      logger.trace("Got request in PostAccountHandler: " + request)
      request.content map { futureContent =>
        Success(
          futureContent flatMap { jv =>
            (jv \ "email", jv \ "password") match {
              case (JString(email), JString(password)) =>
                logger.debug("About to create account for email " + email)
                for {
                  existingAccountOpt <- accountManager.findAccountByEmail(email)
                  accountResponse <-
                    existingAccountOpt map { account =>
<<<<<<< HEAD
                      logger.debug("Found existing account: " + account.accountId)
                      Promise successful (HttpResponse[JValue](Conflict, content = Some(JString("An account already exists for user " + email))))
=======
                      logger.warn("Creation attempted on existing account %s by %s".format(account.accountId, remoteIpFrom(request)))
                      Promise.successful(Responses.failure(Conflict, "An account already exists with the email address %s. If you feel this is in error, please contact support@precog.com".format(email)))
>>>>>>> 521e9886
                    } getOrElse {
                      accountManager.newAccount(email, password, clock.now(), AccountPlan.Free, Some(rootAccountId)) { (accountId, path) =>
                        logger.info("Created new account for " + email + " with id " + accountId + " and path " + path + " by " + remoteIpFrom(request))
                        apiKeyFinder.newAPIKey(accountId, path, Some("Root key for account " + accountId), Some("This is your master API key. Keep it secure!")) map {
                          details => details.apiKey
                        }
                      } map { account =>
                        logger.debug("Account successfully created: " + account.accountId)
                        HttpResponse[JValue](OK, content = Some(jobject(jfield("accountId", account.accountId))))
                      }
                    }
                } yield accountResponse

              case _ =>
                val errmsg = "Missing email and/or password fiedlds from request body."
                Future(HttpResponse[JValue](HttpStatus(BadRequest, errmsg), content = Some(JString(errmsg))))
            }
          }
        )
      } getOrElse {
        Failure(DispatchError(HttpException(BadRequest, "Missing request body content.")))
      }
    }

    val metadata = DescriptionMetadata("Creates a new account associated with the specified email address, subscribed to the free plan.")
  }

  object SearchAccountsHandler extends CustomHttpService[Future[JValue], String => Future[HttpResponse[JValue]]] {
    val service: HttpRequest[Future[JValue]] => Validation[NotServed, String => Future[HttpResponse[JValue]]] = (request: HttpRequest[Future[JValue]]) => Success {
      (email: String) => {
        accountManager.findAccountByEmail(email) map {
          case Some(account) => HttpResponse[JValue](OK, content = Some(JArray(account.accountId.serialize)))
          case None => HttpResponse[JValue](OK, content = Some(JArray()))
        }
      }
    }

    val metadata = DescriptionMetadata("Returns a set of account IDs that correspond to the specified query parameters.")
  }

  object CreateAccountGrantHandler extends CustomHttpService[Future[JValue], Account =>  Future[HttpResponse[JValue]]] {
    val service: HttpRequest[Future[JValue]] => Validation[NotServed, Account => Future[HttpResponse[JValue]]] = (request: HttpRequest[Future[JValue]]) => Success { (auth: Account) =>
        // cannot use withAccountAdmin here because of the ability to add grants to others' accounts.
        request.parameters.get('accountId) map { accountId =>
          accountManager.findAccountById(accountId) flatMap {
            case Some(account) =>
              request.content map { futureContent =>
                futureContent flatMap { jvalue =>
                  jvalue.validated[GrantId]("grantId") match {
                    case Success(grantId) =>
                      apiKeyFinder.addGrant(auth.apiKey, account.apiKey, grantId) map {
                        case true =>
                          logger.info("Grant created by %s (%s): %s".format(auth.accountId, remoteIpFrom(request), grantId))
                          HttpResponse(Created)

                        case false =>
                          logger.error("Grant creation by %s (%s) failed for %s".format(auth.accountId, remoteIpFrom(request), grantId))
                          HttpResponse(InternalServerError, content = Some(JString("Grant creation failed; please contact support.")))
                      }

                    case Failure(error) =>
                      Promise successful badRequest("Could not determine a valid grant ID from request body.")
                  }
                }
              } getOrElse {
                Promise successful badRequest("Missing request body.")
              }

            case _  =>
              Promise.successful(HttpResponse[JValue](HttpStatus(NotFound), content = Some(JString("Unable to find account "+ accountId))))
          }
        } getOrElse {
          Future(badRequest("Missing account Id"))
        }
    }

    val metadata = DescriptionMetadata("Adds the grant specified by the grantId property of the request body to the account resource specified in the URL path. The account requesting this change (as determined by HTTP Basic authentication) will be recorded.")
  }


  //returns plan for account
  object GetAccountPlanHandler extends CustomHttpService[Future[JValue],Account => Future[HttpResponse[JValue]]] {
    val service: HttpRequest[Future[JValue]] => Validation[NotServed, Account => Future[HttpResponse[JValue]]] = (request: HttpRequest[Future[JValue]]) => {
      Success { (auth: Account) =>
        withAccountAdmin(request, auth) { account =>
          Future(HttpResponse[JValue](OK, content = Some(jobject(jfield("type", account.plan.planType)))))
        }
      }
    }

    val metadata = DescriptionMetadata("Returns the current plan associated with the account resource specified by the request URL.")
  }

  object GenerateResetTokenHandler extends CustomHttpService[Future[JValue], Future[HttpResponse[JValue]]] {
    val service: HttpRequest[Future[JValue]] => Validation[NotServed, Future[HttpResponse[JValue]]] = (request: HttpRequest[Future[JValue]]) => {
      Success {
        request.parameters.get('accountId).flatMap { accountId =>
          request.content.map { futureContent =>
            futureContent.flatMap { jvalue =>
              (jvalue \ "email").validated[String] match {
                case Success(requestEmail) =>
                  accountManager.findAccountById(accountId).flatMap {
                    case Some(account) =>
                      if (account.email == requestEmail) {
                        accountManager.generateResetToken(account).map { resetToken =>
                          try {
                            val params =
                              Map(
                                "token" -> resetToken,
                                "requestor" -> remoteIpFrom(request),
                                "accountId" -> account.accountId,
                                "time" -> (new java.util.Date).toString
                              )

                            emailer.sendEmail(Seq(account.email), "reset.subj.mustache", Seq("reset.eml.txt.mustache" -> "text/plain", "reset.eml.html.mustache" -> "text/html"), params)
                            HttpResponse[JValue](HttpStatus(OK), content = Some(JString("A reset token has been sent to the account email on file")))
                          } catch {
                            case t =>
                              logger.error("Failure sending account password reset email", t)
                              HttpResponse[JValue](HttpStatus(InternalServerError), content = Some(JString("Provided email does not match account for "+ accountId)))
                          }
                        }
                      } else {
                        logger.warn("Password reset request for account %s did not match email on file (%s provided)".format(accountId, requestEmail))
                        Future(HttpResponse[JValue](HttpStatus(Forbidden), content = Some(JString("Provided email does not match account for "+ accountId))))
                      }

                    case None =>
                      logger.warn("Password reset request on non-existent account " + accountId)
                      Future(HttpResponse[JValue](HttpStatus(NotFound), content = Some(JString("Unable to find Account "+ accountId))))
                  }

                case Failure(error) =>
                  logger.warn("Password reset request for account %s without body".format(accountId))
                  Future(HttpResponse[JValue](HttpStatus(BadRequest, "Invalid request body"), content = Some(JString("Missing/invalid email in request body"))))
              }
            }
          }
        }.getOrElse {
          Future(HttpResponse[JValue](HttpStatus(BadRequest, "Missing accountId in request URI."), content = Some(JString("Missing accountId in request URI."))))
        }
      }
    }

    val metadata = None
  }

  object PasswordResetHandler extends CustomHttpService[Future[JValue], Future[HttpResponse[JValue]]] {
    val service: HttpRequest[Future[JValue]] => Validation[NotServed, Future[HttpResponse[JValue]]] = (request: HttpRequest[Future[JValue]]) => {
      Success {
        ( request.parameters.get('accountId).toSuccess(NonEmptyList("Missing account ID in request URI")) |@|
          request.parameters.get('resetToken).toSuccess(NonEmptyList("Missing reset token in request URI")) |@|
          request.content.toSuccess(NonEmptyList("Missing POST body (new password) in request"))).apply { (accountId, resetToken, futureContent) =>
            futureContent.flatMap { jvalue =>
              (jvalue \ "password").validated[String] match {
                case Success(newPassword) =>
                  accountManager.resetAccountPassword(accountId, resetToken, newPassword).map {
                    case \/-(true) =>
                      logger.info("Password for account %s successfully reset by %s".format(accountId, remoteIpFrom(request)))
                      HttpResponse[JValue](OK, content = None)

                    case \/-(false) =>
                      logger.warn("Password reset for account %s from %s failed".format(accountId, remoteIpFrom(request)))
                      Responses.failure(InternalServerError, "Account password reset failed, please contact support.")

                    case -\/(error) =>
                      logger.error("Password reset for account %s from %s failed: %s".format(accountId, remoteIpFrom(request), error))
                      Responses.failure(BadRequest, "Password reset attempt failed: " + error)
                  }

                case Failure(error) =>
                  logger.warn("Password reset request for account %s without new password".format(accountId))
                  Future(Responses.failure(BadRequest, "Missing/invalid password in request body"))
              }
            }
        } valueOr { errors =>
          Future(Responses.failure(BadRequest, errors.list.mkString("\n")))
        }
      }
    }

    val metadata = None
  }

  //update account password
  object PutAccountPasswordHandler extends CustomHttpService[Future[JValue], Account =>Future[HttpResponse[JValue]]] {
    val service: HttpRequest[Future[JValue]] => Validation[NotServed, Account => Future[HttpResponse[JValue]]] = (request: HttpRequest[Future[JValue]]) => {
      Success { (auth: Account) =>
        withAccountAdmin(request, auth) { account =>
          request.content map { futureContent =>
            futureContent flatMap { jvalue =>
              (jvalue \ "password").validated[String] match {
                case Success(newPassword) =>
                  accountManager.updateAccountPassword(account, newPassword) map {
                    case true =>
                      logger.info("Password for account %s successfully updated by %s".format(account.accountId, remoteIpFrom(request)))
                      HttpResponse[JValue](OK, content = None)
                    case _ =>
                      logger.error("Password update for account %s from %s failed".format(account.accountId, remoteIpFrom(request)))
                      Responses.failure(InternalServerError, "Account update failed, please contact support.")
                  }

                case Failure(error) =>
                  logger.warn("Invalid password update body \"%s\" for account %s from %s: %s".format(jvalue.renderCompact, account.accountId, remoteIpFrom(request), error))
                  Future(HttpResponse[JValue](HttpStatus(BadRequest, "Invalid request body."), content = Some(JString("Could not determine replacement password from request body."))))
              }
            }
          } getOrElse {
            logger.warn("Missing password update body for account %s from %s".format(account.accountId, remoteIpFrom(request)))
            Future(HttpResponse[JValue](HttpStatus(BadRequest, "Request body missing."), content = Some(JString("You must provide a JSON object containing a password field."))))
          }
        }
      }
    }

    val metadata = DescriptionMetadata("Updates the current password for the account resource specified by the request URL.")
  }

  //update account Plan
  object PutAccountPlanHandler extends CustomHttpService[Future[JValue], Account =>Future[HttpResponse[JValue]]] {
    val service: HttpRequest[Future[JValue]] => Validation[NotServed, Account => Future[HttpResponse[JValue]]] = (request: HttpRequest[Future[JValue]]) => {
      Success { (auth: Account) =>
        withAccountAdmin(request, auth) { account =>
          request.content.map { futureContent =>
            futureContent flatMap { jvalue =>
              (jvalue \ "type").validated[String] match {
                case Success(planType) =>
                  accountManager.updateAccount(account.copy(plan = new AccountPlan(planType))) map {
                    case true =>
                      logger.info("Plan changed for %s to %s from %s".format(account.accountId, planType, remoteIpFrom(request)))
                      HttpResponse[JValue](OK, content = None)
                    case _ =>
                      logger.error("Plan change to %s for account %s by %s failed".format(planType, account.accountId, remoteIpFrom(request)))
                      Responses.failure(InternalServerError, "Account update failed, please contact support.")
                  }

                case Failure(error) =>
                  Future(HttpResponse[JValue](HttpStatus(BadRequest, "Invalid request body."), content = Some(JString("Could not determine new account type from request body."))))
              }
            }
          } getOrElse {
            Future(HttpResponse[JValue](HttpStatus(BadRequest, "Request body missing."), content = Some(JString("You must provide a JSON object containing a \"type\" field."))))
          }
        }
      }
    }

    val metadata = DescriptionMetadata("Updates the current plan for the account resource specified by the request URL.")
  }

  //sets plan to "free"
  object DeleteAccountPlanHandler extends CustomHttpService[Future[JValue], Account => Future[HttpResponse[JValue]]] {
    val service: HttpRequest[Future[JValue]] => Validation[NotServed, Account => Future[HttpResponse[JValue]]] = (request: HttpRequest[Future[JValue]]) => {
      Success { (auth: Account) =>
        withAccountAdmin(request, auth) { account =>
          accountManager.updateAccount(account.copy(plan = AccountPlan.Free)) map {
            case true =>
              logger.info("Account plan for %s deleted (converted to free plan) by %s".format(account.accountId, remoteIpFrom(request)))
              HttpResponse[JValue](OK, content = Some(jobject(jfield("type",account.plan.planType))))
            case _ =>
              logger.error("Account plan for %s deletion by %s failed".format(account.accountId, remoteIpFrom(request)))
              Responses.failure(InternalServerError, "Account update failed, please contact support.")
          }
        }
      }
    }

    val metadata = DescriptionMetadata("Downgrades the specified account to the free plan.")
  }


  object GetAccountDetailsHandler extends CustomHttpService[Future[JValue], Account => Future[HttpResponse[JValue]]] {
    val service: HttpRequest[Future[JValue]] => Validation[NotServed, Account => Future[HttpResponse[JValue]]] = (request: HttpRequest[Future[JValue]]) => {
      logger.debug("Got account details request " + request)
      Success { (auth: Account) =>
        withAccountAdmin(request, auth) { account =>
          Future(HttpResponse[JValue](OK, content = Some(AccountDetails.from(account).jv)))
        }
      }
    }

    val metadata = DescriptionMetadata("Returns the details of the account resource specified by the request URL.")
  }


  object DeleteAccountHandler extends CustomHttpService[Future[JValue],  Account => Future[HttpResponse[JValue]]] {
    val service: HttpRequest[Future[JValue]] => Validation[NotServed, Account => Future[HttpResponse[JValue]]] = (request: HttpRequest[Future[JValue]]) => {
      Success { (auth: Account) =>
        withAccountAdmin(request, auth) { account =>
          accountManager.deleteAccount(account.accountId).map {
            case Some(_) =>
              logger.warn("Account %s deleted by %s".format(account.accountId, remoteIpFrom(request)))
              HttpResponse[JValue](HttpStatus(NoContent))
            case None    =>
              logger.error("Account %s deletion by %s failed".format(account.accountId, remoteIpFrom(request)))
              HttpResponse[JValue](HttpStatus(InternalServerError), content = Some(JString("Account deletion failed, please contact support.")))
          }
        }
      }
    }

    val metadata = DescriptionMetadata("Disables the account resource specified by the request URL.")
  }
}


// type AccountServiceHandlers // for ctags<|MERGE_RESOLUTION|>--- conflicted
+++ resolved
@@ -129,7 +129,10 @@
       }
     }
 
-    val metadata = None
+    val metadata = AndMetadata(
+      AboutMetadata(ParameterMetadata('email, None), DescriptionMetadata("The email address associated with the account ID you want to retrieve.")),
+      DescriptionMetadata("This endpoint provides capabilities for account search, returning a list of matching account identifiers.")
+    )
   }
 
   object ListAccountsHandler extends CustomHttpService[Future[JValue], Account => Future[HttpResponse[JValue]]] {
@@ -209,13 +212,8 @@
                   existingAccountOpt <- accountManager.findAccountByEmail(email)
                   accountResponse <-
                     existingAccountOpt map { account =>
-<<<<<<< HEAD
-                      logger.debug("Found existing account: " + account.accountId)
-                      Promise successful (HttpResponse[JValue](Conflict, content = Some(JString("An account already exists for user " + email))))
-=======
                       logger.warn("Creation attempted on existing account %s by %s".format(account.accountId, remoteIpFrom(request)))
                       Promise.successful(Responses.failure(Conflict, "An account already exists with the email address %s. If you feel this is in error, please contact support@precog.com".format(email)))
->>>>>>> 521e9886
                     } getOrElse {
                       accountManager.newAccount(email, password, clock.now(), AccountPlan.Free, Some(rootAccountId)) { (accountId, path) =>
                         logger.info("Created new account for " + email + " with id " + accountId + " and path " + path + " by " + remoteIpFrom(request))
@@ -360,7 +358,7 @@
       }
     }
 
-    val metadata = None
+    val metadata = DescriptionMetadata("This service is used to generate a password reset token for an account.")
   }
 
   object PasswordResetHandler extends CustomHttpService[Future[JValue], Future[HttpResponse[JValue]]] {
@@ -370,7 +368,7 @@
           request.parameters.get('resetToken).toSuccess(NonEmptyList("Missing reset token in request URI")) |@|
           request.content.toSuccess(NonEmptyList("Missing POST body (new password) in request"))).apply { (accountId, resetToken, futureContent) =>
             futureContent.flatMap { jvalue =>
-              (jvalue \ "password").validated[String] match {
+              jvalue.validated[String]("password") match {
                 case Success(newPassword) =>
                   accountManager.resetAccountPassword(accountId, resetToken, newPassword).map {
                     case \/-(true) =>
@@ -397,7 +395,11 @@
       }
     }
 
-    val metadata = None
+    val metadata = AndMetadata(
+      AboutMetadata(ParameterMetadata('resetToken, None), DescriptionMetadata("The account reset token sent to the email address of the account whose password is being reset.")),
+      DescriptionMetadata("""The request body must be of the form: {"password": "my new password"}"""),
+      DescriptionMetadata("This service can be used to reset your account password.")
+    )
   }
 
   //update account password
