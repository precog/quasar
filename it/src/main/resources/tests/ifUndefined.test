{
    "name": "handle undefined values",
    "backends": {
        "couchbase": "ignoreFieldOrder",
        "marklogic_json": "ignoreFieldOrder",
<<<<<<< HEAD
        "mimir": "pending",
        "postgresql":        "pending"
=======
        "mimir":"pending"
>>>>>>> 5f7a7285
    },
    "data": "zips.data",
    "query": "select foo ?? pop as p, city ?? false as c from zips",
    "predicate": "atLeast",
    "ignoreResultOrder": true,
    "expected": [{ "p": 15338.0, "c": "AGAWAM"       },
                 { "p": 36963.0, "c": "CUSHMAN"      },
                 { "p":  4546.0, "c": "BARRE"        },
                 { "p": 10579.0, "c": "BELCHERTOWN"  },
                 { "p":  1240.0, "c": "BLANDFORD"    },
                 { "p":  3706.0, "c": "BRIMFIELD"    },
                 { "p":  1688.0, "c": "CHESTER"      },
                 { "p":   177.0, "c": "CHESTERFIELD" },
                 { "p": 23396.0, "c": "CHICOPEE"     },
                 { "p": 31495.0, "c": "CHICOPEE"     }]
}<|MERGE_RESOLUTION|>--- conflicted
+++ resolved
@@ -3,12 +3,7 @@
     "backends": {
         "couchbase": "ignoreFieldOrder",
         "marklogic_json": "ignoreFieldOrder",
-<<<<<<< HEAD
-        "mimir": "pending",
-        "postgresql":        "pending"
-=======
         "mimir":"pending"
->>>>>>> 5f7a7285
     },
     "data": "zips.data",
     "query": "select foo ?? pop as p, city ?? false as c from zips",
