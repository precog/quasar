{
    "name": "perform left-outer equi-join",

    "backends": {
        "couchbase": "skip",
        "marklogic_json": "pending",
        "marklogic_xml": "pending",
<<<<<<< HEAD
        "mimir": "pending",
=======
        "mimir": "ignoreFieldOrder",
        "mongodb_read_only": "pending",
>>>>>>> cd1b66e0
        "mongodb_q_2_6": "pending",
        "mongodb_q_3_0": "pending",
        "mongodb_q_3_2": "pending",
        "mongodb_q_3_4": "pending"
    },

    "data": ["../cars.data", "../cars2.data"],

    "query": "select cars.name as c1, cars2.name as c2
              from `../cars2` left outer join `../cars`
              on cars.`_id` = cars2.`_id`",

    "predicate": "exactly",
    "ignoreResultOrder": true,

    "expected": [{ "c1": "RangeRover-Evoque", "c2": "Dodge-Caravan" },
                 { "c1": "BMW-X5",            "c2": "Jeep-Liberty" },
                 {                            "c2": "Chrysler-Sebring" },
                 {                            "c2": "Toyota-Prius" }]
}<|MERGE_RESOLUTION|>--- conflicted
+++ resolved
@@ -5,12 +5,7 @@
         "couchbase": "skip",
         "marklogic_json": "pending",
         "marklogic_xml": "pending",
-<<<<<<< HEAD
-        "mimir": "pending",
-=======
         "mimir": "ignoreFieldOrder",
-        "mongodb_read_only": "pending",
->>>>>>> cd1b66e0
         "mongodb_q_2_6": "pending",
         "mongodb_q_3_0": "pending",
         "mongodb_q_3_2": "pending",
