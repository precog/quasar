--- conflicted
+++ resolved
@@ -6,13 +6,8 @@
         "mongodb_read_only": "pending",
         "mongodb_3_2":       "pending",
         "postgresql":        "pending",
-<<<<<<< HEAD
-        "marklogic":         "pending",
+        "marklogic":         "skip",
         "couchbase":         "skip"
-=======
-        "marklogic":         "skip",
-        "couchbase":         "pending"
->>>>>>> d33594b8
     },
     "data": "jobs_jobinfo.data",
     "query": "select count(PositionHeader.PositionLocation.LocationCity) as counter,
