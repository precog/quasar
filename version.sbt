--- conflicted
+++ resolved
@@ -1,5 +1 @@
-<<<<<<< HEAD
-version in ThisBuild := "11.4.10"
-=======
-version in ThisBuild := "11.4.14"
->>>>>>> 031e2a31
+version in ThisBuild := "11.4.14"