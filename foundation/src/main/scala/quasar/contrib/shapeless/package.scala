/*
 * Copyright 2014–2016 SlamData Inc.
 *
 * Licensed under the Apache License, Version 2.0 (the "License");
 * you may not use this file except in compliance with the License.
 * You may obtain a copy of the License at
 *
 *     http://www.apache.org/licenses/LICENSE-2.0
 *
 * Unless required by applicable law or agreed to in writing, software
 * distributed under the License is distributed on an "AS IS" BASIS,
 * WITHOUT WARRANTIES OR CONDITIONS OF ANY KIND, either express or implied.
 * See the License for the specific language governing permissions and
 * limitations under the License.
 */

package quasar.contrib

import quasar.Predef._

import _root_.scalaz._, Leibniz._, Scalaz._
import _root_.shapeless._
<<<<<<< HEAD
import _root_.scalaz._, Leibniz._, Scalaz._
=======
>>>>>>> 98cac6d2

package object shapeless {
  // TODO generalize this and contribute to shapeless-contrib
  implicit class FuncUtils[A, N <: Nat](val self: Sized[List[A], N]) extends scala.AnyVal {
    def reverse: Sized[List[A], N] =
      Sized.wrap[List[A], N](self.unsized.reverse)

    def foldMap[B](f: A => B)(implicit F: Monoid[B]): B =
      self.unsized.foldMap(f)

    def foldRight[B](z: => B)(f: (A, => B) => B): B =
      Foldable[List].foldRight(self.unsized, z)(f)

    def traverse[G[_], B](f: A => G[B])(implicit G: Applicative[G]): G[Sized[List[B], N]] =
      G.map(self.unsized.traverse(f))(bs => Sized.wrap[List[B], N](bs))

    // Input[Option[B], N] -> Option[Input[B, N]]
    def sequence[G[_], B](implicit ev: A === G[B], G: Applicative[G]): G[Sized[List[B], N]] =
      G.map(self.unsized.sequence(ev, G))(bs => Sized.wrap[List[B], N](bs))

    def zip[B](input: Sized[List[B], N]): Sized[List[(A, B)], N] =
      Sized.wrap[List[(A, B)], N](self.unsized.zip(input))

    def unzip3[X, Y, Z](implicit ev: A === (X, (Y, Z))): (Sized[List[X], N], Sized[List[Y], N], Sized[List[Z], N]) =
      Unzip[List].unzip3[X, Y, Z](ev.subst(self.unsized)) match {
        case (x, y, z) => (Sized.wrap[List[X], N](x), Sized.wrap[List[Y], N](y), Sized.wrap[List[Z], N](z))
      }
  }
}<|MERGE_RESOLUTION|>--- conflicted
+++ resolved
@@ -20,10 +20,6 @@
 
 import _root_.scalaz._, Leibniz._, Scalaz._
 import _root_.shapeless._
-<<<<<<< HEAD
-import _root_.scalaz._, Leibniz._, Scalaz._
-=======
->>>>>>> 98cac6d2
 
 package object shapeless {
   // TODO generalize this and contribute to shapeless-contrib
