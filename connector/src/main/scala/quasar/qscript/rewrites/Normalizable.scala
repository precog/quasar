/*
 * Copyright 2014–2017 SlamData Inc.
 *
 * Licensed under the Apache License, Version 2.0 (the "License");
 * you may not use this file except in compliance with the License.
 * You may obtain a copy of the License at
 *
 *     http://www.apache.org/licenses/LICENSE-2.0
 *
 * Unless required by applicable law or agreed to in writing, software
 * distributed under the License is distributed on an "AS IS" BASIS,
 * WITHOUT WARRANTIES OR CONDITIONS OF ANY KIND, either express or implied.
 * See the License for the specific language governing permissions and
 * limitations under the License.
 */

package quasar.qscript.rewrites

import slamdata.Predef.{Map => _, _}
import quasar.RenderTreeT
import quasar.common.SortDir
import quasar.contrib.matryoshka._
import quasar.ejson.implicits._
import quasar.fp._
import quasar.fp.ski._
import quasar.qscript._

import matryoshka.{Hole => _, _}
import matryoshka.data._
import matryoshka.implicits._
import scalaz._, Scalaz._
import simulacrum.typeclass

@typeclass trait Normalizable[F[_]] {
  def normalizeF: NTComp[F, Option]
}

// it would be nice to use the `NTComp` alias here, but it cannot compile
trait NormalizableInstances {
  import Normalizable._

  def normalizable[T[_[_]]: BirecursiveT: EqualT: ShowT: RenderTreeT] =
    new NormalizableT[T]

  implicit def const[A]: Normalizable[Const[A, ?]] =
    make(λ[Const[A, ?] ~> (Option ∘ Const[A, ?])#λ](_ => None))

  implicit def qscriptCore[T[_[_]]: BirecursiveT: EqualT: ShowT: RenderTreeT]
      : Normalizable[QScriptCore[T, ?]] =
    normalizable[T].QScriptCore

  implicit def projectBucket[T[_[_]]: BirecursiveT: EqualT: ShowT: RenderTreeT]
      : Normalizable[ProjectBucket[T, ?]] =
    normalizable[T].ProjectBucket

  implicit def thetaJoin[T[_[_]]: BirecursiveT: EqualT: ShowT: RenderTreeT]
      : Normalizable[ThetaJoin[T, ?]] =
    normalizable[T].ThetaJoin

  implicit def equiJoin[T[_[_]]: BirecursiveT: EqualT: ShowT: RenderTreeT]
      : Normalizable[EquiJoin[T, ?]] =
    normalizable[T].EquiJoin

  implicit def coproduct[F[_], G[_]]
    (implicit F: Normalizable[F], G: Normalizable[G])
      : Normalizable[Coproduct[F, G, ?]] =
    new Normalizable[Coproduct[F, G, ?]] {
      def normalizeF =
        λ[Coproduct[F, G, ?] ~> (Option ∘ Coproduct[F, G, ?])#λ](
          _.run.bitraverse(F.normalizeF(_), G.normalizeF(_)) ∘ (Coproduct(_)))
  }
}

class NormalizableT[T[_[_]]: BirecursiveT: EqualT: ShowT: RenderTreeT] extends TTypes[T] {
  import Normalizable._
  lazy val rewrite = new Rewrite[T]

  // FIXME: Should this be a version that also normalizes EquiJoin
  def freeTC(free: FreeQS): FreeQS =
    free.transCata[FreeQS](liftCo(rewrite.normalizeTJCoEnv[QScriptTotal]))

  def freeTCEq(free: FreeQS): Option[FreeQS] = {
    val freeNormalized = freeTC(free)
    (free ≠ freeNormalized).option(freeNormalized)
  }

  def freeMFEq[A: Equal: Show](fm: Free[MapFunc, A]): Option[Free[MapFunc, A]] = {
    val fmNormalized = freeMF[A](fm)
    (fm ≠ fmNormalized).option(fmNormalized)
  }

  def freeMF[A: Equal: Show](fm: Free[MapFunc, A]): Free[MapFunc, A] =
    fm.transCata[Free[MapFunc, A]](MapFuncCore.normalize[T, A])
      .transCata[Free[MapFunc, A]](repeatedly(ExtractFiltering[T, A]))

  def makeNorm[A, B, C](
    lOrig: A, rOrig: B)(
    left: A => Option[A], right: B => Option[B])(
    f: (A, B) => C):
      Option[C] =
    (left(lOrig), right(rOrig)) match {
      case (None, None) => None
      case (l, r)       => f(l.getOrElse(lOrig), r.getOrElse(rOrig)).some
    }

  def EquiJoin = make(
    λ[EquiJoin ~> (Option ∘ EquiJoin)#λ](ej => {
      val keyOpt: List[(Option[FreeMap], Option[FreeMap])] =
        ej.key ∘ (_.bimap(freeMFEq[Hole], freeMFEq[Hole]))

      val keyNormOpt: Option[List[(FreeMap, FreeMap)]] =
        keyOpt.exists(p => p._1.nonEmpty || p._2.nonEmpty).option(
          Zip[List].zipWith(keyOpt, ej.key)((p1, p2) =>
            (p1._1.getOrElse(p2._1), p1._2.getOrElse(p2._2))))

      (freeTCEq(ej.lBranch), freeTCEq(ej.rBranch), keyNormOpt, freeMFEq(ej.combine)) match {
        case (None, None, None, None) => None
        case (lBranchNorm, rBranchNorm, keyNorm, combineNorm) =>
          quasar.qscript.EquiJoin(
            ej.src,
            lBranchNorm.getOrElse(ej.lBranch),
            rBranchNorm.getOrElse(ej.rBranch),
            keyNorm.getOrElse(ej.key),
            ej.f,
            combineNorm.getOrElse(ej.combine)).some
      }
    }))

  /** Extracts filter predicates from the join condition, pushing them out
    * to the branches and eliminates the same predicates from the combiner.
    */
  private def extractFilterFromThetaJoin[A](tj: ThetaJoin[A]): Option[ThetaJoin[A]] = {
    val lFilter = MapFuncCore.extractFilter(tj.on) {
      case LeftSide => SrcHole.some
      case RightSide => none
    }

    val rFilter = MapFuncCore.extractFilter(tj.on) {
        case LeftSide => none
        case RightSide => SrcHole.some
    }

    def simplifyCombine(f: JoinFunc => Option[JoinFunc]): JoinFunc =
      tj.combine.transApoT(c => f(c) <\/ c)

    (lFilter, rFilter) match {
      case (None, None) => none

      case (Some((lf, on, f)), _) =>
        some(quasar.qscript.ThetaJoin(
          tj.src,
          Free.roll(QCT(Filter(tj.lBranch, lf))),
          tj.rBranch,
          on,
          tj.f,
          simplifyCombine(f)))

      case (_, Some((rf, on, f))) =>
        some(quasar.qscript.ThetaJoin(
          tj.src,
          tj.lBranch,
          Free.roll(QCT(Filter(tj.rBranch, rf))),
          on,
          tj.f,
          simplifyCombine(f)))
    }
  }

  def ThetaJoin = make(
    λ[ThetaJoin ~> (Option ∘ ThetaJoin)#λ](tj =>
      (freeTCEq(tj.lBranch), freeTCEq(tj.rBranch), freeMFEq(tj.on), freeMFEq(tj.combine)) match {
        case (None, None, None, None) =>
          extractFilterFromThetaJoin(tj)

        case (lBranchNorm, rBranchNorm, onNorm, combineNorm) =>
          some(quasar.qscript.ThetaJoin(
            tj.src,
            lBranchNorm.getOrElse(tj.lBranch),
            rBranchNorm.getOrElse(tj.rBranch),
            onNorm.getOrElse(tj.on),
            tj.f,
            combineNorm.getOrElse(tj.combine)))
      }))

  def rebucket(bucket: List[FreeMap]): Option[List[FreeMap]] = {
    val bucketNormOpt: List[Option[FreeMap]] = bucket ∘ freeMFEq[Hole]

    bucketNormOpt.any(_.isDefined).option(
      (Zip[List].zipWith(bucketNormOpt, bucket)(_.getOrElse(_)): List[FreeMap]) >>= (b =>
        b.resume.fold(
          {
            case MFC(MapFuncsCore.Constant(_)) => Nil
            case _                             => List(b)
          },
          κ(List(b)))))
  }

  def QScriptCore = {
    make(λ[QScriptCore ~> (Option ∘ QScriptCore)#λ] {
      case Reduce(src, bucket, reducers, repair) => {
        val reducersOpt: List[Option[ReduceFunc[FreeMap]]] =
          // FIXME: This shouldn’t use `traverse` because it does the wrong
          //        thing on UnshiftMap.
          reducers.map(_.traverse(freeMFEq[Hole](_)))

        val reducersNormOpt: Option[List[ReduceFunc[FreeMap]]] =
          reducersOpt.exists(_.nonEmpty).option(
            Zip[List].zipWith(reducersOpt, reducers)(_.getOrElse(_)))

        (rebucket(bucket), reducersNormOpt, freeMFEq(repair)) match {
          case (None, None, None) =>
            None
          case (bucketNorm, reducersNorm, repairNorm)  =>
            Reduce(
              src,
              bucketNorm.getOrElse(bucket),
              reducersNorm.getOrElse(reducers),
              repairNorm.getOrElse(repair)).some
        }
      }

      case Sort(src, bucket, order) =>
        val orderOpt: NonEmptyList[Option[(FreeMap, SortDir)]] =
          order.map { case (fm, dir) => freeMFEq(fm) strengthR dir }

        val orderNormOpt: Option[NonEmptyList[(FreeMap, SortDir)]] =
          orderOpt any (_.nonEmpty) option orderOpt.fzipWith(order)(_ | _)

        makeNorm(bucket, order)(rebucket, _ => orderNormOpt)(Sort(src, _, _))

<<<<<<< HEAD
      case Map(src, f)                => freeMFEq(f).map(Map(src, _))
      case LeftShift(src, s, i, t, r) => makeNorm(s, r)(freeMFEq(_), freeMFEq(_))(LeftShift(src, _, i, t, _))
      case Union(src, l, r)           => makeNorm(l, r)(freeTCEq(_), freeTCEq(_))(Union(src, _, _))
      case Filter(src, f)             => freeMFEq(f).map(Filter(src, _))
=======
      case Map(src, f)                   => freeMFEq(f).map(Map(src, _))
      case LeftShift(src, s, i, t, u, r) => makeNorm(s, r)(freeMFEq(_), freeMFEq(_))(LeftShift(src, _, i, t, u, _))
      case Union(src, l, r)              => makeNorm(l, r)(freeTCEq(_), freeTCEq(_))(Union(src, _, _))
      case Filter(src, f)                => freeMFEq(f).map(Filter(src, _))
>>>>>>> d47f2592
      case Subset(src, from, sel, count) => makeNorm(from, count)(freeTCEq(_), freeTCEq(_))(Subset(src, _, sel, _))
      case Unreferenced()                => None
    })
  }

  def ProjectBucket = make(
    λ[ProjectBucket ~> (Option ∘ ProjectBucket)#λ] {
      case BucketKey(a, v, k) => makeNorm(v, k)(freeMFEq(_), freeMFEq(_))(BucketKey(a, _, _))
      case BucketIndex(a, v, i) => makeNorm(v, i)(freeMFEq(_), freeMFEq(_))(BucketIndex(a, _, _))
    }
  )
}

object Normalizable extends NormalizableInstances {
  def make[F[_]](f: NTComp[F, Option]): Normalizable[F] = new Normalizable[F] { val normalizeF = f }
}<|MERGE_RESOLUTION|>--- conflicted
+++ resolved
@@ -228,17 +228,10 @@
 
         makeNorm(bucket, order)(rebucket, _ => orderNormOpt)(Sort(src, _, _))
 
-<<<<<<< HEAD
-      case Map(src, f)                => freeMFEq(f).map(Map(src, _))
-      case LeftShift(src, s, i, t, r) => makeNorm(s, r)(freeMFEq(_), freeMFEq(_))(LeftShift(src, _, i, t, _))
-      case Union(src, l, r)           => makeNorm(l, r)(freeTCEq(_), freeTCEq(_))(Union(src, _, _))
-      case Filter(src, f)             => freeMFEq(f).map(Filter(src, _))
-=======
       case Map(src, f)                   => freeMFEq(f).map(Map(src, _))
       case LeftShift(src, s, i, t, u, r) => makeNorm(s, r)(freeMFEq(_), freeMFEq(_))(LeftShift(src, _, i, t, u, _))
       case Union(src, l, r)              => makeNorm(l, r)(freeTCEq(_), freeTCEq(_))(Union(src, _, _))
       case Filter(src, f)                => freeMFEq(f).map(Filter(src, _))
->>>>>>> d47f2592
       case Subset(src, from, sel, count) => makeNorm(from, count)(freeTCEq(_), freeTCEq(_))(Subset(src, _, sel, _))
       case Unreferenced()                => None
     })
