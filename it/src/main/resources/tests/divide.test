{
    "name": "divide",
    "backends": {
        "couchbase": "pending",
        "marklogic_json": "pending",
<<<<<<< HEAD
        "marklogic_xml": "pending",
        "mimir": "pending"
=======
        "marklogic_xml": "pending"
>>>>>>> 5f7a7285
    },
    "data": "divide.data",
    "query": "select nr, val1 / val2 as d from divide",
    "predicate": "exactly",
    "ignoreResultOrder": true,
    "expected": [
        { "nr":  1, "d":  3.0  },
        { "nr":  2, "d":  2.0  },
        { "nr":  3, "d":  0.5  },
        { "nr":  4, "d":  0.25 },
        { "nr":  5, "d": -3.0  },
        { "nr":  6, "d": -2.0  },
        { "nr":  7, "d": -4.0  },
        { "nr":  8, "d": -0.5  },
        { "nr":  9, "d": -0.25 },
        { "nr": 10 },
        { "nr": 11 },
        { "nr": 12 }
    ]
}<|MERGE_RESOLUTION|>--- conflicted
+++ resolved
@@ -3,12 +3,7 @@
     "backends": {
         "couchbase": "pending",
         "marklogic_json": "pending",
-<<<<<<< HEAD
-        "marklogic_xml": "pending",
-        "mimir": "pending"
-=======
         "marklogic_xml": "pending"
->>>>>>> 5f7a7285
     },
     "data": "divide.data",
     "query": "select nr, val1 / val2 as d from divide",
