/*
 * Copyright 2014–2016 SlamData Inc.
 *
 * Licensed under the Apache License, Version 2.0 (the "License");
 * you may not use this file except in compliance with the License.
 * You may obtain a copy of the License at
 *
 *     http://www.apache.org/licenses/LICENSE-2.0
 *
 * Unless required by applicable law or agreed to in writing, software
 * distributed under the License is distributed on an "AS IS" BASIS,
 * WITHOUT WARRANTIES OR CONDITIONS OF ANY KIND, either express or implied.
 * See the License for the specific language governing permissions and
 * limitations under the License.
 */

package quasar.qscript

import quasar.Predef._
import quasar._, RenderTree.ops._
import quasar.ejson._
import quasar.fp._
import quasar.fp.ski._
import quasar.std.StdLib._

import matryoshka._
import matryoshka.data._
import matryoshka.implicits._
import matryoshka.patterns._
import monocle.macros.Lenses
import scalaz._, Scalaz._

sealed abstract class MapFunc[T[_[_]], A]

sealed abstract class Nullary[T[_[_]], A] extends MapFunc[T, A]

sealed abstract class Unary[T[_[_]], A] extends MapFunc[T, A] {
  def a1: A
}
sealed abstract class Binary[T[_[_]], A] extends MapFunc[T, A] {
  def a1: A
  def a2: A
}
sealed abstract class Ternary[T[_[_]], A] extends MapFunc[T, A] {
  def a1: A
  def a2: A
  def a3: A
}

// TODO all `Free` should be generalized to `T` once we can handle recursive `Free`
object MapFunc {
  import MapFuncs._

  type CoMapFuncR[T[_[_]], A] = CoEnv[A, MapFunc[T, ?], FreeMapA[T, A]]

  def rollMF[T[_[_]], A](mf: MapFunc[T, FreeMapA[T, A]])
      : CoEnv[A, MapFunc[T, ?], FreeMapA[T, A]] =
    CoEnv[A, MapFunc[T, ?], FreeMapA[T, A]](mf.right[A])

  /** Returns a List that maps element-by-element to a MapFunc array. If we
    * can’t statically determine _all_ of the elements, it doesn’t match.
    */
  object StaticArray {
    def unapply[T[_[_]]: BirecursiveT, A](mf: CoMapFuncR[T, A]):
        Option[List[FreeMapA[T, A]]] =
      mf match {
        case ConcatArraysN(as) =>
          as.foldRightM[Option, List[FreeMapA[T, A]]](
            Nil)(
            (mf, acc) => (mf.project.run.toOption collect {
              case MakeArray(value) => (value :: acc)
              case Constant(Embed(ejson.Common(ejson.Arr(values)))) =>
                values.map(v => rollMF[T, A](Constant(v)).embed) ++ acc
            }))
        case _ => None
      }
  }

  /** Like `StaticArray`, but returns as much of the array as can be statically
    * determined. Useful if you just want to statically lookup into an array if
    * possible, and punt otherwise.
    */
  object StaticArrayPrefix {
    def unapply[T[_[_]]: BirecursiveT, A](mf: CoMapFuncR[T, A]):
        Option[List[FreeMapA[T, A]]] =
      mf match {
        case ConcatArraysN(as) =>
          as.foldLeftM[List[FreeMapA[T, A]] \/ ?, List[FreeMapA[T, A]]](
            Nil)(
            (acc, mf) => mf.project.run.fold(
              κ(acc.left),
              _ match {
                case MakeArray(value) => (acc :+ value).right
                case Constant(Embed(ejson.Common(ejson.Arr(values)))) =>
                  (acc ++ values.map(v => rollMF[T, A](Constant(v)).embed)).right
                case _ => acc.left
              })).merge.some
        case _ => None
      }
  }

  object StaticMap {
    def unapply[T[_[_]]: BirecursiveT, A](mf: CoMapFuncR[T, A]):
        Option[List[(T[EJson], FreeMapA[T, A])]] =
      mf match {
        case ConcatMapsN(as) =>
          as.foldRightM[Option, List[(T[EJson], FreeMapA[T, A])]](
            Nil)(
            (mf, acc) => (mf.project.run.toOption >>=
              {
                case MakeMap(Embed(CoEnv(\/-(Constant(k)))), v) => ((k, v) :: acc).some
                case Constant(Embed(ejson.Extension(ejson.Map(kvs)))) =>
                  (kvs.map(_.map(v => rollMF[T, A](Constant(v)).embed)) ++ acc).some
                case _ => None
              }))
        case _ => None
      }
  }

  object EmptyArray {
    def apply[T[_[_]]: CorecursiveT, A]: Constant[T, A] =
      Constant[T, A](EJson.fromCommon[T[EJson]].apply(ejson.Arr[T[EJson]](Nil)))
  }

  // TODO: subtyping is preventing embedding of MapFuncs
  /** This returns the set of expressions that are concatenated together. It can
    * include statically known pieces, like `MakeArray` and `Constant(Arr)`, but
    * also arbitrary expressions that may evaluate to an array of any size.
    */
  object ConcatArraysN {
    def apply[T[_[_]]: BirecursiveT, A](args: List[FreeMapA[T, A]])
        : CoEnv[A, MapFunc[T, ?], FreeMapA[T, A]] = {
      args.toList match {
        case h :: t => t.foldLeft(h)((a, b) => rollMF[T, A](ConcatArrays(a, b)).embed).project
        case Nil    => rollMF[T, A](EmptyArray[T, FreeMapA[T, A]])
      }
    }

    def unapply[T[_[_]]: BirecursiveT, A](mf: CoEnv[A, MapFunc[T, ?], FreeMapA[T, A]]):
        Option[List[FreeMapA[T, A]]] =
      mf.run.fold(
        κ(None),
        {
          case MakeArray(_) | Constant(Embed(ejson.Common(ejson.Arr(_)))) =>
            List(mf.embed).some
          case ConcatArrays(h, t) =>
            (unapply(h.project).getOrElse(List(h)) ++
              unapply(t.project).getOrElse(List(t))).some
          case _ => None
        })

  }

  // TODO subtyping is preventing embeding of MapFuncs
  object ConcatMapsN {
    def apply[T[_[_]]: BirecursiveT, A](args: List[FreeMapA[T, A]])
        : CoEnv[A, MapFunc[T, ?], FreeMapA[T, A]] = {
      args.toList match {
        case h :: t => t.foldLeft(h)((a, b) => rollMF[T, A](ConcatMaps(a, b)).embed).project
        case Nil    => rollMF[T, A](Constant(EJson.fromCommon[T[EJson]].apply(ejson.Arr[T[EJson]](Nil))))
      }
    }

    def unapply[T[_[_]]: BirecursiveT, A](mf: CoEnv[A, MapFunc[T, ?], FreeMapA[T, A]]):
        Option[List[FreeMapA[T, A]]] =
      mf.run.fold(
        κ(None),
        {
          case MakeMap(_, _) | Constant(Embed(ejson.Extension(ejson.Map(_)))) =>
            List(mf.embed).some
          case ConcatMaps(h, t) =>
            (unapply(h.project).getOrElse(List(h)) ++
              unapply(t.project).getOrElse(List(t))).some
          case _ => None
        })
  }

  // Transform effectively constant `MapFunc` into a `Constant` value.
  // This is a mini-evaluator for constant qscript values.
  def foldConstant[T[_[_]]: BirecursiveT, A]
    (implicit C: ejson.Common :<: ejson.EJson, E: ejson.Extension :<: ejson.EJson)
      : CoMapFuncR[T, A] => Option[T[EJson]] = {
    object EjConstCommon {
      def unapply[B](tco: FreeMapA[T, B]): Option[ejson.Common[T[EJson]]] =
        tco match {
          case Embed(CoEnv(\/-(Constant(Embed(ejson.Common(v)))))) => Some(v)
          case _                                                   => None
        }
    }

<<<<<<< HEAD
=======
    object EjConstExtension {
      def unapply[B](tco: FreeMapA[T, B]): Option[ejson.Extension[T[EJson]]] =
        tco match {
          case Embed(CoEnv(\/-(Constant(Embed(ejson.Extension(v)))))) => Some(v)
          case _                                                      => None
        }
    }

>>>>>>> 25462ccc
    _.run.fold[Option[ejson.EJson[T[ejson.EJson]]]](
      κ(None),
      {
        // relations
        case And(EjConstCommon(ejson.Bool(v1)), EjConstCommon(ejson.Bool(v2))) =>
          C.inj(ejson.Bool(v1 && v2)).some
        case Or(EjConstCommon(ejson.Bool(v1)), EjConstCommon(ejson.Bool(v2)))  =>
          C.inj(ejson.Bool(v1 || v2)).some
        case Not(EjConstCommon(ejson.Bool(v1)))                                =>
          C.inj(ejson.Bool(!v1)).some

        // string
        case Lower(EjConstCommon(ejson.Str(v1))) =>
          C.inj(ejson.Str(v1.toLowerCase)).some
        case Upper(EjConstCommon(ejson.Str(v1))) =>
          C.inj(ejson.Str(v1.toUpperCase)).some

        // structural
        case MakeArray(Embed(CoEnv(\/-(Constant(v1)))))                               =>
          C.inj(ejson.Arr(List(v1))).some
        case MakeMap(EjConstCommon(ejson.Str(v1)), Embed(CoEnv(\/-(Constant(v2)))))   =>
          E.inj(ejson.Map(List(C.inj(ejson.Str[T[ejson.EJson]](v1)).embed -> v2))).some
        case ConcatArrays(EjConstCommon(ejson.Arr(v1)), EjConstCommon(ejson.Arr(v2))) =>
          C.inj(ejson.Arr(v1 ++ v2)).some
        case _ => None
      }) ∘ (_.embed)
  }

  def normalize[T[_[_]]: BirecursiveT: EqualT: ShowT, A: Show]
      : CoEnv[A, MapFunc[T, ?], FreeMapA[T, A]] => CoEnv[A, MapFunc[T, ?], FreeMapA[T, A]] =
    repeatedly(rewrite[T, A]) ⋘
      orOriginal(foldConstant[T, A].apply(_) ∘ (const => rollMF[T, A](Constant(const))))

  // TODO: This could be split up as it is in LP, with each function containing
  //       its own normalization.
  @SuppressWarnings(Array("org.wartremover.warts.OptionPartial"))
  def rewrite[T[_[_]]: BirecursiveT: EqualT: ShowT, A: Show]:
      CoMapFuncR[T, A] => Option[CoMapFuncR[T, A]] = {
    _.run.fold(
      κ(None),
      {
        case Eq(Embed(CoEnv(\/-(Constant(v1)))), Embed(CoEnv(\/-(Constant(v2))))) =>
          rollMF[T, A](
            Constant(EJson.fromCommon[T[EJson]].apply(
              ejson.Bool[T[EJson]](v1 ≟ v2)))).some

        case ProjectIndex(Embed(StaticArrayPrefix(as)), Embed(CoEnv(\/-(Constant(Embed(ejson.Extension(ejson.Int(index)))))))) =>
          if (index.isValidInt)
            as.lift(index.intValue).map(_.project)
          else None

        case ProjectField(Embed(ConcatMapsN(as)), Embed(CoEnv(\/-(Constant(field))))) =>
          as.collectFirst {
            // TODO: Perhaps we could have an extractor so these could be
            //       handled by the same case
            case Embed(CoEnv(\/-(MakeMap(Embed(CoEnv(\/-(Constant(src)))), Embed(value))))) if field ≟ src =>
              value
            case Embed(CoEnv(\/-(Constant(Embed(ejson.Extension(ejson.Map(m))))))) =>
              m.find {
                case (k, v) => k ≟ field
              }.map(p => rollMF[T, A](Constant(p._2))).get
          }

        // elide Nil array on the left
        case ConcatArrays(
          Embed(CoEnv(\/-(Constant(Embed(ejson.Common(ejson.Arr(Nil))))))),
          Embed(CoEnv(\/-(rhs)))) =>
            rollMF[T, A](rhs).some

        // elide Nil array on the right
        case ConcatArrays(
          Embed(CoEnv(\/-(lhs))),
          Embed(CoEnv(\/-(Constant(Embed(ejson.Common(ejson.Arr(Nil)))))))) =>
            rollMF[T, A](lhs).some

        // elide Nil map on the left
        case ConcatMaps(
          Embed(CoEnv(\/-(Constant(Embed(ejson.Extension(ejson.Map(Nil))))))),
          Embed(CoEnv(\/-(rhs)))) =>
            rollMF[T, A](rhs).some

        // elide Nil map on the right
        case ConcatMaps(
          Embed(CoEnv(\/-(lhs))),
          Embed(CoEnv(\/-(Constant(Embed(ejson.Extension(ejson.Map(Nil)))))))) =>
            rollMF[T, A](lhs).some

        case _ => None
      })
  }

  implicit def traverse[T[_[_]]]: Traverse[MapFunc[T, ?]] =
    new Traverse[MapFunc[T, ?]] {
      def traverseImpl[G[_], A, B](
        fa: MapFunc[T, A])(
        f: A => G[B])(
        implicit G: Applicative[G]):
          G[MapFunc[T, B]] = fa match {
        // nullary
        case Constant(v) => G.point(Constant[T, B](v))
        case Undefined() => G.point(Undefined[T, B]())
        case Now() => G.point(Now[T, B]())

        // unary
        case ExtractCentury(a1) => f(a1) ∘ (ExtractCentury(_))
        case ExtractDayOfMonth(a1) => f(a1) ∘ (ExtractDayOfMonth(_))
        case ExtractDecade(a1) => f(a1) ∘ (ExtractDecade(_))
        case ExtractDayOfWeek(a1) => f(a1) ∘ (ExtractDayOfWeek(_))
        case ExtractDayOfYear(a1) => f(a1) ∘ (ExtractDayOfYear(_))
        case ExtractEpoch(a1) => f(a1) ∘ (ExtractEpoch(_))
        case ExtractHour(a1) => f(a1) ∘ (ExtractHour(_))
        case ExtractIsoDayOfWeek(a1) => f(a1) ∘ (ExtractIsoDayOfWeek(_))
        case ExtractIsoYear(a1) => f(a1) ∘ (ExtractIsoYear(_))
        case ExtractMicroseconds(a1) => f(a1) ∘ (ExtractMicroseconds(_))
        case ExtractMillennium(a1) => f(a1) ∘ (ExtractMillennium(_))
        case ExtractMilliseconds(a1) => f(a1) ∘ (ExtractMilliseconds(_))
        case ExtractMinute(a1) => f(a1) ∘ (ExtractMinute(_))
        case ExtractMonth(a1) => f(a1) ∘ (ExtractMonth(_))
        case ExtractQuarter(a1) => f(a1) ∘ (ExtractQuarter(_))
        case ExtractSecond(a1) => f(a1) ∘ (ExtractSecond(_))
        case ExtractTimezone(a1) => f(a1) ∘ (ExtractTimezone(_))
        case ExtractTimezoneHour(a1) => f(a1) ∘ (ExtractTimezoneHour(_))
        case ExtractTimezoneMinute(a1) => f(a1) ∘ (ExtractTimezoneMinute(_))
        case ExtractWeek(a1) => f(a1) ∘ (ExtractWeek(_))
        case ExtractYear(a1) => f(a1) ∘ (ExtractYear(_))
        case Date(a1) => f(a1) ∘ (Date(_))
        case Time(a1) => f(a1) ∘ (Time(_))
        case Timestamp(a1) => f(a1) ∘ (Timestamp(_))
        case Interval(a1) => f(a1) ∘ (Interval(_))
        case TimeOfDay(a1) => f(a1) ∘ (TimeOfDay(_))
        case ToTimestamp(a1) => f(a1) ∘ (ToTimestamp(_))
        case Negate(a1) => f(a1) ∘ (Negate(_))
        case Not(a1) => f(a1) ∘ (Not(_))
        case Length(a1) => f(a1) ∘ (Length(_))
        case Lower(a1) => f(a1) ∘ (Lower(_))
        case Upper(a1) => f(a1) ∘ (Upper(_))
        case Bool(a1) => f(a1) ∘ (Bool(_))
        case Integer(a1) => f(a1) ∘ (Integer(_))
        case Decimal(a1) => f(a1) ∘ (Decimal(_))
        case Null(a1) => f(a1) ∘ (Null(_))
        case ToString(a1) => f(a1) ∘ (ToString(_))
        case MakeArray(a1) => f(a1) ∘ (MakeArray(_))
        case Meta(a1) => f(a1) ∘ (Meta(_))

        // binary
        case Add(a1, a2) => (f(a1) ⊛ f(a2))(Add(_, _))
        case Multiply(a1, a2) => (f(a1) ⊛ f(a2))(Multiply(_, _))
        case Subtract(a1, a2) => (f(a1) ⊛ f(a2))(Subtract(_, _))
        case Divide(a1, a2) => (f(a1) ⊛ f(a2))(Divide(_, _))
        case Modulo(a1, a2) => (f(a1) ⊛ f(a2))(Modulo(_, _))
        case Power(a1, a2) => (f(a1) ⊛ f(a2))(Power(_, _))
        case Eq(a1, a2) => (f(a1) ⊛ f(a2))(Eq(_, _))
        case Neq(a1, a2) => (f(a1) ⊛ f(a2))(Neq(_, _))
        case Lt(a1, a2) => (f(a1) ⊛ f(a2))(Lt(_, _))
        case Lte(a1, a2) => (f(a1) ⊛ f(a2))(Lte(_, _))
        case Gt(a1, a2) => (f(a1) ⊛ f(a2))(Gt(_, _))
        case Gte(a1, a2) => (f(a1) ⊛ f(a2))(Gte(_, _))
        case IfUndefined(a1, a2) => (f(a1) ⊛ f(a2))(IfUndefined(_, _))
        case And(a1, a2) => (f(a1) ⊛ f(a2))(And(_, _))
        case Or(a1, a2) => (f(a1) ⊛ f(a2))(Or(_, _))
        case Within(a1, a2) => (f(a1) ⊛ f(a2))(Within(_, _))
        case MakeMap(a1, a2) => (f(a1) ⊛ f(a2))(MakeMap(_, _))
        case ConcatMaps(a1, a2) => (f(a1) ⊛ f(a2))(ConcatMaps(_, _))
        case ProjectIndex(a1, a2) => (f(a1) ⊛ f(a2))(ProjectIndex(_, _))
        case ProjectField(a1, a2) => (f(a1) ⊛ f(a2))(ProjectField(_, _))
        case DeleteField(a1, a2) => (f(a1) ⊛ f(a2))(DeleteField(_, _))
        case ConcatArrays(a1, a2) => (f(a1) ⊛ f(a2))(ConcatArrays(_, _))
        case Range(a1, a2) => (f(a1) ⊛ f(a2))(Range(_, _))

        //  ternary
        case Between(a1, a2, a3) => (f(a1) ⊛ f(a2) ⊛ f(a3))(Between(_, _, _))
        case Cond(a1, a2, a3) => (f(a1) ⊛ f(a2) ⊛ f(a3))(Cond(_, _, _))
        case Search(a1, a2, a3) => (f(a1) ⊛ f(a2) ⊛ f(a3))(Search(_, _, _))
        case Substring(a1, a2, a3) => (f(a1) ⊛ f(a2) ⊛ f(a3))(Substring(_, _, _))
        case Guard(a1, tpe, a2, a3) => (f(a1) ⊛ f(a2) ⊛ f(a3))(Guard(_, tpe, _, _))
      }
  }

  implicit def equal[T[_[_]]: EqualT, A]: Delay[Equal, MapFunc[T, ?]] =
    new Delay[Equal, MapFunc[T, ?]] {
      def apply[A](in: Equal[A]): Equal[MapFunc[T, A]] = Equal.equal {
        // nullary
        case (Constant(v1), Constant(v2)) => v1.equals(v2)
        case (Undefined(), Undefined()) => true
        case (Now(), Now()) => true

        // unary
        case (ExtractCentury(a1), ExtractCentury(a2)) => in.equal(a1, a2)
        case (ExtractDayOfMonth(a1), ExtractDayOfMonth(a2)) => in.equal(a1, a2)
        case (ExtractDecade(a1), ExtractDecade(a2)) => in.equal(a1, a2)
        case (ExtractDayOfWeek(a1), ExtractDayOfWeek(a2)) => in.equal(a1, a2)
        case (ExtractDayOfYear(a1), ExtractDayOfYear(a2)) => in.equal(a1, a2)
        case (ExtractEpoch(a1), ExtractEpoch(a2)) => in.equal(a1, a2)
        case (ExtractHour(a1), ExtractHour(a2)) => in.equal(a1, a2)
        case (ExtractIsoDayOfWeek(a1), ExtractIsoDayOfWeek(a2)) => in.equal(a1, a2)
        case (ExtractIsoYear(a1), ExtractIsoYear(a2)) => in.equal(a1, a2)
        case (ExtractMicroseconds(a1), ExtractMicroseconds(a2)) => in.equal(a1, a2)
        case (ExtractMillennium(a1), ExtractMillennium(a2)) => in.equal(a1, a2)
        case (ExtractMilliseconds(a1), ExtractMilliseconds(a2)) => in.equal(a1, a2)
        case (ExtractMinute(a1), ExtractMinute(a2)) => in.equal(a1, a2)
        case (ExtractMonth(a1), ExtractMonth(a2)) => in.equal(a1, a2)
        case (ExtractQuarter(a1), ExtractQuarter(a2)) => in.equal(a1, a2)
        case (ExtractSecond(a1), ExtractSecond(a2)) => in.equal(a1, a2)
        case (ExtractTimezone(a1), ExtractTimezone(a2)) => in.equal(a1, a2)
        case (ExtractTimezoneHour(a1), ExtractTimezoneHour(a2)) => in.equal(a1, a2)
        case (ExtractTimezoneMinute(a1), ExtractTimezoneMinute(a2)) => in.equal(a1, a2)
        case (ExtractWeek(a1), ExtractWeek(a2)) => in.equal(a1, a2)
        case (ExtractYear(a1), ExtractYear(a2)) => in.equal(a1, a2)
        case (Date(a1), Date(b1)) => in.equal(a1, b1)
        case (Time(a1), Time(b1)) => in.equal(a1, b1)
        case (Timestamp(a1), Timestamp(b1)) => in.equal(a1, b1)
        case (Interval(a1), Interval(b1)) => in.equal(a1, b1)
        case (TimeOfDay(a1), TimeOfDay(b1)) => in.equal(a1, b1)
        case (ToTimestamp(a1), ToTimestamp(b1)) => in.equal(a1, b1)
        case (Negate(a1), Negate(b1)) => in.equal(a1, b1)
        case (Not(a1), Not(b1)) => in.equal(a1, b1)
        case (Length(a1), Length(b1)) => in.equal(a1, b1)
        case (Lower(a1), Lower(b1)) => in.equal(a1, b1)
        case (Upper(a1), Upper(b1)) => in.equal(a1, b1)
        case (Bool(a1), Bool(b1)) => in.equal(a1, b1)
        case (Integer(a1), Integer(b1)) => in.equal(a1, b1)
        case (Decimal(a1), Decimal(b1)) => in.equal(a1, b1)
        case (Null(a1), Null(b1)) => in.equal(a1, b1)
        case (ToString(a1), ToString(b1)) => in.equal(a1, b1)
        case (MakeArray(a1), MakeArray(b1)) => in.equal(a1, b1)
        case (Meta(a1), Meta(b1)) => in.equal(a1, b1)

        case (Add(a1, a2), Add(b1, b2)) => in.equal(a1, b1) && in.equal(a2, b2)
        case (Multiply(a1, a2), Multiply(b1, b2)) => in.equal(a1, b1) && in.equal(a2, b2)
        case (Subtract(a1, a2), Subtract(b1, b2)) => in.equal(a1, b1) && in.equal(a2, b2)
        case (Divide(a1, a2), Divide(b1, b2)) => in.equal(a1, b1) && in.equal(a2, b2)
        case (Modulo(a1, a2), Modulo(b1, b2)) => in.equal(a1, b1) && in.equal(a2, b2)
        case (Power(a1, a2), Power(b1, b2)) => in.equal(a1, b1) && in.equal(a2, b2)
        case (Eq(a1, a2), Eq(b1, b2)) => in.equal(a1, b1) && in.equal(a2, b2)
        case (Neq(a1, a2), Neq(b1, b2)) => in.equal(a1, b1) && in.equal(a2, b2)
        case (Lt(a1, a2), Lt(b1, b2)) => in.equal(a1, b1) && in.equal(a2, b2)
        case (Lte(a1, a2), Lte(b1, b2)) => in.equal(a1, b1) && in.equal(a2, b2)
        case (Gt(a1, a2), Gt(b1, b2)) => in.equal(a1, b1) && in.equal(a2, b2)
        case (Gte(a1, a2), Gte(b1, b2)) => in.equal(a1, b1) && in.equal(a2, b2)
        case (IfUndefined(a1, a2), IfUndefined(b1, b2)) => in.equal(a1, b1) && in.equal(a2, b2)
        case (And(a1, a2), And(b1, b2)) => in.equal(a1, b1) && in.equal(a2, b2)
        case (Or(a1, a2), Or(b1, b2)) => in.equal(a1, b1) && in.equal(a2, b2)
        case (Within(a1, a2), Within(b1, b2)) => in.equal(a1, b1) && in.equal(a2, b2)
        case (MakeMap(a1, a2), MakeMap(b1, b2)) => in.equal(a1, b1) && in.equal(a2, b2)
        case (ConcatMaps(a1, a2), ConcatMaps(b1, b2)) => in.equal(a1, b1) && in.equal(a2, b2)
        case (ProjectIndex(a1, a2), ProjectIndex(b1, b2)) => in.equal(a1, b1) && in.equal(a2, b2)
        case (ProjectField(a1, a2), ProjectField(b1, b2)) => in.equal(a1, b1) && in.equal(a2, b2)
        case (DeleteField(a1, a2), DeleteField(b1, b2)) => in.equal(a1, b1) && in.equal(a2, b2)
        case (ConcatArrays(a1, a2), ConcatArrays(b1, b2)) => in.equal(a1, b1) && in.equal(a2, b2)
        case (Range(a1, a2), Range(b1, b2)) => in.equal(a1, b1) && in.equal(a2, b2)

        //  ternary
        case (Between(a1, a2, a3), Between(b1, b2, b3)) => in.equal(a1, b1) && in.equal(a2, b2) && in.equal(a3, b3)
        case (Cond(a1, a2, a3), Cond(b1, b2, b3)) => in.equal(a1, b1) && in.equal(a2, b2) && in.equal(a3, b3)
        case (Search(a1, a2, a3), Search(b1, b2, b3)) => in.equal(a1, b1) && in.equal(a2, b2) && in.equal(a3, b3)
        case (Substring(a1, a2, a3), Substring(b1, b2, b3)) => in.equal(a1, b1) && in.equal(a2, b2) && in.equal(a3, b3)
        case (Guard(a1, atpe, a2, a3), Guard(b1, btpe, b2, b3)) => atpe ≟ btpe && in.equal(a1, b1) && in.equal(a2, b2) && in.equal(a3, b3)

        case (_, _) => false
      }
    }

  implicit def show[T[_[_]]: ShowT]: Delay[Show, MapFunc[T, ?]] =
    new Delay[Show, MapFunc[T, ?]] {
      def apply[A](sh: Show[A]): Show[MapFunc[T, A]] = {
        def shz(label: String, a: A*) =
          Cord(label) ++ Cord("(") ++ a.map(sh.show).toList.intercalate(Cord(", ")) ++ Cord(")")

        Show.show {
          // nullary
          case Constant(v) => Cord("Constant(") ++ v.show ++ Cord(")")
          case Undefined() => Cord("Undefined()")
          case Now() => Cord("Now()")

          // unary
          case ExtractCentury(a1) => shz("ExtractCentury", a1)
          case ExtractDayOfMonth(a1) => shz("ExtractDayOfMonth", a1)
          case ExtractDecade(a1) => shz("ExtractDecade", a1)
          case ExtractDayOfWeek(a1) => shz("ExtractDayOfWeek", a1)
          case ExtractDayOfYear(a1) => shz("ExtractDayOfYear", a1)
          case ExtractEpoch(a1) => shz("ExtractEpoch", a1)
          case ExtractHour(a1) => shz("ExtractHour", a1)
          case ExtractIsoDayOfWeek(a1) => shz("ExtractIsoDayOfWeek", a1)
          case ExtractIsoYear(a1) => shz("ExtractIsoYear", a1)
          case ExtractMicroseconds(a1) => shz("ExtractMicroseconds", a1)
          case ExtractMillennium(a1) => shz("ExtractMillennium", a1)
          case ExtractMilliseconds(a1) => shz("ExtractMilliseconds", a1)
          case ExtractMinute(a1) => shz("ExtractMinute", a1)
          case ExtractMonth(a1) => shz("ExtractMonth", a1)
          case ExtractQuarter(a1) => shz("ExtractQuarter", a1)
          case ExtractSecond(a1) => shz("ExtractSecond", a1)
          case ExtractTimezone(a1) => shz("ExtractTimezone", a1)
          case ExtractTimezoneHour(a1) => shz("ExtractTimezoneHour", a1)
          case ExtractTimezoneMinute(a1) => shz("ExtractTimezoneMinute", a1)
          case ExtractWeek(a1) => shz("ExtractWeek", a1)
          case ExtractYear(a1) => shz("ExtractYear", a1)
          case Date(a1) => shz("Date", a1)
          case Time(a1) => shz("Time", a1)
          case Timestamp(a1) => shz("Timestamp", a1)
          case Interval(a1) => shz("Interval", a1)
          case TimeOfDay(a1) => shz("TimeOfDay", a1)
          case ToTimestamp(a1) => shz("ToTimestamp", a1)
          case Negate(a1) => shz("Negate", a1)
          case Not(a1) => shz("Not", a1)
          case Length(a1) => shz("Length", a1)
          case Lower(a1) => shz("Lower", a1)
          case Upper(a1) => shz("Upper", a1)
          case Bool(a1) => shz("Bool", a1)
          case Integer(a1) => shz("Integer", a1)
          case Decimal(a1) => shz("Decimal", a1)
          case Null(a1) => shz("Null", a1)
          case ToString(a1) => shz("ToString", a1)
          case MakeArray(a1) => shz("MakeArray", a1)
          case Meta(a1) => shz("Meta", a1)

          // binary
          case Add(a1, a2) => shz("Add", a1, a2)
          case Multiply(a1, a2) => shz("Multiply", a1, a2)
          case Subtract(a1, a2) => shz("Subtract", a1, a2)
          case Divide(a1, a2) => shz("Divide", a1, a2)
          case Modulo(a1, a2) => shz("Modulo", a1, a2)
          case Power(a1, a2) => shz("Power", a1, a2)
          case Eq(a1, a2) => shz("Eq", a1, a2)
          case Neq(a1, a2) => shz("Neq", a1, a2)
          case Lt(a1, a2) => shz("Lt", a1, a2)
          case Lte(a1, a2) => shz("Lte", a1, a2)
          case Gt(a1, a2) => shz("Gt", a1, a2)
          case Gte(a1, a2) => shz("Gte", a1, a2)
          case IfUndefined(a1, a2) => shz("IfUndefined", a1, a2)
          case And(a1, a2) => shz("And", a1, a2)
          case Or(a1, a2) => shz("Or", a1, a2)
          case Within(a1, a2) => shz("Within", a1, a2)
          case MakeMap(a1, a2) => shz("MakeMap", a1, a2)
          case ConcatMaps(a1, a2) => shz("ConcatMaps", a1, a2)
          case ProjectIndex(a1, a2) => shz("ProjectIndex", a1, a2)
          case ProjectField(a1, a2) => shz("ProjectField", a1, a2)
          case DeleteField(a1, a2) => shz("DeleteField", a1, a2)
          case ConcatArrays(a1, a2) => shz("ConcatArrays", a1, a2)
          case Range(a1, a2) => shz("Range", a1, a2)

          //  ternary
          case Between(a1, a2, a3) => shz("Between", a1, a2, a3)
          case Cond(a1, a2, a3) => shz("Cond", a1, a2, a3)
          case Search(a1, a2, a3) => shz("Search", a1, a2, a3)
          case Substring(a1, a2, a3) => shz("Substring", a1, a2, a3)
          case Guard(a1, tpe, a2, a3) =>
            Cord("Guard(") ++
              sh.show(a1) ++ Cord(", ") ++
              tpe.show ++ Cord(", ") ++
              sh.show(a2) ++ Cord(", ") ++
              sh.show(a3) ++ Cord(")")
        }
      }
    }

  // TODO: replace this with some kind of pretty-printing based on a syntax for
  // MapFunc + EJson.
  implicit def renderTree[T[_[_]]: ShowT]: Delay[RenderTree, MapFunc[T, ?]] =
    new Delay[RenderTree, MapFunc[T, ?]] {
      val nt = "MapFunc" :: Nil

      @SuppressWarnings(Array("org.wartremover.warts.ToString"))
      def apply[A](r: RenderTree[A]): RenderTree[MapFunc[T, A]] = {
        def nAry(typ: String, as: A*): RenderedTree =
          NonTerminal(typ :: nt, None, as.toList.map(r.render(_)))

        RenderTree.make {
          // nullary
          case Constant(a1) => Terminal("Constant" :: nt, a1.shows.some)
          case Undefined() => Terminal("Undefined" :: nt, None)
          case Now() => Terminal("Now" :: nt, None)

          // unary
          case ExtractCentury(a1) => nAry("ExtractCentury", a1)
          case ExtractDayOfMonth(a1) => nAry("ExtractDayOfMonth", a1)
          case ExtractDecade(a1) => nAry("ExtractDecade", a1)
          case ExtractDayOfWeek(a1) => nAry("ExtractDayOfWeek", a1)
          case ExtractDayOfYear(a1) => nAry("ExtractDayOfYear", a1)
          case ExtractEpoch(a1) => nAry("ExtractEpoch", a1)
          case ExtractHour(a1) => nAry("ExtractHour", a1)
          case ExtractIsoDayOfWeek(a1) => nAry("ExtractIsoDayOfWeek", a1)
          case ExtractIsoYear(a1) => nAry("ExtractIsoYear", a1)
          case ExtractMicroseconds(a1) => nAry("ExtractMicroseconds", a1)
          case ExtractMillennium(a1) => nAry("ExtractMillennium", a1)
          case ExtractMilliseconds(a1) => nAry("ExtractMilliseconds", a1)
          case ExtractMinute(a1) => nAry("ExtractMinute", a1)
          case ExtractMonth(a1) => nAry("ExtractMonth", a1)
          case ExtractQuarter(a1) => nAry("ExtractQuarter", a1)
          case ExtractSecond(a1) => nAry("ExtractSecond", a1)
          case ExtractTimezone(a1) => nAry("ExtractTimezone", a1)
          case ExtractTimezoneHour(a1) => nAry("ExtractTimezoneHour", a1)
          case ExtractTimezoneMinute(a1) => nAry("ExtractTimezoneMinute", a1)
          case ExtractWeek(a1) => nAry("ExtractWeek", a1)
          case ExtractYear(a1) => nAry("ExtractYear", a1)
          case Date(a1) => nAry("Date", a1)
          case Time(a1) => nAry("Time", a1)
          case Timestamp(a1) => nAry("Timestamp", a1)
          case Interval(a1) => nAry("Interval", a1)
          case TimeOfDay(a1) => nAry("TimeOfDay", a1)
          case ToTimestamp(a1) => nAry("ToTimestamp", a1)
          case Negate(a1) => nAry("Negate", a1)
          case Not(a1) => nAry("Not", a1)
          case Length(a1) => nAry("Length", a1)
          case Lower(a1) => nAry("Lower", a1)
          case Upper(a1) => nAry("Upper", a1)
          case Bool(a1) => nAry("Bool", a1)
          case Integer(a1) => nAry("Integer", a1)
          case Decimal(a1) => nAry("Decimal", a1)
          case Null(a1) => nAry("Null", a1)
          case ToString(a1) => nAry("ToString", a1)
          case MakeArray(a1) => nAry("MakeArray", a1)
          case Meta(a1) => nAry("Meta", a1)

          // binary
          case Add(a1, a2) => nAry("Add", a1, a2)
          case Multiply(a1, a2) => nAry("Multiply", a1, a2)
          case Subtract(a1, a2) => nAry("Subtract", a1, a2)
          case Divide(a1, a2) => nAry("Divide", a1, a2)
          case Modulo(a1, a2) => nAry("Modulo", a1, a2)
          case Power(a1, a2) => nAry("Power", a1, a2)
          case Eq(a1, a2) => nAry("Eq", a1, a2)
          case Neq(a1, a2) => nAry("Neq", a1, a2)
          case Lt(a1, a2) => nAry("Lt", a1, a2)
          case Lte(a1, a2) => nAry("Lte", a1, a2)
          case Gt(a1, a2) => nAry("Gt", a1, a2)
          case Gte(a1, a2) => nAry("Gte", a1, a2)
          case IfUndefined(a1, a2) => nAry("IfUndefined", a1, a2)
          case And(a1, a2) => nAry("And", a1, a2)
          case Or(a1, a2) => nAry("Or", a1, a2)
          case Within(a1, a2) => nAry("Within", a1, a2)
          case MakeMap(a1, a2) => nAry("MakeMap", a1, a2)
          case ConcatMaps(a1, a2) => nAry("ConcatMaps", a1, a2)
          case ProjectIndex(a1, a2) => nAry("ProjectIndex", a1, a2)
          case ProjectField(a1, a2) => nAry("ProjectField", a1, a2)
          case DeleteField(a1, a2) => nAry("DeleteField", a1, a2)
          case ConcatArrays(a1, a2) => nAry("ConcatArrays", a1, a2)
          case Range(a1, a2) => nAry("Range", a1, a2)

          //  ternary
          case Between(a1, a2, a3) => nAry("Between", a1, a2, a3)
          case Cond(a1, a2, a3) => nAry("Cond", a1, a2, a3)
          case Search(a1, a2, a3) => nAry("Search", a1, a2, a3)
          case Substring(a1, a2, a3) => nAry("Substring", a1, a2, a3)
          case Guard(a1, tpe, a2, a3) => NonTerminal("Guard" :: nt, None,
            List(r.render(a1), tpe.render, r.render(a2), r.render(a3)))
        }
      }
    }

  def translateNullaryMapping[T[_[_]], A]: NullaryFunc => MapFunc[T, A] = {
    case date.Now => Now()
  }

  def translateUnaryMapping[T[_[_]], A]: UnaryFunc => A => MapFunc[T, A] = {
    case date.ExtractCentury => ExtractCentury(_)
    case date.ExtractDayOfMonth => ExtractDayOfMonth(_)
    case date.ExtractDecade => ExtractDecade(_)
    case date.ExtractDayOfWeek => ExtractDayOfWeek(_)
    case date.ExtractDayOfYear => ExtractDayOfYear(_)
    case date.ExtractEpoch => ExtractEpoch(_)
    case date.ExtractHour => ExtractHour(_)
    case date.ExtractIsoDayOfWeek => ExtractIsoDayOfWeek(_)
    case date.ExtractIsoYear => ExtractIsoYear(_)
    case date.ExtractMicroseconds => ExtractMicroseconds(_)
    case date.ExtractMillennium => ExtractMillennium(_)
    case date.ExtractMilliseconds => ExtractMilliseconds(_)
    case date.ExtractMinute => ExtractMinute(_)
    case date.ExtractMonth => ExtractMonth(_)
    case date.ExtractQuarter => ExtractQuarter(_)
    case date.ExtractSecond => ExtractSecond(_)
    case date.ExtractTimezone => ExtractTimezone(_)
    case date.ExtractTimezoneHour => ExtractTimezoneHour(_)
    case date.ExtractTimezoneMinute => ExtractTimezoneMinute(_)
    case date.ExtractWeek => ExtractWeek(_)
    case date.ExtractYear => ExtractYear(_)
    case date.Date => Date(_)
    case date.Time => Time(_)
    case date.Timestamp => Timestamp(_)
    case date.Interval => Interval(_)
    case date.TimeOfDay => TimeOfDay(_)
    case date.ToTimestamp => ToTimestamp(_)
    case math.Negate => Negate(_)
    case relations.Not => Not(_)
    case string.Length => Length(_)
    case string.Lower => Lower(_)
    case string.Upper => Upper(_)
    case string.Boolean => Bool(_)
    case string.Integer => Integer(_)
    case string.Decimal => Decimal(_)
    case string.Null => Null(_)
    case string.ToString => ToString(_)
    case structural.MakeArray => MakeArray(_)
    case structural.Meta => Meta(_)
  }

  def translateBinaryMapping[T[_[_]], A]
      : BinaryFunc => (A, A) => MapFunc[T, A] = {
    // NB: ArrayLength takes 2 params because of SQL, but we really don’t care
    //     about the second. And it shouldn’t even have two in LP.
    case array.ArrayLength => (a, b) => Length(a)
    case math.Add => Add(_, _)
    case math.Multiply => Multiply(_, _)
    case math.Subtract => Subtract(_, _)
    case math.Divide => Divide(_, _)
    case math.Modulo => Modulo(_, _)
    case math.Power => Power(_, _)
    case relations.Eq => Eq(_, _)
    case relations.Neq => Neq(_, _)
    case relations.Lt => Lt(_, _)
    case relations.Lte => Lte(_, _)
    case relations.Gt => Gt(_, _)
    case relations.Gte => Gte(_, _)
    case relations.IfUndefined => IfUndefined(_, _)
    case relations.And => And(_, _)
    case relations.Or => Or(_, _)
    case set.Within => Within(_, _)
    case structural.MakeObject => MakeMap(_, _)
    case structural.ObjectConcat => ConcatMaps(_, _)
    case structural.ArrayProject => ProjectIndex(_, _)
    case structural.ObjectProject => ProjectField(_, _)
    case structural.DeleteField => DeleteField(_, _)
    case string.Concat
       | structural.ArrayConcat
       | structural.ConcatOp => ConcatArrays(_, _)
  }

  def translateTernaryMapping[T[_[_]], A]
      : TernaryFunc => (A, A, A) => MapFunc[T, A] = {
    case relations.Between => Between(_, _, _)
    case relations.Cond    => Cond(_, _, _)
    case string.Search     => Search(_, _, _)
    case string.Substring  => Substring(_, _, _)
  }
}

// TODO we should statically verify that these have a `DimensionalEffect` of `Mapping`
object MapFuncs {
  // nullary
  /** A value that is statically known.
    */
  @Lenses final case class Constant[T[_[_]], A](ejson: T[EJson]) extends Nullary[T, A]
  /** A value that doesn’t exist. Most operations on `Undefined` should evaluate
    * to `Undefined`. See [[IfUndefined]] for the exception.
    */
  @Lenses final case class Undefined[T[_[_]], A]() extends Nullary[T, A]

  // array
  @Lenses final case class Length[T[_[_]], A](a1: A) extends Unary[T, A]

  // date
  // See https://www.postgresql.org/docs/9.2/static/functions-datetime.html#FUNCTIONS-DATETIME-EXTRACT
  @Lenses final case class ExtractCentury[T[_[_]], A](a1: A) extends Unary[T, A]
  @Lenses final case class ExtractDayOfMonth[T[_[_]], A](a1: A) extends Unary[T, A]
  @Lenses final case class ExtractDecade[T[_[_]], A](a1: A) extends Unary[T, A]
  @Lenses final case class ExtractDayOfWeek[T[_[_]], A](a1: A) extends Unary[T, A]
  @Lenses final case class ExtractDayOfYear[T[_[_]], A](a1: A) extends Unary[T, A]
  @Lenses final case class ExtractEpoch[T[_[_]], A](a1: A) extends Unary[T, A]
  @Lenses final case class ExtractHour[T[_[_]], A](a1: A) extends Unary[T, A]
  @Lenses final case class ExtractIsoDayOfWeek[T[_[_]], A](a1: A) extends Unary[T, A]
  @Lenses final case class ExtractIsoYear[T[_[_]], A](a1: A) extends Unary[T, A]
  @Lenses final case class ExtractMicroseconds[T[_[_]], A](a1: A) extends Unary[T, A]
  @Lenses final case class ExtractMillennium[T[_[_]], A](a1: A) extends Unary[T, A]
  @Lenses final case class ExtractMilliseconds[T[_[_]], A](a1: A) extends Unary[T, A]
  @Lenses final case class ExtractMinute[T[_[_]], A](a1: A) extends Unary[T, A]
  @Lenses final case class ExtractMonth[T[_[_]], A](a1: A) extends Unary[T, A]
  @Lenses final case class ExtractQuarter[T[_[_]], A](a1: A) extends Unary[T, A]
  @Lenses final case class ExtractSecond[T[_[_]], A](a1: A) extends Unary[T, A]
  @Lenses final case class ExtractTimezone[T[_[_]], A](a1: A) extends Unary[T, A]
  @Lenses final case class ExtractTimezoneHour[T[_[_]], A](a1: A) extends Unary[T, A]
  @Lenses final case class ExtractTimezoneMinute[T[_[_]], A](a1: A) extends Unary[T, A]
  @Lenses final case class ExtractWeek[T[_[_]], A](a1: A) extends Unary[T, A]
  @Lenses final case class ExtractYear[T[_[_]], A](a1: A) extends Unary[T, A]
  @Lenses final case class Date[T[_[_]], A](a1: A) extends Unary[T, A]
  @Lenses final case class Time[T[_[_]], A](a1: A) extends Unary[T, A]
  @Lenses final case class Timestamp[T[_[_]], A](a1: A) extends Unary[T, A]
  @Lenses final case class Interval[T[_[_]], A](a1: A) extends Unary[T, A]
  @Lenses final case class TimeOfDay[T[_[_]], A](a1: A) extends Unary[T, A]
  @Lenses final case class ToTimestamp[T[_[_]], A](a1: A) extends Unary[T, A]
  /** Fetches the [[quasar.Type.Timestamp]] for the current instant in time. */
  @Lenses final case class Now[T[_[_]], A]() extends Nullary[T, A]

  // math
  @Lenses final case class Negate[T[_[_]], A](a1: A) extends Unary[T, A]
  @Lenses final case class Add[T[_[_]], A](a1: A, a2: A) extends Binary[T, A]
  @Lenses final case class Multiply[T[_[_]], A](a1: A, a2: A) extends Binary[T, A]
  @Lenses final case class Subtract[T[_[_]], A](a1: A, a2: A) extends Binary[T, A]
  @Lenses final case class Divide[T[_[_]], A](a1: A, a2: A) extends Binary[T, A]
  @Lenses final case class Modulo[T[_[_]], A](a1: A, a2: A) extends Binary[T, A]
  @Lenses final case class Power[T[_[_]], A](a1: A, a2: A) extends Binary[T, A]

  // relations
  @Lenses final case class Not[T[_[_]], A](a1: A) extends Unary[T, A]
  @Lenses final case class Eq[T[_[_]], A](a1: A, a2: A) extends Binary[T, A]
  @Lenses final case class Neq[T[_[_]], A](a1: A, a2: A) extends Binary[T, A]
  @Lenses final case class Lt[T[_[_]], A](a1: A, a2: A) extends Binary[T, A]
  @Lenses final case class Lte[T[_[_]], A](a1: A, a2: A) extends Binary[T, A]
  @Lenses final case class Gt[T[_[_]], A](a1: A, a2: A) extends Binary[T, A]
  @Lenses final case class Gte[T[_[_]], A](a1: A, a2: A) extends Binary[T, A]
  /** This “catches” [[Undefined]] values and replaces them with a value.
    */
  @Lenses final case class IfUndefined[T[_[_]], A](a1: A, a2: A) extends Binary[T, A]
  @Lenses final case class And[T[_[_]], A](a1: A, a2: A) extends Binary[T, A]
  @Lenses final case class Or[T[_[_]], A](a1: A, a2: A) extends Binary[T, A]
  @Lenses final case class Between[T[_[_]], A](a1: A, a2: A, a3: A) extends Ternary[T, A]
  @Lenses final case class Cond[T[_[_]], A](cond: A, then_ : A, else_ : A) extends Ternary[T, A] {
    def a1 = cond
    def a2 = then_
    def a3 = else_
  }

  // set
  @Lenses final case class Within[T[_[_]], A](a1: A, a2: A) extends Binary[T, A]

  // string
  @Lenses final case class Lower[T[_[_]], A](a1: A) extends Unary[T, A]
  @Lenses final case class Upper[T[_[_]], A](a1: A) extends Unary[T, A]
  @Lenses final case class Bool[T[_[_]], A](a1: A) extends Unary[T, A]
  @Lenses final case class Integer[T[_[_]], A](a1: A) extends Unary[T, A]
  @Lenses final case class Decimal[T[_[_]], A](a1: A) extends Unary[T, A]
  @Lenses final case class Null[T[_[_]], A](a1: A) extends Unary[T, A]
  @Lenses final case class ToString[T[_[_]], A](a1: A) extends Unary[T, A]
  @Lenses final case class Search[T[_[_]], A](a1: A, a2: A, a3: A) extends Ternary[T, A]
  @Lenses final case class Substring[T[_[_]], A](string: A, from: A, count: A) extends Ternary[T, A] {
    def a1 = string
    def a2 = from
    def a3 = count
  }

  // structural
  @Lenses final case class MakeArray[T[_[_]], A](a1: A) extends Unary[T, A]
  @Lenses final case class MakeMap[T[_[_]], A](key: A, value: A) extends Binary[T, A] {
    def a1 = key
    def a2 = value
  }
  @Lenses final case class ConcatArrays[T[_[_]], A](a1: A, a2: A) extends Binary[T, A]
  @Lenses final case class ConcatMaps[T[_[_]], A](a1: A, a2: A) extends Binary[T, A]
  @Lenses final case class ProjectIndex[T[_[_]], A](src: A, index: A) extends Binary[T, A] {
    def a1 = src
    def a2 = index
  }
  @Lenses final case class ProjectField[T[_[_]], A](src: A, field: A) extends Binary[T, A] {
    def a1 = src
    def a2 = field
  }
  @Lenses final case class DeleteField[T[_[_]], A](src: A, field: A) extends Binary[T, A] {
    def a1 = src
    def a2 = field
  }
  @Lenses final case class Meta[T[_[_]], A](a1: A) extends Unary[T, A]

  @Lenses final case class Range[T[_[_]], A](from: A, to: A) extends Binary[T, A] {
    def a1 = from
    def a2 = to
  }

  /** A conditional specifically for checking that `a1` satisfies `pattern`.
    */
  @Lenses final case class Guard[T[_[_]], A](a1: A, pattern: Type, a2: A, a3: A)
      extends Ternary[T, A]

  object NullLit {
    def apply[T[_[_]]: CorecursiveT, A](): FreeMapA[T, A] =
      Free.roll(Constant[T, FreeMapA[T, A]](EJson.fromCommon[T[EJson]].apply(ejson.Null[T[EJson]]())))

    def unapply[T[_[_]]: RecursiveT, A](mf: FreeMapA[T, A]): Boolean = mf.resume.fold ({
      case Constant(ej) => EJson.isNull(ej)
      case _ => false
    }, _ => false)
  }

  object BoolLit {
    def apply[T[_[_]]: CorecursiveT, A](b: Boolean): FreeMapA[T, A] =
      Free.roll(Constant[T, FreeMapA[T, A]](EJson.fromCommon[T[EJson]].apply(ejson.Bool[T[EJson]](b))))

    def unapply[T[_[_]]: RecursiveT, A](mf: FreeMapA[T, A]): Option[Boolean] = mf.resume.fold ({
      case Constant(ej) => CommonEJson.prj(ej.project).flatMap {
        case ejson.Bool(b) => b.some
        case _ => None
      }
      case _ => None
    }, _ => None)
  }

  object DecLit {
    def apply[T[_[_]]: CorecursiveT, A](d: BigDecimal): FreeMapA[T, A] =
      Free.roll(Constant[T, FreeMapA[T, A]](EJson.fromCommon[T[EJson]].apply(ejson.Dec[T[EJson]](d))))
  }

  object IntLit {
    def apply[T[_[_]]: CorecursiveT, A](i: BigInt): FreeMapA[T, A] =
      Free.roll(Constant[T, FreeMapA[T, A]](EJson.fromExt[T[EJson]].apply(ejson.Int[T[EJson]](i))))

    def unapply[T[_[_]]: RecursiveT, A](mf: FreeMapA[T, A]): Option[BigInt] =
      mf.resume.fold(IntLitMapFunc.unapply(_), _ => None)
  }

  object IntLitMapFunc {
    def unapply[T[_[_]]: RecursiveT, A](mf: MapFunc[T, A]): Option[BigInt] = mf match {
      case Constant(ej) => ExtEJson.prj(ej.project).flatMap {
        case ejson.Int(i) => i.some
        case _ => None
      }
      case _ => None
    }
  }

  object StrLit {
    def apply[T[_[_]]: CorecursiveT, A](str: String): FreeMapA[T, A] =
      Free.roll(Constant[T, FreeMapA[T, A]](EJson.fromCommon[T[EJson]].apply(ejson.Str[T[EJson]](str))))

    def unapply[T[_[_]]: RecursiveT, A](mf: FreeMapA[T, A]):
        Option[String] =
      mf.resume.fold({
        case Constant(ej) => CommonEJson.prj(ej.project).flatMap {
          case ejson.Str(str) => str.some
          case _ => None
        }
        case _ => None
      }, {
        _ => None
      })
  }
}<|MERGE_RESOLUTION|>--- conflicted
+++ resolved
@@ -188,17 +188,6 @@
         }
     }
 
-<<<<<<< HEAD
-=======
-    object EjConstExtension {
-      def unapply[B](tco: FreeMapA[T, B]): Option[ejson.Extension[T[EJson]]] =
-        tco match {
-          case Embed(CoEnv(\/-(Constant(Embed(ejson.Extension(v)))))) => Some(v)
-          case _                                                      => None
-        }
-    }
-
->>>>>>> 25462ccc
     _.run.fold[Option[ejson.EJson[T[ejson.EJson]]]](
       κ(None),
       {
