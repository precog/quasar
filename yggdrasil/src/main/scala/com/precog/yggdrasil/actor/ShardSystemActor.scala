--- conflicted
+++ resolved
@@ -78,21 +78,6 @@
     } yield ()
   }
 
-<<<<<<< HEAD
-  protected def metadataStorage: MetadataStorage
-  protected def accountFinder: Option[AccountFinder[Future]]
-
-  protected def initIngestActor(checkpoint: YggCheckpoint, metadataActor: ActorRef, accountFinder: AccountFinder[Future]): Option[() => Actor]
-
-  protected def checkpointCoordination: CheckpointCoordination
-
-  class ShardSystemActor extends Actor with Logging {
-    // The ingest system consists of the ingest supervisor and ingest actor(s)
-    private[this] var ingestSystem: ActorRef            = _
-    private[this] var metadataActor: ActorRef           = _
-    private[this] var projectionsActor: ActorRef        = _
-    private[this] var metadataSync: Option[Cancellable] = None
-=======
   def actorStop(config: ShardConfig, actor: ActorRef, name: String)(implicit system: ActorSystem, executor: ExecutionContext): Future[Unit] = { 
     for {
       _ <- Future(logger.debug(config.logPrefix + " Stopping " + name + " actor within " + config.stopTimeout.duration))
@@ -110,156 +95,31 @@
 
   protected def checkpointCoordination: CheckpointCoordination
 
-  protected def initIngestActor(actorSystem: ActorSystem, checkpoint: YggCheckpoint, metadataActor: ActorRef, accountManager: BasicAccountManager[Future]): Option[ActorRef]
->>>>>>> 2b0a9edc
+  protected def initIngestActor(actorSystem: ActorSystem, checkpoint: YggCheckpoint, metadataActor: ActorRef, accountFinder: AccountFinder[Future]): Option[ActorRef]
 
-  def initShardActors(storage: MetadataStorage, accountManager: BasicAccountManager[Future], projectionsActor: ActorRef): ShardActors = {
+  def initShardActors(storage: MetadataStorage, accountFinder: AccountFinder[Future], projectionsActor: ActorRef): ShardActors = {
     //FIXME: move outside
     val metadataActorSystem: ActorSystem = ActorSystem("Metadata")
     val ingestActorSystem: ActorSystem = ActorSystem("Ingest")
 
     def loadCheckpoint() : Option[YggCheckpoint] = yggConfig.ingestConfig flatMap { _ =>
-        checkpointCoordination.loadYggCheckpoint(yggConfig.shardId) match {
-          case Some(Failure(errors)) =>
-            logger.error("Unable to load Kafka checkpoint: " + errors)
-            sys.error("Unable to load Kafka checkpoint: " + errors)
+      checkpointCoordination.loadYggCheckpoint(yggConfig.shardId) match {
+        case Some(Failure(errors)) =>
+          logger.error("Unable to load Kafka checkpoint: " + errors)
+          sys.error("Unable to load Kafka checkpoint: " + errors)
 
-          case Some(Success(checkpoint)) => Some(checkpoint)
-          case None => None
-        }
-      }
-
-<<<<<<< HEAD
-    override def preStart() {
-      val initialCheckpoint = loadCheckpoint()
-
-      logger.info("Initializing MetadataActor with storage = " + metadataStorage)
-      metadataActor = metadataActorSystem.actorOf(Props(new MetadataActor(yggConfig.shardId, metadataStorage, checkpointCoordination, initialCheckpoint, yggConfig.metadataPreload)), "metadata")
-
-      logger.debug("Initializing ProjectionsActor")
-      projectionsActor = projectionActorSystem.actorOf(Props(new ProjectionsActor(yggConfig.maxOpenProjections)), "projections")
-
-      val ingestActorInit: Option[() => Actor] = 
-        for {
-          checkpoint <- initialCheckpoint
-          finder <- accountFinder
-          init <-  initIngestActor(checkpoint, metadataActor, finder)
-        } yield init
- 
-      ingestSystem     = { 
-        logger.debug("Initializing ingest system")
-        // Ingest implies a metadata sync
-        metadataSync = Some(metadataActorSystem.scheduler.schedule(yggConfig.metadataSyncPeriod, yggConfig.metadataSyncPeriod, metadataActor, FlushMetadata))
-
-        val routingTable = new SingleColumnProjectionRoutingTable
-
-        ingestActorSystem.actorOf(Props(new IngestSupervisor(ingestActorInit,
-                                                             yggConfig.batchStoreDelay, ingestActorSystem.scheduler, yggConfig.batchShutdownCheckInterval) {
-          //TODO: This needs review; not sure why only archive paths are being considered.
-          def processMessages(messages: Seq[EventMessage], batchCoordinator: ActorRef): Unit = {
-            logger.debug("Beginning processing of %d messages".format(messages.size))
-            implicit val to = yggConfig.metadataTimeout
-            implicit val execContext = ExecutionContext.defaultExecutionContext(ingestActorSystem)
-            
-            //TODO: Make sure that authorization has been checked here.
-            val archivePaths = messages.collect { case ArchiveMessage(_, Archive(_, path, jobId)) => path } 
-
-            if (archivePaths.nonEmpty) {
-              logger.debug("Processing archive paths: " + archivePaths)
-            } else {
-              logger.debug("No archive paths")
-            }
-
-            Future.sequence {
-              archivePaths map { path =>
-                (metadataActor ? FindDescriptors(path, CPath.Identity)).mapTo[Set[ProjectionDescriptor]]
-              }
-            } onSuccess {
-              case descMaps : Seq[Set[ProjectionDescriptor]] => 
-                val grouped: Map[Path, Seq[ProjectionDescriptor]] = descMaps.flatten.foldLeft(Map.empty[Path, Vector[ProjectionDescriptor]]) {
-                  case (acc, descriptor) => descriptor.columns.map(c => (c.path -> Vector(descriptor))).toMap |+| acc
-                }
-                
-                val updates = routingTable.batchMessages(messages, grouped)
-
-                logger.debug("Sending " + updates.size + " update message(s)")
-                batchCoordinator ! ProjectionUpdatesExpected(updates.size)
-                for (update <- updates) projectionsActor.tell(update, batchCoordinator)
-            }
-          }
-        }), "ingestRouter")
+        case Some(Success(checkpoint)) => Some(checkpoint)
+        case None => None
       }
     }
 
-    def receive = {
-      // Route subordinate messages
-      case pMsg: ShardProjectionAction => 
-        logger.trace("Forwarding message " + pMsg + " to projectionsActor")
-        projectionsActor.tell(pMsg, sender)
-        logger.trace("Forwarding complete: " + pMsg)
-
-      case mMsg: ShardMetadataAction   => 
-        logger.trace("Forwarding message " + mMsg + " to metadataActor")
-        metadataActor.tell(mMsg, sender)
-        logger.trace("Forwarding complete: " + mMsg)
-
-      case iMsg: ShardIngestAction     => 
-        logger.trace("Forwarding message " + iMsg + " to ingestSystem")
-        ingestSystem.tell(iMsg, sender)
-        logger.trace("Forwarding complete: " + iMsg)
-
-      case Status => 
-        logger.trace("Processing status request")
-        implicit val to = Timeout(yggConfig.statusTimeout)
-        implicit val execContext = ExecutionContext.defaultExecutionContext(context.system)
-        (for (statusResponses <- Future.sequence { actorsWithStatus map { actor => (actor ? Status).mapTo[JValue] } }) yield JArray(statusResponses)) onSuccess {
-          case status => 
-            sender ! status
-      }
-        logger.trace("Status request complete")
-
-      case ShutdownSystem => 
-        logger.info("Initiating shutdown")
-        onShutdown()
-        sender ! ShutdownComplete
-        self ! PoisonPill
-        logger.info("Shutdown complete")
-
-      case bad =>
-        logger.error("Unknown message received: " + bad)
-    }
-
-    protected def actorsWithStatus = ingestSystem :: metadataActor :: projectionsActor :: Nil
-
-    protected def onShutdown(): Future[Unit] = {
-      implicit val execContext = ExecutionContext.defaultExecutionContext(context.system)
-      for {
-        _ <- Future(logger.info("Stopping shard system"))
-        _ <- metadataSync.map(syncJob => Future{ syncJob.cancel() }).getOrElse(Future(()))
-        _ <- actorStop(ingestSystem, "ingest")
-        _ <- actorStop(projectionsActor, "projections")
-        _ <- actorStop(metadataActor, "metadata")
-      } yield ()
-    }
-
-    protected def actorStop(actor: ActorRef, name: String)(implicit executor: ExecutionContext): Future[Unit] = { 
-      for {
-        _ <- Future(logger.debug(yggConfig.logPrefix + " Stopping " + name + " actor within " + yggConfig.stopTimeout.duration))
-        b <- gracefulStop(actor, yggConfig.stopTimeout.duration)(context.system) 
-      } yield {
-        logger.debug(yggConfig.logPrefix + " Stop call for " + name + " actor returned " + b)  
-      }   
-    } recover { 
-      case e => logger.error("Error stopping " + name + " actor", e)  
-    }   
-=======
     val initialCheckpoint = loadCheckpoint()
 
     logger.info("Initializing MetadataActor with storage = " + storage)
     val metadataActor = metadataActorSystem.actorOf(Props(new MetadataActor(yggConfig.shardId, storage, checkpointCoordination, initialCheckpoint, yggConfig.metadataPreload)), "metadata")
     val metadataSync = metadataActorSystem.scheduler.schedule(yggConfig.metadataSyncPeriod, yggConfig.metadataSyncPeriod, metadataActor, FlushMetadata)
 
-    val ingestActor = for (checkpoint <- initialCheckpoint; init <- initIngestActor(ingestActorSystem, checkpoint, metadataActor, accountManager)) yield init
+    val ingestActor = for (checkpoint <- initialCheckpoint; init <- initIngestActor(ingestActorSystem, checkpoint, metadataActor, accountFinder)) yield init
 
     logger.debug("Initializing ingest system")
     val ingestSystem = ingestActorSystem.actorOf(Props(
@@ -269,6 +129,5 @@
     )
 
     ShardActors(ingestSystem, metadataActor, metadataSync)
->>>>>>> 2b0a9edc
   }
 }