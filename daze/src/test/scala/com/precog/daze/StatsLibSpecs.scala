--- conflicted
+++ resolved
@@ -166,13 +166,8 @@
       val line = Line(1, 1, "")
     
       val input = dag.Morph1(Rank,
-<<<<<<< HEAD
         dag.LoadLocal(Const(JString("/hom/numbers6"))(line))(line))(line)
-
-=======
-        dag.LoadLocal(Const(CString("/hom/numbers6"))(line))(line))(line)
-    
->>>>>>> e84ad6e6
+    
       val result = testEval(input)
     
       result must haveSize(10)
@@ -187,10 +182,10 @@
     "compute rank, denseRank, indexedRank" in {
       val line = Line(1, 1, "")
       
-      val data = dag.LoadLocal(Const(CString("/het/numbersDoubleLong"))(line))(line)
+      val data = dag.LoadLocal(Const(JString("/het/numbersDoubleLong"))(line))(line)
     
       def wrapper(d: DepGraph, name: String) = 
-        Join(WrapObject, CrossLeftSort, Const(CString(name))(line), d)(line)
+        Join(WrapObject, CrossLeftSort, Const(JString(name))(line), d)(line)
 
       def morpher(rank: Morphism1, name: String) =
         wrapper(dag.Morph1(rank, data)(line), name)
@@ -237,10 +232,10 @@
     "compute rank, denseRank, indexedRank on heterogenous numbers" in {
       val line = Line(1, 1, "")
       
-      val data = dag.LoadLocal(Const(CString("/het/numbersDoubleLong"))(line))(line)
+      val data = dag.LoadLocal(Const(JString("/het/numbersDoubleLong"))(line))(line)
     
       def wrapper(d: DepGraph, name: String) = 
-        Join(WrapObject, CrossLeftSort, Const(CString(name))(line), d)(line)
+        Join(WrapObject, CrossLeftSort, Const(JString(name))(line), d)(line)
 
       def morpher(rank: Morphism1, name: String) =
         wrapper(dag.Morph1(rank, data)(line), name)
@@ -288,7 +283,7 @@
       val line = Line(1, 1, "")
     
       val input = dag.Morph1(IndexedRank,
-        dag.LoadLocal(Const(CString("/hom/numbers6"))(line))(line))(line)
+        dag.LoadLocal(Const(JString("/hom/numbers6"))(line))(line))(line)
     
       val result = testEval(input)
     
@@ -303,24 +298,14 @@
 
     "compute rank within a filter" in {
       val line = Line(1, 1, "")
-<<<<<<< HEAD
-
+    
       val numbers = dag.LoadLocal(Const(JString("/hom/numbers6"))(line))(line)
-
-=======
-    
-      val numbers = dag.LoadLocal(Const(CString("/hom/numbers6"))(line))(line)
-    
->>>>>>> e84ad6e6
+    
       val input = Filter(IdentitySort,
         numbers,
         Join(Eq, CrossLeftSort,
           dag.Morph1(Rank, numbers)(line),
-<<<<<<< HEAD
-          Const(JNumLong(5))(line))(line))(line)
-=======
-          Const(CLong(4))(line))(line))(line)
->>>>>>> e84ad6e6
+          Const(JNumLong(4))(line))(line))(line)
         
       val result = testEval(input)
     
@@ -338,13 +323,8 @@
     
       val input = Join(Eq, CrossLeftSort,
         dag.Morph1(Rank,
-<<<<<<< HEAD
           dag.LoadLocal(Const(JString("/hom/numbers6"))(line))(line))(line),
-        Const(JNumLong(5))(line))(line)
-=======
-          dag.LoadLocal(Const(CString("/hom/numbers6"))(line))(line))(line),
-        Const(CLong(4))(line))(line)
->>>>>>> e84ad6e6
+        Const(JNumLong(4))(line))(line)
         
       val result = testEval(input)
     
@@ -383,13 +363,8 @@
       val line = Line(1, 1, "")
     
       val input = dag.Morph1(DenseRank,
-<<<<<<< HEAD
         dag.LoadLocal(Const(JString("/hom/numbers6"))(line))(line))(line)
-
-=======
-        dag.LoadLocal(Const(CString("/hom/numbers6"))(line))(line))(line)
-    
->>>>>>> e84ad6e6
+    
       val result = testEval(input)
     
       result must haveSize(10)
@@ -408,13 +383,8 @@
         dag.LoadLocal(Const(JString("/hom/numbers6"))(line))(line),
         Join(Eq, CrossLeftSort,
           dag.Morph1(DenseRank,
-<<<<<<< HEAD
             dag.LoadLocal(Const(JString("/hom/numbers6"))(line))(line))(line),
-          Const(JNumLong(4))(line))(line))(line)
-=======
-            dag.LoadLocal(Const(CString("/hom/numbers6"))(line))(line))(line),
-          Const(CLong(3))(line))(line))(line)
->>>>>>> e84ad6e6
+          Const(JNumLong(3))(line))(line))(line)
         
       val result = testEval(input)
     
@@ -604,13 +574,8 @@
       val line = Line(1, 1, "")
     
       val input = dag.Morph1(Rank,
-<<<<<<< HEAD
         dag.LoadLocal(Const(JString("/het/numbers6"))(line))(line))(line)
-
-=======
-        dag.LoadLocal(Const(CString("/het/numbers6"))(line))(line))(line)
-    
->>>>>>> e84ad6e6
+    
       val result = testEval(input)
     
       result must haveSize(18)
@@ -626,7 +591,7 @@
       val line = Line(1, 1, "")
     
       val input = dag.Morph1(IndexedRank,
-        dag.LoadLocal(Const(CString("/het/numbers6"))(line))(line))(line)
+        dag.LoadLocal(Const(JString("/het/numbers6"))(line))(line))(line)
     
       val result = testEval(input)
     
@@ -641,7 +606,7 @@
 
     "compute rank heterogenously" in {
       val line = Line(1, 1, "")
-      val data = dag.LoadLocal(Const(CString("/het/numbers6"))(line))(line)
+      val data = dag.LoadLocal(Const(JString("/het/numbers6"))(line))(line)
       val input = Join(
         JoinArray,
         IdentitySort,
@@ -685,14 +650,8 @@
       val input = Filter(IdentitySort,
         dag.LoadLocal(Const(JString("/het/numbers6"))(line))(line),
         Join(Eq, CrossLeftSort,
-<<<<<<< HEAD
-          dag.Morph1(Rank,
-            dag.LoadLocal(Const(JString("/het/numbers6"))(line))(line))(line),
-          Const(JNumLong(9))(line))(line))(line)
-=======
-          dag.Morph1(Rank, dag.LoadLocal(Const(CString("/het/numbers6"))(line))(line))(line),
-          Const(CLong(13))(line))(line))(line)
->>>>>>> e84ad6e6
+          dag.Morph1(Rank, dag.LoadLocal(Const(JString("/het/numbers6"))(line))(line))(line),
+          Const(JNumLong(13))(line))(line))(line)
         
       val result = testEval(input)
     
@@ -712,13 +671,8 @@
         dag.LoadLocal(Const(JString("/het/numbers6"))(line))(line),
         Join(Eq, CrossLeftSort,
           dag.Morph1(Rank,
-<<<<<<< HEAD
             dag.LoadLocal(Const(JString("/het/numbers6"))(line))(line))(line),
-          Const(JNumLong(1))(line))(line))(line)
-=======
-            dag.LoadLocal(Const(CString("/het/numbers6"))(line))(line))(line),
-          Const(CLong(5))(line))(line))(line)
->>>>>>> e84ad6e6
+          Const(JNumLong(5))(line))(line))(line)
         
       val result = testEval(input)
     
@@ -739,13 +693,8 @@
         dag.LoadLocal(Const(JString("/het/numbers6"))(line))(line),
         Join(LtEq, CrossLeftSort,
           dag.Morph1(Rank,
-<<<<<<< HEAD
             dag.LoadLocal(Const(JString("/het/numbers6"))(line))(line))(line),
-          Const(JNumLong(5))(line))(line))(line)
-=======
-            dag.LoadLocal(Const(CString("/het/numbers6"))(line))(line))(line),
-          Const(CLong(10))(line))(line))(line)
->>>>>>> e84ad6e6
+          Const(JNumLong(10))(line))(line))(line)
         
       val result = testEval(input)
     
@@ -781,13 +730,8 @@
       val line = Line(1, 1, "")
     
       val input = dag.Morph1(DenseRank,
-<<<<<<< HEAD
         dag.LoadLocal(Const(JString("/het/numbers6"))(line))(line))(line)
-
-=======
-        dag.LoadLocal(Const(CString("/het/numbers6"))(line))(line))(line)
-    
->>>>>>> e84ad6e6
+    
       val result = testEval(input)
     
       result must haveSize(18)
@@ -806,13 +750,8 @@
         dag.LoadLocal(Const(JString("/het/numbers6"))(line))(line),
         Join(Eq, CrossLeftSort,
           dag.Morph1(DenseRank,
-<<<<<<< HEAD
             dag.LoadLocal(Const(JString("/het/numbers6"))(line))(line))(line),
-          Const(JNumLong(6))(line))(line))(line)
-=======
-            dag.LoadLocal(Const(CString("/het/numbers6"))(line))(line))(line),
-          Const(CLong(10))(line))(line))(line)
->>>>>>> e84ad6e6
+          Const(JNumLong(10))(line))(line))(line)
         
       val result = testEval(input)
     
@@ -832,13 +771,8 @@
         dag.LoadLocal(Const(JString("/het/numbers6"))(line))(line),
         Join(LtEq, CrossLeftSort,
           dag.Morph1(DenseRank,
-<<<<<<< HEAD
             dag.LoadLocal(Const(JString("/het/numbers6"))(line))(line))(line),
-          Const(JNumLong(5))(line))(line))(line)
-=======
-            dag.LoadLocal(Const(CString("/het/numbers6"))(line))(line))(line),
-          Const(CLong(9))(line))(line))(line)
->>>>>>> e84ad6e6
+          Const(JNumLong(9))(line))(line))(line)
         
       val result = testEval(input)
     
@@ -1439,13 +1373,8 @@
       val line = Line(1, 1, "")
     
       val input = dag.Morph1(Rank,
-<<<<<<< HEAD
         dag.LoadLocal(Const(JString("/hom/numbersAcrossSlices"))(line))(line))(line)
-
-=======
-        dag.LoadLocal(Const(CString("/hom/numbersAcrossSlices"))(line))(line))(line)
-    
->>>>>>> e84ad6e6
+    
       val result = testEval(input)
     
       result must haveSize(22)
@@ -1459,26 +1388,15 @@
 
     "compute rank within a filter" in {
       val line = Line(1, 1, "")
-<<<<<<< HEAD
-
+    
       val numbers = dag.LoadLocal(Const(JString("/hom/numbersAcrossSlices"))(line))(line)
-
-=======
-    
-      val numbers = dag.LoadLocal(Const(CString("/hom/numbersAcrossSlices"))(line))(line)
-    
->>>>>>> e84ad6e6
+    
       val input = Filter(IdentitySort,
         numbers,
         Join(Eq, CrossLeftSort,
           dag.Morph1(Rank, numbers)(line),
-<<<<<<< HEAD
-          Const(JNumLong(5))(line))(line))(line)
-
-=======
-          Const(CLong(4))(line))(line))(line)
-    
->>>>>>> e84ad6e6
+          Const(JNumLong(4))(line))(line))(line)
+    
       val result = testEval(input)
     
       result must haveSize(1)
@@ -1495,15 +1413,9 @@
     
       val input = Join(Eq, CrossLeftSort,
         dag.Morph1(Rank,
-<<<<<<< HEAD
           dag.LoadLocal(Const(JString("/hom/numbersAcrossSlices"))(line))(line))(line),
-        Const(JNumLong(5))(line))(line)
-
-=======
-          dag.LoadLocal(Const(CString("/hom/numbersAcrossSlices"))(line))(line))(line),
-        Const(CLong(4))(line))(line)
-    
->>>>>>> e84ad6e6
+        Const(JNumLong(4))(line))(line)
+    
       val result = testEval(input)
     
       result must haveSize(22)
@@ -1523,15 +1435,9 @@
     
       val input = Join(Add, CrossLeftSort,
         dag.Morph1(Rank,
-<<<<<<< HEAD
           dag.LoadLocal(Const(JString("/hom/numbersAcrossSlices"))(line))(line))(line),
-        Const(JNumLong(2))(line))(line)
-
-=======
-          dag.LoadLocal(Const(CString("/hom/numbersAcrossSlices"))(line))(line))(line),
-        Const(CLong(3))(line))(line)
-    
->>>>>>> e84ad6e6
+        Const(JNumLong(3))(line))(line)
+    
       val result = testEval(input)
     
       result must haveSize(22)
@@ -1547,13 +1453,8 @@
       val line = Line(1, 1, "")
     
       val input = dag.Morph1(DenseRank,
-<<<<<<< HEAD
         dag.LoadLocal(Const(JString("/hom/numbersAcrossSlices"))(line))(line))(line)
-
-=======
-        dag.LoadLocal(Const(CString("/hom/numbersAcrossSlices"))(line))(line))(line)
-    
->>>>>>> e84ad6e6
+    
       val result = testEval(input)
     
       result must haveSize(22)
@@ -1572,15 +1473,9 @@
         dag.LoadLocal(Const(JString("/hom/numbersAcrossSlices"))(line))(line),
         Join(Eq, CrossLeftSort,
           dag.Morph1(DenseRank,
-<<<<<<< HEAD
             dag.LoadLocal(Const(JString("/hom/numbersAcrossSlices"))(line))(line))(line),
-          Const(JNumLong(4))(line))(line))(line)
-
-=======
-            dag.LoadLocal(Const(CString("/hom/numbersAcrossSlices"))(line))(line))(line),
-          Const(CLong(3))(line))(line))(line)
-    
->>>>>>> e84ad6e6
+          Const(JNumLong(3))(line))(line))(line)
+    
       val result = testEval(input)
     
       result must haveSize(1)
@@ -1597,15 +1492,9 @@
     
       val input = Join(Add, CrossLeftSort,
         dag.Morph1(DenseRank,
-<<<<<<< HEAD
           dag.LoadLocal(Const(JString("/hom/numbersAcrossSlices"))(line))(line))(line),
-        Const(JNumLong(2))(line))(line)
-
-=======
-          dag.LoadLocal(Const(CString("/hom/numbersAcrossSlices"))(line))(line))(line),
-        Const(CLong(3))(line))(line)
-    
->>>>>>> e84ad6e6
+        Const(JNumLong(3))(line))(line)
+    
       val result = testEval(input)
     
       result must haveSize(22)
@@ -1774,13 +1663,8 @@
       val line = Line(1, 1, "")
     
       val input = dag.Morph1(Rank,
-<<<<<<< HEAD
         dag.LoadLocal(Const(JString("/het/numbersAcrossSlices"))(line))(line))(line)
-
-=======
-        dag.LoadLocal(Const(CString("/het/numbersAcrossSlices"))(line))(line))(line)
-    
->>>>>>> e84ad6e6
+    
       val result = testEval(input)
     
       result must haveSize(22)
@@ -1799,15 +1683,9 @@
         dag.LoadLocal(Const(JString("/het/numbersAcrossSlices"))(line))(line),
         Join(Eq, CrossLeftSort,
           dag.Morph1(Rank,
-<<<<<<< HEAD
             dag.LoadLocal(Const(JString("/het/numbersAcrossSlices"))(line))(line))(line),
-          Const(JNumLong(9))(line))(line))(line)
-
-=======
-            dag.LoadLocal(Const(CString("/het/numbersAcrossSlices"))(line))(line))(line),
-          Const(CLong(17))(line))(line))(line)
-    
->>>>>>> e84ad6e6
+          Const(JNumLong(17))(line))(line))(line)
+    
       val result = testEval(input)
     
       result must haveSize(1)
@@ -1826,15 +1704,9 @@
         dag.LoadLocal(Const(JString("/het/numbersAcrossSlices"))(line))(line),
         Join(Eq, CrossLeftSort,
           dag.Morph1(Rank,
-<<<<<<< HEAD
             dag.LoadLocal(Const(JString("/het/numbersAcrossSlices"))(line))(line))(line),
-          Const(JNumLong(1))(line))(line))(line)
-
-=======
-            dag.LoadLocal(Const(CString("/het/numbersAcrossSlices"))(line))(line))(line),
-          Const(CLong(9))(line))(line))(line)
-    
->>>>>>> e84ad6e6
+          Const(JNumLong(9))(line))(line))(line)
+    
       val result = testEval(input)
     
       result must haveSize(1)
@@ -1853,15 +1725,9 @@
         dag.LoadLocal(Const(JString("/het/numbersAcrossSlices"))(line))(line),
         Join(LtEq, CrossLeftSort,
           dag.Morph1(Rank,
-<<<<<<< HEAD
             dag.LoadLocal(Const(JString("/het/numbersAcrossSlices"))(line))(line))(line),
-          Const(JNumLong(5))(line))(line))(line)
-
-=======
-            dag.LoadLocal(Const(CString("/het/numbersAcrossSlices"))(line))(line))(line),
-          Const(CLong(10))(line))(line))(line)
-    
->>>>>>> e84ad6e6
+          Const(JNumLong(10))(line))(line))(line)
+    
       val result = testEval(input)
     
       result must haveSize(11)
@@ -1878,15 +1744,9 @@
     
       val input = Join(Add, CrossLeftSort,
         dag.Morph1(Rank,
-<<<<<<< HEAD
           dag.LoadLocal(Const(JString("/het/numbersAcrossSlices"))(line))(line))(line),
-        Const(JNumLong(2))(line))(line)
-
-=======
-          dag.LoadLocal(Const(CString("/het/numbersAcrossSlices"))(line))(line))(line),
-        Const(CLong(3))(line))(line)
-    
->>>>>>> e84ad6e6
+        Const(JNumLong(3))(line))(line)
+    
       val result = testEval(input)
     
       result must haveSize(22)
@@ -1902,13 +1762,8 @@
       val line = Line(1, 1, "")
     
       val input = dag.Morph1(DenseRank,
-<<<<<<< HEAD
         dag.LoadLocal(Const(JString("/het/numbersAcrossSlices"))(line))(line))(line)
-
-=======
-        dag.LoadLocal(Const(CString("/het/numbersAcrossSlices"))(line))(line))(line)
-    
->>>>>>> e84ad6e6
+    
       val result = testEval(input)
     
       result must haveSize(22)
@@ -1927,15 +1782,9 @@
         dag.LoadLocal(Const(JString("/het/numbersAcrossSlices"))(line))(line),
         Join(Eq, CrossLeftSort,
           dag.Morph1(DenseRank,
-<<<<<<< HEAD
             dag.LoadLocal(Const(JString("/het/numbersAcrossSlices"))(line))(line))(line),
-          Const(JNumLong(6))(line))(line))(line)
-
-=======
-            dag.LoadLocal(Const(CString("/het/numbersAcrossSlices"))(line))(line))(line),
-          Const(CLong(13))(line))(line))(line)
-    
->>>>>>> e84ad6e6
+          Const(JNumLong(13))(line))(line))(line)
+    
       val result = testEval(input)
     
       result must haveSize(1)
@@ -1954,15 +1803,9 @@
         dag.LoadLocal(Const(JString("/het/numbersAcrossSlices"))(line))(line),
         Join(LtEq, CrossLeftSort,
           dag.Morph1(DenseRank,
-<<<<<<< HEAD
             dag.LoadLocal(Const(JString("/het/numbersAcrossSlices"))(line))(line))(line),
-          Const(JNumLong(5))(line))(line))(line)
-
-=======
-            dag.LoadLocal(Const(CString("/het/numbersAcrossSlices"))(line))(line))(line),
-          Const(CLong(10))(line))(line))(line)
-    
->>>>>>> e84ad6e6
+          Const(JNumLong(10))(line))(line))(line)
+    
       val result = testEval(input)
     
       result must haveSize(13)
@@ -1979,15 +1822,9 @@
     
       val input = Join(Add, CrossLeftSort,
         dag.Morph1(DenseRank,
-<<<<<<< HEAD
           dag.LoadLocal(Const(JString("/het/numbersAcrossSlices"))(line))(line))(line),
-        Const(JNumLong(2))(line))(line)
-
-=======
-          dag.LoadLocal(Const(CString("/het/numbersAcrossSlices"))(line))(line))(line),
-        Const(CLong(3))(line))(line)
-    
->>>>>>> e84ad6e6
+        Const(JNumLong(3))(line))(line)
+    
       val result = testEval(input)
     
       result must haveSize(22)
