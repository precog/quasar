{
    "name": "count occurrences of each value of length(city), with filtering",
    "backends": {
        "couchbase": "ignoreFieldOrder",
        "marklogic_json": "ignoreFieldOrder",
        "mimir": "skip",
        "mongodb_2_6": "ignoreFieldOrder",
        "mongodb_3_0": "ignoreFieldOrder",
        "mongodb_3_2": "ignoreFieldOrder",
        "mongodb_3_4": "ignoreFieldOrder",
        "mongodb_q_3_2": "ignoreFieldOrder",
        "mongodb_read_only": "pending",
        "postgresql":        "pending"
    },
    "data": "largeZips.data",
    "query": "select length(city) as len, count(*) as cnt
                from largeZips
                where state != \"MI\"
                group by length(city)",
<<<<<<< HEAD
    "predicate": "containsExactly",
    "ignoreFieldOrder": [
      "couchbase",
      "marklogic_json",
      "mongodb_2_6",
      "mongodb_3_0",
      "mongodb_3_2",
      "mongodb_read_only"
    ],
=======
    "predicate": "exactly",
    "ignoreResultOrder": true,
>>>>>>> 6bfef4e9
    "expected": [{ "len":  3, "cnt":   2 },
                 { "len":  4, "cnt":  65 },
                 { "len":  5, "cnt": 206 },
                 { "len":  6, "cnt": 446 },
                 { "len":  7, "cnt": 554 },
                 { "len":  8, "cnt": 482 },
                 { "len":  9, "cnt": 438 },
                 { "len": 10, "cnt": 377 },
                 { "len": 11, "cnt": 340 },
                 { "len": 12, "cnt": 215 },
                 { "len": 13, "cnt": 141 },
                 { "len": 14, "cnt":  89 },
                 { "len": 15, "cnt":  65 },
                 { "len": 16, "cnt": 122 }]
}<|MERGE_RESOLUTION|>--- conflicted
+++ resolved
@@ -8,7 +8,6 @@
         "mongodb_3_0": "ignoreFieldOrder",
         "mongodb_3_2": "ignoreFieldOrder",
         "mongodb_3_4": "ignoreFieldOrder",
-        "mongodb_q_3_2": "ignoreFieldOrder",
         "mongodb_read_only": "pending",
         "postgresql":        "pending"
     },
@@ -17,20 +16,8 @@
                 from largeZips
                 where state != \"MI\"
                 group by length(city)",
-<<<<<<< HEAD
-    "predicate": "containsExactly",
-    "ignoreFieldOrder": [
-      "couchbase",
-      "marklogic_json",
-      "mongodb_2_6",
-      "mongodb_3_0",
-      "mongodb_3_2",
-      "mongodb_read_only"
-    ],
-=======
     "predicate": "exactly",
     "ignoreResultOrder": true,
->>>>>>> 6bfef4e9
     "expected": [{ "len":  3, "cnt":   2 },
                  { "len":  4, "cnt":  65 },
                  { "len":  5, "cnt": 206 },
