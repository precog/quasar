--- conflicted
+++ resolved
@@ -88,11 +88,7 @@
   def info(pos: P, msg: String): M[Unit] = send(channels.Info, pos, msg)
 }
 
-<<<<<<< HEAD
 trait LoggingQueryLogger[M[+_], P] extends QueryLogger[M, P] {
-=======
-trait LoggingQueryLogger[M[+_], -P] extends QueryLogger[M, P] {
->>>>>>> 4dc280c6
   implicit def M: Applicative[M]
 
   protected val logger = LoggerFactory.getLogger("com.precog.daze.QueryLogger")
@@ -111,19 +107,14 @@
 }
 
 object LoggingQueryLogger {
-<<<<<<< HEAD
   def apply[M[+_], P](implicit M0: Applicative[M]): QueryLogger[M, P] = {
     new LoggingQueryLogger[M, P] {
-=======
-  def apply[M[+_]](implicit M0: Applicative[M]): QueryLogger[M, Any] = {
-    new LoggingQueryLogger[M, Any] {
->>>>>>> 4dc280c6
       val M = M0
     }
   }
 }
 
-trait ExceptionQueryLogger[M[+_], -P] extends QueryLogger[M, P] {
+trait ExceptionQueryLogger[M[+_], P] extends QueryLogger[M, P] {
   implicit def M: Applicative[M]
   
   abstract override def fatal(pos: P, msg: String): M[Unit] = for {
