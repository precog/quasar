/*
 *  ____    ____    _____    ____    ___     ____ 
 * |  _ \  |  _ \  | ____|  / ___|  / _/    / ___|        Precog (R)
 * | |_) | | |_) | |  _|   | |     | |  /| | |  _         Advanced Analytics Engine for NoSQL Data
 * |  __/  |  _ <  | |___  | |___  |/ _| | | |_| |        Copyright (C) 2010 - 2013 SlamData, Inc.
 * |_|     |_| \_\ |_____|  \____|   /__/   \____|        All Rights Reserved.
 *
 * This program is free software: you can redistribute it and/or modify it under the terms of the 
 * GNU Affero General Public License as published by the Free Software Foundation, either version 
 * 3 of the License, or (at your option) any later version.
 *
 * This program is distributed in the hope that it will be useful, but WITHOUT ANY WARRANTY; 
 * without even the implied warranty of MERCHANTABILITY or FITNESS FOR A PARTICULAR PURPOSE. See 
 * the GNU Affero General Public License for more details.
 *
 * You should have received a copy of the GNU Affero General Public License along with this 
 * program. If not, see <http://www.gnu.org/licenses/>.
 *
 */
package com.precog
package shard
package yggdrasil 

<<<<<<< HEAD
=======
import blueeyes.json._
>>>>>>> 5fc9a842
import blueeyes.json.JsonAST._

import daze._

import muspelheim.ParseEvalStack

import com.precog.common._
import com.precog.common.json._
import com.precog.common.security._

import com.precog.yggdrasil._
import com.precog.yggdrasil.actor._
import com.precog.yggdrasil.jdbm3._
import com.precog.yggdrasil.metadata._
import com.precog.yggdrasil.serialization._
import com.precog.yggdrasil.table._
import com.precog.yggdrasil.util._

import com.precog.util.FilesystemFileOps

import akka.actor.ActorSystem
import akka.dispatch._
import akka.pattern.ask
import akka.util.duration._
import akka.util.Duration
import akka.util.Timeout

import com.weiglewilczek.slf4s.Logging

import java.io.File

import scalaz._
import scalaz.Validation._
import scalaz.effect.IO
import scalaz.syntax.monad._
import scalaz.syntax.bifunctor._
import scalaz.syntax.std.either._

import org.streum.configrity.Configuration

trait YggdrasilQueryExecutorConfig extends 
    BaseConfig with 
    DatasetConsumersConfig with 
    ProductionShardSystemConfig {
  lazy val flatMapTimeout: Duration = config[Int]("precog.evaluator.timeout.fm", 30) seconds
  lazy val projectionRetrievalTimeout: Timeout = Timeout(config[Int]("precog.evaluator.timeout.projection", 30) seconds)
  lazy val maxEvalDuration: Duration = config[Int]("precog.evaluator.timeout.eval", 90) seconds
}

trait YggdrasilQueryExecutorComponent {
  import blueeyes.json.xschema.Extractor

  private def wrapConfig(wrappedConfig: Configuration) = {
    new YggdrasilQueryExecutorConfig {
      val config = wrappedConfig 
      val sortWorkDir = scratchDir
      val memoizationBufferSize = sortBufferSize
      val memoizationWorkDir = scratchDir

      val clock = blueeyes.util.Clock.System

      object valueSerialization extends SortSerialization[SValue] with SValueRunlengthFormatting with BinarySValueFormatting with ZippedStreamSerialization
      object eventSerialization extends SortSerialization[SEvent] with SEventRunlengthFormatting with BinarySValueFormatting with ZippedStreamSerialization
      object groupSerialization extends SortSerialization[(SValue, Identities, SValue)] with GroupRunlengthFormatting with BinarySValueFormatting with ZippedStreamSerialization
      object memoSerialization extends IncrementalSerialization[(Identities, SValue)] with SEventRunlengthFormatting with BinarySValueFormatting with ZippedStreamSerialization

      //TODO: Get a producer ID
      val idSource = new IdSource {
        private val source = new java.util.concurrent.atomic.AtomicLong
        def nextId() = source.getAndIncrement
      }
    }
  }
    
  def queryExecutorFactory(config: Configuration, extAccessControl: AccessControl[Future]): QueryExecutor[Future] = {
    val yConfig = wrapConfig(config)
    
    new YggdrasilQueryExecutor with BlockStoreColumnarTableModule[Future] with JDBMProjectionModule with ProductionShardSystemActorModule {
      implicit lazy val actorSystem = ActorSystem("yggdrasilExecutorActorSystem")
      implicit lazy val asyncContext = ExecutionContext.defaultExecutionContext(actorSystem)
      val yggConfig = yConfig
      
      implicit val M: Monad[Future] with Copointed[Future] = new blueeyes.bkka.FutureMonad(asyncContext) with Copointed[Future] {
        def copoint[A](f: Future[A]) = Await.result(f, yggConfig.maxEvalDuration)
      }

      def jsonChunks(table: Future[Table]): StreamT[Future, List[JValue]] = {
        val slices = StreamT[Future, Slice](table map { table =>
          StreamT.Skip(table.slices)
        })

        slices map { slice =>
          val jVals: List[JValue] = (0 until slice.size).flatMap(slice.toJson(_) map (_ \ "value"))(collection.breakOut)
          jVals
        }
      }

      class Storage extends SystemActorStorageLike(FileMetadataStorage.load(yggConfig.dataDir, yggConfig.archiveDir, FilesystemFileOps).unsafePerformIO) {
        val accessControl = extAccessControl
      }

      val storage = new Storage

      object Projection extends JDBMProjectionCompanion with Logging {
        private implicit val askTimeout = yggConfig.projectionRetrievalTimeout
             
        val fileOps = FilesystemFileOps

        def baseDir(descriptor: ProjectionDescriptor) = {
          logger.debug("Finding base dir for " + descriptor)
          val base = (storage.shardSystemActor ? FindDescriptorRoot(descriptor, true)).mapTo[IO[Option[File]]]
          Await.result(base, yggConfig.maxEvalDuration)
        }

        def archiveDir(descriptor: ProjectionDescriptor) = {
          logger.debug("Finding archive dir for " + descriptor)
          val archive = (storage.shardSystemActor ? FindDescriptorArchive(descriptor)).mapTo[IO[Option[File]]]
          Await.result(archive, yggConfig.maxEvalDuration)
        }
      }

      trait TableCompanion extends BlockStoreColumnarTableCompanion {
        import scalaz.std.anyVal._
        implicit val geq: scalaz.Equal[Int] = scalaz.Equal[Int]
      }

      object Table extends TableCompanion
    }
  }
}

trait YggdrasilQueryExecutor 
    extends QueryExecutor[Future]
    with ParseEvalStack[Future]
    with IdSourceScannerModule[Future]
    with SystemActorStorageModule
    with Logging  { self =>

  type YggConfig = YggdrasilQueryExecutorConfig

  def startup() = storage.start.onComplete {
    case Left(error) => logger.error("Startup of actor ecosystem failed!", error)
    case Right(_) => logger.info("Actor ecosystem started.")
  }

  def shutdown() = storage.stop.onComplete {
    case Left(error) => logger.error("An error was encountered in actor ecosystem shutdown!", error)
    case Right(_) => logger.info("Actor ecossytem shutdown complete.")
  }

  case class StackException(error: StackError) extends Exception(error.toString)

  private def applyQueryOptions(opts: QueryOptions)(table: Future[Table]): Future[Table] = {
    import trans._

    def sort(table: Future[Table]): Future[Table] = if (!opts.sortOn.isEmpty) {
      val sortKey = ArrayConcat(opts.sortOn map { jpath =>
        WrapArray(jpath.nodes.foldLeft(constants.SourceValue.Single: TransSpec1) {
          case (inner, f @ JPathField(_)) =>
            DerefObjectStatic(inner, f)
          case (inner, i @ JPathIndex(_)) =>
            DerefArrayStatic(inner, i)
        })
      }: _*)

      table flatMap (_.sort(sortKey, opts.sortOrder))
    } else {
      table
    }

    def page(table: Future[Table]): Future[Table] = opts.page map { case (offset, limit) =>
      table map (_.takeRange(offset, limit))
    } getOrElse table

    page(sort(table map (_.compact(constants.SourceValue.Single))))
  }

  def jsonChunks(table: Future[Table]): StreamT[Future, List[JValue]]

  def execute(userUID: String, query: String, prefix: Path, opts: QueryOptions): Validation[EvaluationError, StreamT[Future, List[JValue]]] = {
    logger.debug("Executing for %s: %s, prefix: %s".format(userUID, query,prefix))

    import EvaluationError._

    val solution: Validation[Throwable, Validation[EvaluationError, StreamT[Future, List[JValue]]]] = Validation.fromTryCatch {
      asBytecode(query) flatMap { bytecode =>
        ((systemError _) <-: (StackException(_)) <-: decorate(bytecode).disjunction.validation) flatMap { dag =>
          /*(systemError _) <-: */
          // TODO: How can jsonChunks return a Validation... or report evaluation error to user....
          Validation.success(jsonChunks(withContext { ctx =>
            applyQueryOptions(opts)(eval(userUID, dag, ctx, prefix, true))
          }))
        }
      }
    }

    ((systemError _) <-: solution).flatMap(identity[Validation[EvaluationError, StreamT[Future, List[JValue]]]])
  }

  def browse(userUID: String, path: Path): Future[Validation[String, JArray]] = {
    storage.userMetadataView(userUID).findChildren(path) map {
      case paths => success(JArray(paths.map( p => JString(p.toString))(collection.breakOut)))
    }
  }

  def structure(userUID: String, path: Path): Future[Validation[String, JObject]] = {
    val futRoot = storage.userMetadataView(userUID).findPathMetadata(path, CPath(""))

    def transform(children: Set[PathMetadata]): JObject = {
      // Rewrite with collect or fold?
      val (primitives, compounds) = children.partition {
        case PathValue(_, _, _) => true
        case _                  => false
      }

      val fields = compounds.map {
        case PathIndex(i, children) =>
          val path = "[%d]".format(i)
          JField(path, transform(children))
        case PathField(f, children) =>
          val path = "." + f
          JField(path, transform(children))
        case _ => throw new MatchError("Non-compound in compounds")
      }.toList

      val types = JArray(primitives.map { 
        case PathValue(t, _, _) => JString(CType.nameOf(t))
        case _ => throw new MatchError("Non-primitive in primitives")
      }.toList)

      JObject(fields :+ JField("types", types))
    }

    futRoot.map { pr => Success(transform(pr.children)) } 
  }

  def status(): Future[Validation[String, JValue]] = {
    //storage.actorsStatus.map { success(_) } 
    Future(Failure("Status not supported yet"))
  }

  // private def evaluateDag(userUID: String, dag: DepGraph,prefix: Path): Validation[Throwable, JArray] = {
  //   withContext { ctx =>
  //     logger.debug("Evaluating DAG for " + userUID)
  //     val result = consumeEval(userUID, dag, ctx, prefix) map { events => logger.debug("Events = " + events); JArray(events.map(_._2.toJValue)(collection.breakOut)) }
  //     // FIXME: The next line should really handle resource cleanup. Not quite there with current MemoizationContext
  //     //ctx.memoizationContext.release.unsafePerformIO
  //     logger.debug("DAG evaluated to " + result)
  //     result
  //   }
  // }

  private def asBytecode(query: String): Validation[EvaluationError, Vector[Instruction]] = {
    try {
      val tree = compile(query)
      if (tree.errors.isEmpty) success(emit(tree)) 
      else failure(
        UserError(
          JArray(
            (tree.errors: Set[Error]) map {
              case Error(loc, tp) =>
                JObject(
                  JField("message", JString("Errors occurred compiling your query.")) 
                  :: JField("line", JString(loc.line))
                  :: JField("lineNum", JNum(loc.lineNum))
                  :: JField("colNum", JNum(loc.colNum))
                  :: JField("detail", JString(tp.toString))
                  :: Nil
                )
            } toList
          )
        )
      )
    } catch {
      case ex: ParseException => failure(
        UserError(
          JArray(
            JObject(
              JField("message", JString("An error occurred parsing your query."))
              :: JField("line", JString(ex.failures.head.tail.line))
              :: JField("lineNum", JNum(ex.failures.head.tail.lineNum))
              :: JField("colNum", JNum(ex.failures.head.tail.colNum))
              :: JField("detail", JString(ex.mkString))
              :: Nil
            ) :: Nil
          )
        )
      )
    }
  }
}
<|MERGE_RESOLUTION|>--- conflicted
+++ resolved
@@ -21,10 +21,6 @@
 package shard
 package yggdrasil 
 
-<<<<<<< HEAD
-=======
-import blueeyes.json._
->>>>>>> 5fc9a842
 import blueeyes.json.JsonAST._
 
 import daze._
