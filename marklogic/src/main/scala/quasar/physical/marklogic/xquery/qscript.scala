/*
 * Copyright 2014–2016 SlamData Inc.
 *
 * Licensed under the Apache License, Version 2.0 (the "License");
 * you may not use this file except in compliance with the License.
 * You may obtain a copy of the License at
 *
 *     http://www.apache.org/licenses/LICENSE-2.0
 *
 * Unless required by applicable law or agreed to in writing, software
 * distributed under the License is distributed on an "AS IS" BASIS,
 * WITHOUT WARRANTIES OR CONDITIONS OF ANY KIND, either express or implied.
 * See the License for the specific language governing permissions and
 * limitations under the License.
 */

package quasar.physical.marklogic.xquery

import quasar.Predef._
import quasar.fp.ski.ι
import quasar.physical.marklogic.xml.namespaces._

import java.lang.SuppressWarnings

import eu.timepit.refined.auto._
import eu.timepit.refined.api.Refined
import scalaz.IList
import scalaz.syntax.monad._

/** Functions related to qscript planning. */
@SuppressWarnings(Array("org.wartremover.warts.DefaultArguments"))
object qscript {
  import syntax._, expr._, axes.{attribute, child}
  import FunctionDecl.{FunctionDecl1, FunctionDecl2, FunctionDecl5}

  val qs     = NamespaceDecl(qscriptNs)
  val errorN = qs name qscriptError.local

  private val epoch = xs.dateTime("1970-01-01T00:00:00Z".xs)

  // qscript:as-date($item as item()) as xs:date?
  def asDate[F[_]: PrologW]: F[FunctionDecl1] =
    qs.declare("as-date") map (_(
      $("item") as ST("item()")
    ).as(ST("xs:date?")) { item =>
      if_(isCastable(item, ST("xs:date")))
      .then_ { xs.date(item) }
      .else_ {
        if_(isCastable(item, ST("xs:dateTime")))
        .then_ { xs.date(xs.dateTime(item)) }
        .else_ { emptySeq }
      }
    })

  // qscript:as-dateTime($item as item()) as xs:dateTime?
  def asDateTime[F[_]: PrologW]: F[FunctionDecl1] =
    qs.declare("as-dateTime") map (_(
      $("item") as ST("item()")
    ).as(ST("xs:dateTime?")) { item =>
      if_(isCastable(item, ST("xs:dateTime")))
      .then_ { xs.dateTime(item) }
      .else_ {
        if_(isCastable(item, ST("xs:date")))
        .then_ { xs.dateTime(xs.date(item)) }
        .else_ { emptySeq }
      }
    })

  // qscript:as-map-key($item as item()) as xs:string
  def asMapKey[F[_]: PrologW]: F[FunctionDecl1] =
    qs.name("as-map-key").qn[F] map { fname =>
      declare(fname)(
        $("item") as ST("item()")
      ).as(ST("xs:string")) { item =>
        typeswitch(item)(
          ($("a") as ST("attribute()")) return_ (a =>
            fn.stringJoin(mkSeq_(fn.string(fn.nodeName(a)), fn.string(a)), "_".xs)),

          ($("e") as ST("element()"))   return_ (e =>
            fn.stringJoin(mkSeq_(
              fn.string(fn.nodeName(e)),
              fn.map(fname :# 1, mkSeq_(e `/` attribute.node(), e `/` child.node()))
            ), "_".xs))

        ) default ($("i"), fn.string)
      }
    }

  // qscript:combine-apply($fns as (function(item()) as item())*) as function(item()) as item()*
  def combineApply[F[_]: PrologW]: F[FunctionDecl1] =
    qs.declare("combine-apply") map (_(
      $("fns") as ST("(function(item()) as item())*")
    ).as(ST("function(item()) as item()*")) { fns =>
      val (f, x) = ($("f"), $("x"))
      func(x.render) { fn.map(func(f.render) { (~f) fnapply ~x }, fns) }
    })

  // qscript:combine-n($combiners as (function(item()*, item()) as item()*)*) as function(item()*, item()) as item()*
  def combineN[F[_]: PrologW]: F[FunctionDecl1] =
    qs.declare("combine-n") map (_(
      $("combiners") as ST("(function(item()*, item()) as item()*)*")
    ).as(ST("function(item()*, item()) as item()*")) { combiners =>
      val (f, i, acc, x) = ($("f"), $("i"), $("acc"), $("x"))

      func(acc.render, x.render) {
        for_ (f at i in combiners) return_ {
          (~f) fnapply ((~acc)(~i), ~x)
        }
      }
    })

  // qscript:comp-eq($x as item()*, $y as item()*) as xs:boolean?
  def compEq[F[_]: PrologW]: F[FunctionDecl2] =
    mkComparisonFunction[F]("eq", _ eq _, fn.False)

  // qscript:comp-ne($x as item()*, $y as item()*) as xs:boolean?
  def compNe[F[_]: PrologW]: F[FunctionDecl2] =
    mkComparisonFunction[F]("ne", _ ne _, fn.True)

  // qscript:comp-lt($x as item()*, $y as item()*) as xs:boolean?
  def compLt[F[_]: PrologW]: F[FunctionDecl2] =
    mkComparisonFunction[F]("lt", _ lt _, emptySeq)

  // qscript:comp-le($x as item()*, $y as item()*) as xs:boolean?
  def compLe[F[_]: PrologW]: F[FunctionDecl2] =
    mkComparisonFunction[F]("le", _ le _, emptySeq)

  // qscript:comp-gt($x as item()*, $y as item()*) as xs:boolean?
  def compGt[F[_]: PrologW]: F[FunctionDecl2] =
    mkComparisonFunction[F]("gt", _ gt _, emptySeq)

  // qscript:comp-ge($x as item()*, $y as item()*) as xs:boolean?
  def compGe[F[_]: PrologW]: F[FunctionDecl2] =
    mkComparisonFunction[F]("ge", _ ge _, emptySeq)

  // qscript:delete-field($src as element(), $field as xs:QName) as element()
  def deleteField[F[_]: PrologW]: F[FunctionDecl2] =
    qs.declare("delete-field") map (_(
      $("src")   as ST("element()"),
      $("field") as ST("xs:QName")
    ).as(ST("element()")) { (src: XQuery, field: XQuery) =>
      val n = $("n")
      element { fn.nodeName(src) } {
        for_    (n in (src `/` child.element()))
        .where_ (fn.nodeName(~n) ne field)
        .return_(~n)
      }
    })

<<<<<<< HEAD
=======
  // qscript:element-dup-keys($elt as element()) as element()
  def elementDupKeys[F[_]: PrologW]: F[FunctionDecl1] =
    qs.declare("element-dup-keys") map (_(
      $("elt") as ST("element()")
    ).as(ST("element()")) { elt: XQuery =>
      val (c, n) = ($("c"), $("n"))
      element { fn.nodeName(elt) } {
        for_    (c in (elt `/` child.element()))
        .let_   (n := fn.nodeName(~c))
        .return_(element { ~n } { ~n })
      }
    })

>>>>>>> c8f8ef5c
  // qscript:element-left-shift($elt as element()) as item()*
  def elementLeftShift[F[_]: PrologW]: F[FunctionDecl1] =
    qs.declare("element-left-shift") flatMap (_(
      $("elt") as ST("element()")
    ).as(ST("item()*")) { elt =>
      (ejson.arrayEltN.qn[F] |@| ejson.isArray[F].apply(elt))((aelt, eltIsArray) =>
        if_ (eltIsArray)
        .then_ { elt `/` child(aelt)  }
        .else_ { elt `/` child.node() })
    })

  // qscript:isoyear-from-dateTime($dt as xs:dateTime) as xs:integer
  def isoyearFromDateTime[F[_]: PrologW]: F[FunctionDecl1] =
    qs.declare("isoyear-from-dateTime") map (_(
      $("dt") as ST("xs:dateTime")
    ).as(ST("xs:integer")) { dt: XQuery =>
      if_((fn.monthFromDateTime(dt) eq 1.xqy) and (xdmp.weekFromDate(xs.date(dt)) ge 52.xqy))
      .then_ { fn.yearFromDateTime(dt) - 1.xqy }
      .else_ {
        if_((fn.monthFromDateTime(dt) eq 12.xqy) and (xdmp.weekFromDate(xs.date(dt)) lt 52.xqy))
        .then_ { fn.yearFromDateTime(dt) + 1.xqy }
        .else_ { fn.yearFromDateTime(dt) }
      }
    })

  // qscript:identity($x as item()*) as item()*
  def identity[F[_]: PrologW]: F[FunctionDecl1] =
    qs.declare("identity") map (_(
      $("x") as ST.Top
    ).as(ST.Top)(ι))

  // qscript:inc-avg($st as map:map, $x as item()*) as map:map
  def incAvg[F[_]: PrologW]: F[FunctionDecl2] =
    qs.declare("inc-avg") flatMap (_(
      $("st") as ST("map:map"),
      $("x")  as ST.Top
    ).as(ST("map:map")) { (st: XQuery, x: XQuery) =>
      val (c, a, y) = ($("c"), $("a"), $("y"))
      incAvgState[F].apply(~c, ~y) map { nextSt =>
        let_(
          c := (map.get(st, "cnt".xs) + 1.xqy),
          a := map.get(st, "avg".xs),
          y := (~a + mkSeq_(mkSeq_(x - (~a)) div ~c)))
        .return_(nextSt)
      }
    })

  // qscript:inc-avg-state($cnt as xs:integer, $avg as xs:double) as map:map
  def incAvgState[F[_]: PrologW]: F[FunctionDecl2] =
    qs.declare("inc-avg-state") map (_(
      $("cnt") as ST("xs:integer"),
      $("avg") as ST("xs:double")
    ).as(ST("map:map")) { (cnt, avg) =>
      map.new_(IList(
        map.entry("cnt".xs, cnt),
        map.entry("avg".xs, avg)))
    })

  def isDocumentNode(node: XQuery): XQuery =
    xdmp.nodeKind(node) === "document".xs

  def length[F[_]: PrologW]: F[FunctionDecl1] =
    qs.name("length").qn[F] map { fname =>
      declare(fname)(
        $("arrOrStr") as ST("item()")
      ).as(ST("xs:integer?")) { arrOrStr: XQuery =>
        val ct = $("ct")
        typeswitch(arrOrStr)(
          $("arr") as ST("element()") return_ { arr =>
            let_(ct := fn.count(arr `/` child.element())) return_ {
              if_(~ct gt 0.xqy)
              .then_ { ~ct }
              .else_ { fname(fn.string(arr)) }
            }
          },
          $("qn")  as ST("xs:QName")  return_ (qn => fname(fn.string(qn))),
          $("str") as ST("xs:string") return_ (fn.stringLength(_))
        ) default emptySeq
      }
    }

  // qscript:project-field($src as element(), $field as xs:QName) as item()*
  def projectField[F[_]: PrologW]: F[FunctionDecl2] =
    qs.declare("project-field") map (_(
      $("src")   as ST("element()"),
      $("field") as ST("xs:QName")
    ).as(ST.Top) { (src: XQuery, field: XQuery) =>
      val n = $("n")
      fn.filter(func(n.render)(fn.nodeName(~n) eq field), src `/` child.element())
    })

  def qError[F[_]: PrologW](desc: XQuery, errObj: Option[XQuery] = None): F[XQuery] =
    errorN.xqy[F] map (err => fn.error(err, Some(desc), errObj))

  // qscript:reduce-with(
  //   $initial  as function(item()*        ) as item()*,
  //   $combine  as function(item()*, item()) as item()*,
  //   $finalize as function(item()*        ) as item()*,
  //   $bucket   as function(item()*        ) as item(),
  //   $seq      as item()*
  // ) as item()*
  def reduceWith[F[_]: PrologW]: F[FunctionDecl5] =
    qs.declare("reduce-with") flatMap (_(
      $("initial")  as ST("function(item()*) as item()*"),
      $("combine")  as ST("function(item()*, item()) as item()*"),
      $("finalize") as ST("function(item()*) as item()*"),
      $("bucket")   as ST("function(item()*) as item()"),
      $("seq")      as ST("item()*")
    ).as(ST("item()*")) { (initial: XQuery, combine: XQuery, finalize: XQuery, bucket: XQuery, xs: XQuery) =>
      val (m, x, k, v, o) = ($("m"), $("x"), $("k"), $("v"), $("_"))

      asMapKey[F].apply(bucket fnapply (~x)) map { theKey =>
        let_(
          m := map.map(),
          o := for_(
                 x in xs)
               .let_(
                 k := theKey,
                 v := if_(map.contains(~m, ~k))
                      .then_(combine fnapply (map.get(~m, ~k), ~x))
                      .else_(initial fnapply (~x)),
                 o := map.put(~m, ~k, ~v))
               .return_(emptySeq))
        .return_ {
          for_ (k in map.keys(~m)) .return_ {
            finalize fnapply (map.get(~m, ~k))
          }
        }
      }
    })

  // qscript:seconds-since-epoch($dt as xs:dateTime) as xs:double
  def secondsSinceEpoch[F[_]: PrologW]: F[FunctionDecl1] =
    qs.declare("seconds-since-epoch") map (_(
      $("dt") as ST("xs:dateTime")
    ).as(ST("xs:double")) { dt =>
      mkSeq_(dt - epoch) div xs.dayTimeDuration("PT1S".xs)
    })

  // qscript:timestamp-to-dateTime($millis as xs:integer) as xs:dateTime
  def timestampToDateTime[F[_]: PrologW]: F[FunctionDecl1] =
    qs.declare("timestamp-to-dateTime") map (_(
      $("millis") as ST("xs:integer")
    ).as(ST("xs:dateTime")) { millis =>
      epoch + xs.dayTimeDuration(fn.concat("PT".xs, xs.string(millis div 1000.xqy), "S".xs))
    })

  // qscript:timezone-offset-seconds($dt as xs:dateTime) as xs:integer
  def timezoneOffsetSeconds[F[_]: PrologW]: F[FunctionDecl1] =
    qs.declare("timezone-offset-seconds") map (_(
      $("dt") as ST("xs:dateTime")
    ).as(ST("xs:integer")) { dt =>
      fn.timezoneFromDateTime(dt) div xs.dayTimeDuration("PT1S".xs)
    })

  // qscript:to-string($item as item()) as xs:string?
  def toString[F[_]: PrologW]: F[FunctionDecl1] =
    qs.declare("to-string") flatMap (_(
      $("item") as ST("item()")
    ).as(ST("xs:string")) { item: XQuery =>
      ejson.typeOf[F].apply(item) map { tpe =>
        if_(tpe eq "null".xs)
        .then_ { "null".xs }
        .else_ { fn.string(item) }
      }
    })

  // qscript:zip-apply($fns as (function(item()*) as item()*)*) as function(item()*) as item()*
  def zipApply[F[_]: PrologW]: F[FunctionDecl1] =
    qs.declare("zip-apply") map (_(
      $("fns") as ST("(function(item()*) as item()*)*")
    ).as(ST("function(item()*) as item()*")) { fns =>
      val (f, i, x) = ($("f"), $("i"), $("x"))

      func(x.render) {
        for_ (f at i in fns) return_ {
          (~f) fnapply ((~x)(~i))
        }
      }
    })
<<<<<<< HEAD
=======

  // qscript:zip-map-element-keys($elt as element()) as element()
  def zipMapElementKeys[F[_]: PrologW]: F[FunctionDecl1] =
    qs.declare("zip-map-element-keys") flatMap (_(
      $("elt") as ST("element()")
    ).as(ST(s"element()")) { elt =>
      val (c, n) = ($("child"), $("name"))

      for {
        kelt    <- ejson.mkArrayElt[F](~n)
        velt    <- ejson.mkArrayElt[F](~c)
        kvArr   <- ejson.mkArray_[F](mkSeq_(kelt, velt))
        kvEnt   <- ejson.renameOrWrap[F] apply (~n, kvArr)
        entries =  for_ (c in elt `/` child.element())
                   .let_(n := fn.nodeName(~c))
                   .return_(kvEnt)
        zMap    <- ejson.mkObject[F] apply entries
      } yield zMap
    })

  ////

  private def mkComparisonFunction[F[_]: PrologW](opName: String, op: (XQuery, XQuery) => XQuery, recover: XQuery): F[FunctionDecl2] =
    qs.declare(Refined.unsafeApply(s"comp-$opName")) flatMap (_(
      $("x") as ST.Top,
      $("y") as ST.Top
    ).as(ST("xs:boolean?")) { (x: XQuery, y: XQuery) =>
      (asDateTime[F].apply(x) |@| asDateTime[F].apply(y))((xdt, ydt) =>
        try_ {
          if_(
            isCastable(x, ST("xs:date"))     or
            isCastable(y, ST("xs:date"))     or
            isCastable(x, ST("xs:dateTime")) or
            isCastable(y, ST("xs:dateTime")))
          .then_ { op(xdt, ydt) }
          .else_ { op(x, y) }
        } .catch_($("_")) { _ =>
          recover
        })
    })
>>>>>>> c8f8ef5c
}<|MERGE_RESOLUTION|>--- conflicted
+++ resolved
@@ -147,22 +147,6 @@
       }
     })
 
-<<<<<<< HEAD
-=======
-  // qscript:element-dup-keys($elt as element()) as element()
-  def elementDupKeys[F[_]: PrologW]: F[FunctionDecl1] =
-    qs.declare("element-dup-keys") map (_(
-      $("elt") as ST("element()")
-    ).as(ST("element()")) { elt: XQuery =>
-      val (c, n) = ($("c"), $("n"))
-      element { fn.nodeName(elt) } {
-        for_    (c in (elt `/` child.element()))
-        .let_   (n := fn.nodeName(~c))
-        .return_(element { ~n } { ~n })
-      }
-    })
-
->>>>>>> c8f8ef5c
   // qscript:element-left-shift($elt as element()) as item()*
   def elementLeftShift[F[_]: PrologW]: F[FunctionDecl1] =
     qs.declare("element-left-shift") flatMap (_(
@@ -343,27 +327,6 @@
         }
       }
     })
-<<<<<<< HEAD
-=======
-
-  // qscript:zip-map-element-keys($elt as element()) as element()
-  def zipMapElementKeys[F[_]: PrologW]: F[FunctionDecl1] =
-    qs.declare("zip-map-element-keys") flatMap (_(
-      $("elt") as ST("element()")
-    ).as(ST(s"element()")) { elt =>
-      val (c, n) = ($("child"), $("name"))
-
-      for {
-        kelt    <- ejson.mkArrayElt[F](~n)
-        velt    <- ejson.mkArrayElt[F](~c)
-        kvArr   <- ejson.mkArray_[F](mkSeq_(kelt, velt))
-        kvEnt   <- ejson.renameOrWrap[F] apply (~n, kvArr)
-        entries =  for_ (c in elt `/` child.element())
-                   .let_(n := fn.nodeName(~c))
-                   .return_(kvEnt)
-        zMap    <- ejson.mkObject[F] apply entries
-      } yield zMap
-    })
 
   ////
 
@@ -385,5 +348,4 @@
           recover
         })
     })
->>>>>>> c8f8ef5c
 }