import quasar.project._

import sbt.TestFrameworks.Specs2

import java.lang.{Integer, String}
import scala.{Boolean, Some, StringContext, sys}
import scala.Predef._
import scala.collection.Seq

import Versions._

def readVersion(path: File): String =
  IO.read(path).trim

lazy val qdataVersion = Def.setting[String](
  readVersion(baseDirectory.value / ".." / "qdata-version"))

lazy val tectonicVersion = Def.setting[String](
  readVersion(baseDirectory.value / ".." / "tectonic-version"))

lazy val buildSettings = Seq(
  initialize := {
    val version = sys.props("java.specification.version")
    assert(
      Integer.parseInt(version.split("\\.")(1)) >= 8,
      "Java 8 or above required, found " + version)
  },

  // NB: -Xlint triggers issues that need to be fixed
  scalacOptions --= Seq("-Xlint"),

  testOptions in Test := Seq(Tests.Argument(Specs2, "exclude", "exclusive", "showtimes")),

  logBuffered in Test := isTravisBuild.value,

  console := { (console in Test).value }, // console alias test:console

  /*
   * This plugin fixes a number of problematic cases in the for-comprehension
   * desugaring. Notably, it eliminates a non-tail-recursive case which causes
   * Slice#allFromRValues to not free memory, so it's not just a convenience or
   * an optimization.
   */
  addCompilerPlugin("com.olegpy" %% "better-monadic-for" % "0.3.1"))

// In Travis, the processor count is reported as 32, but only ~2 cores are
// actually available to run.
concurrentRestrictions in Global := {
  val maxTasks = 4
  if (isTravisBuild.value)
    // Recreate the default rules with the task limit hard-coded:
    Seq(Tags.limitAll(maxTasks), Tags.limit(Tags.ForkedTestGroup, 1))
  else
    (concurrentRestrictions in Global).value
}

lazy val publishSettings = Seq(
  performMavenCentralSync := false,   // publishes quasar to bintray only, skipping sonatype and maven central
  homepage := Some(url("https://github.com/slamdata/quasar")),
  scmInfo := Some(
    ScmInfo(
      url("https://github.com/slamdata/quasar"),
      "scm:git@github.com:slamdata/quasar.git"
    )
  ),
  publishArtifact in (Compile, packageDoc) := false,
  publishArtifact in (Test, packageBin) := true
)

// Build and publish a project, excluding its tests.
lazy val commonSettings = buildSettings ++ publishSettings

lazy val root = project.in(file("."))
  .settings(commonSettings)
  .settings(noPublishSettings)
  .aggregate(
    api,
    common, connector, core,
    ejson,
    foundation, frontend,
    impl,
    qscript, qsu,
    runp,
    sql
  ).enablePlugins(AutomateHeaderPlugin)

/** Very general utilities, ostensibly not Quasar-specific, but they just aren’t
  * in other places yet. This also contains `contrib` packages for things we’d
  * like to push to upstream libraries.
  */
lazy val foundation = project
  .settings(name := "quasar-foundation")
  .settings(commonSettings)
  .settings(
    buildInfoKeys := Seq[BuildInfoKey](version),
    buildInfoPackage := "quasar.build",

    libraryDependencies ++= Seq(
      "com.slamdata"               %% "slamdata-predef"           % "0.0.7",
      "org.scalaz"                 %% "scalaz-core"               % scalazVersion,
      "com.codecommit"             %% "shims"                     % "2.1.0",
      "com.codecommit"             %% "skolems"                   % "0.1.2",
      "org.typelevel"              %% "cats-effect"               % catsEffectVersion,
      "org.typelevel"              %% "cats-effect-laws"          % catsEffectVersion % Test,
      "co.fs2"                     %% "fs2-core"                  % fs2Version,
      "co.fs2"                     %% "fs2-io"                    % fs2Version,
      "com.github.julien-truffaut" %% "monocle-core"              % monocleVersion,
      "org.typelevel"              %% "algebra"                   % algebraVersion,
      "org.typelevel"              %% "spire"                     % spireVersion,
      "io.argonaut"                %% "argonaut"                  % argonautVersion,
      "io.argonaut"                %% "argonaut-scalaz"           % argonautVersion,
      "com.slamdata"               %% "matryoshka-core"           % matryoshkaVersion,
      "com.slamdata"               %% "pathy-core"                % pathyVersion,
      "com.slamdata"               %% "pathy-argonaut"            % pathyVersion,
      "com.slamdata"               %% "qdata-time"                % qdataVersion.value,
      "eu.timepit"                 %% "refined"                   % refinedVersion,
      "com.chuusai"                %% "shapeless"                 % shapelessVersion,
      "org.scalacheck"             %% "scalacheck"                % scalacheckVersion,
      "com.propensive"             %% "contextual"                % "1.2.1",
      "io.frees"                   %% "iotaz-core"                % "0.3.10",
      "com.github.markusbernhardt"  % "proxy-vole"                % "1.0.5",
      "com.github.mpilquist"       %% "simulacrum"                % simulacrumVersion                    % Test,
      "org.typelevel"              %% "algebra-laws"              % algebraVersion                       % Test,
      "org.typelevel"              %% "discipline"                % disciplineVersion                    % Test,
      "org.typelevel"              %% "spire-laws"                % spireVersion                         % Test,
      "org.specs2"                 %% "specs2-core"               % specsVersion                         % Test,
      "org.specs2"                 %% "specs2-scalacheck"         % specsVersion                         % Test,
      "org.specs2"                 %% "specs2-scalaz"             % specsVersion                         % Test,
      "org.scalaz"                 %% "scalaz-scalacheck-binding" % (scalazVersion + "-scalacheck-1.14") % Test,
      "com.github.alexarchambault" %% "scalacheck-shapeless_1.14" % "1.2.3"                              % Test))
  .enablePlugins(AutomateHeaderPlugin, BuildInfoPlugin)

/** Types and interfaces describing Quasar's functionality. */
lazy val api = project
  .settings(name := "quasar-api")
  .dependsOn(foundation % BothScopes)
  .settings(
    libraryDependencies ++= Seq(
      "com.github.julien-truffaut" %% "monocle-macro"      % monocleVersion,
      "eu.timepit"                 %% "refined-scalaz"     % refinedVersion,
      "eu.timepit"                 %% "refined-scalacheck" % refinedVersion % Test))
  .settings(commonSettings)
  .enablePlugins(AutomateHeaderPlugin)

/** A fixed-point implementation of the EJson spec. This should probably become
  * a standalone library.
  */
lazy val ejson = project
  .settings(name := "quasar-ejson")
  .dependsOn(foundation % BothScopes)
  .settings(
    libraryDependencies ++= Seq(
      "com.slamdata" %% "qdata-core" % qdataVersion.value,
      "com.slamdata" %% "qdata-time" % qdataVersion.value,
      "com.slamdata" %% "qdata-core" % qdataVersion.value % "test->test" classifier "tests",
      "com.slamdata" %% "qdata-time" % qdataVersion.value % "test->test" classifier "tests"))
  .settings(commonSettings)
  .enablePlugins(AutomateHeaderPlugin)

/** Quasar components shared by both frontend and connector. This includes
  * things like data models, types, etc.
  */
lazy val common = project
  .settings(name := "quasar-common")
  .dependsOn(
    foundation % BothScopes,
    ejson)
  .settings(
    libraryDependencies ++= Seq(
      "com.slamdata" %% "qdata-core" % qdataVersion.value,
      "com.slamdata" %% "qdata-core" % qdataVersion.value % "test->test" classifier "tests",
      "com.slamdata" %% "qdata-time" % qdataVersion.value % "test->test" classifier "tests"))
  .settings(commonSettings)
  .enablePlugins(AutomateHeaderPlugin)

/** Types and operations needed by query language implementations.
  */
lazy val frontend = project
  .settings(name := "quasar-frontend")
  .dependsOn(
    api,
    common % BothScopes,
    ejson % BothScopes)
  .settings(commonSettings)
  .settings(
    libraryDependencies ++= Seq(
      "com.slamdata"               %% "qdata-json"    % qdataVersion.value,
      "com.github.julien-truffaut" %% "monocle-macro" % monocleVersion,
      "org.typelevel"              %% "algebra-laws"  % algebraVersion % Test))
  .enablePlugins(AutomateHeaderPlugin)

/** Implementation of the SQL² query language.
  */
lazy val sql = project
  .settings(name := "quasar-sql")
  .dependsOn(common % BothScopes)
  .settings(commonSettings)
  .settings(
    libraryDependencies ++= Seq(
      "com.github.julien-truffaut" %% "monocle-macro" % monocleVersion,
      "org.scala-lang.modules"     %% "scala-parser-combinators" % "1.1.2"))
  .enablePlugins(AutomateHeaderPlugin)

lazy val qscript = project
  .settings(name := "quasar-qscript")
  .dependsOn(
    api,
    frontend % BothScopes)
  .settings(commonSettings)
  .enablePlugins(AutomateHeaderPlugin)

lazy val qsu = project
  .settings(name := "quasar-qsu")
  .dependsOn(qscript % BothScopes)
  .settings(commonSettings)
  .settings(
    libraryDependencies ++= Seq(
      "org.slf4s" %% "slf4s-api" % slf4sVersion,
      "org.typelevel" %% "cats-laws"        % catsVersion       % Test,
      "org.typelevel" %% "cats-kernel-laws" % catsVersion       % Test,
      "org.typelevel" %% "discipline"       % disciplineVersion % Test))
  .settings(scalacOptions ++= {
    CrossVersion.partialVersion(scalaVersion.value) match {
      case Some((2, 12)) => Seq("-Ypatmat-exhaust-depth", "40")
      case _ => Seq()
    }
  })
  .enablePlugins(AutomateHeaderPlugin)

lazy val connector = project
  .settings(name := "quasar-connector")
  .dependsOn(
    foundation % "test->test",
    qscript)
  .settings(commonSettings)
  .settings(
    libraryDependencies ++= Seq(
      "com.slamdata" %% "tectonic" % tectonicVersion.value))
  .enablePlugins(AutomateHeaderPlugin)

lazy val core = project
  .settings(name := "quasar-core")
  .dependsOn(
    frontend % BothScopes,
    sql % BothScopes)
  .settings(commonSettings)
  .settings(
    libraryDependencies ++= Seq(
      "com.github.julien-truffaut" %% "monocle-macro"             % monocleVersion,
      "com.slamdata"               %% "pathy-argonaut"            % pathyVersion))
  .enablePlugins(AutomateHeaderPlugin)

/** Implementations of the Quasar API. */
lazy val impl = project
  .settings(name := "quasar-impl")
  .dependsOn(
    api % BothScopes,
    common % "test->test",
    connector % BothScopes,
    frontend % "test->test")
  .settings(commonSettings)
  .settings(

    libraryDependencies ++= Seq(
      "com.slamdata"   %% "fs2-job"                  % fs2JobVersion,
      "com.slamdata"   %% "qdata-tectonic"           % qdataVersion.value,
      "com.slamdata"   %% "tectonic-fs2"             % tectonicVersion.value,
      "org.http4s"     %% "jawn-fs2"                 % jawnfs2Version,
      "org.slf4s"      %% "slf4s-api"                % slf4sVersion,
      "io.argonaut"    %% "argonaut-jawn"            % argonautVersion,
      "org.typelevel"  %% "jawn-util"                % jawnVersion,
      "io.atomix"      % "atomix"                    % atomixVersion excludeAll(ExclusionRule(organization = "io.netty")),
      "org.scodec"     %% "scodec-bits"              % scodecBitsVersion,
      "io.netty"       % "netty-all"                 % nettyVersion,
      "org.mapdb"      % "mapdb"                     % mapdbVersion,
      // woodstox is added here as a quick and dirty way to get azure working
      // see ch3385 for details
<<<<<<< HEAD
      "com.fasterxml.woodstox" % "woodstox-core" % "6.0.3"))
=======
      "com.fasterxml.woodstox" % "woodstox-core" % "6.0.2"))
  .evictToLocal("FS2_JOB_PATH", "core") 
>>>>>>> 22ab74f5
  .enablePlugins(AutomateHeaderPlugin)

lazy val runp = (project in file("run"))
  .settings(name := "quasar-run")
  .dependsOn(
    core % BothScopes,
    impl,
    qsu)
  .settings(commonSettings)
  .settings(
    libraryDependencies ++= Seq(
      "org.mapdb" %  "mapdb"  % mapdbVersion,
      "eu.timepit" %% "refined-scalacheck" % refinedVersion % Test))
  .enablePlugins(AutomateHeaderPlugin)<|MERGE_RESOLUTION|>--- conflicted
+++ resolved
@@ -275,12 +275,8 @@
       "org.mapdb"      % "mapdb"                     % mapdbVersion,
       // woodstox is added here as a quick and dirty way to get azure working
       // see ch3385 for details
-<<<<<<< HEAD
-      "com.fasterxml.woodstox" % "woodstox-core" % "6.0.3"))
-=======
       "com.fasterxml.woodstox" % "woodstox-core" % "6.0.2"))
   .evictToLocal("FS2_JOB_PATH", "core") 
->>>>>>> 22ab74f5
   .enablePlugins(AutomateHeaderPlugin)
 
 lazy val runp = (project in file("run"))
