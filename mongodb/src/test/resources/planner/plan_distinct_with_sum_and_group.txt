Chain
├─ $FoldLeftF
│  ├─ Chain
│  │  ├─ $ReadF(db; zips)
│  │  ├─ $GroupF
│  │  │  ├─ Grouped
│  │  │  │  ├─ Name("f0" -> {
│  │  │  │  │       "$sum": {
│  │  │  │  │         "$cond": [
│  │  │  │  │           {
│  │  │  │  │             "$and": [
│  │  │  │  │               {
│  │  │  │  │                 "$lt": [
│  │  │  │  │                   { "$literal": null },
│  │  │  │  │                   {
│  │  │  │  │                     "$cond": [
│  │  │  │  │                       {
│  │  │  │  │                         "$and": [
│  │  │  │  │                           { "$lte": [{ "$literal": {  } }, "$$ROOT"] },
│  │  │  │  │                           { "$lt": ["$$ROOT", { "$literal": [] }] }]
│  │  │  │  │                       },
│  │  │  │  │                       "$pop",
│  │  │  │  │                       { "$literal": undefined }]
│  │  │  │  │                   }]
│  │  │  │  │               },
│  │  │  │  │               {
│  │  │  │  │                 "$lt": [
│  │  │  │  │                   {
│  │  │  │  │                     "$cond": [
│  │  │  │  │                       {
│  │  │  │  │                         "$and": [
│  │  │  │  │                           { "$lte": [{ "$literal": {  } }, "$$ROOT"] },
│  │  │  │  │                           { "$lt": ["$$ROOT", { "$literal": [] }] }]
│  │  │  │  │                       },
│  │  │  │  │                       "$pop",
│  │  │  │  │                       { "$literal": undefined }]
│  │  │  │  │                   },
│  │  │  │  │                   { "$literal": "" }]
│  │  │  │  │               }]
│  │  │  │  │           },
│  │  │  │  │           {
│  │  │  │  │             "$cond": [
│  │  │  │  │               {
│  │  │  │  │                 "$and": [
│  │  │  │  │                   { "$lte": [{ "$literal": {  } }, "$$ROOT"] },
│  │  │  │  │                   { "$lt": ["$$ROOT", { "$literal": [] }] }]
│  │  │  │  │               },
│  │  │  │  │               "$pop",
│  │  │  │  │               { "$literal": undefined }]
│  │  │  │  │           },
│  │  │  │  │           { "$literal": undefined }]
│  │  │  │  │       }
│  │  │  │  │     })
│  │  │  │  ╰─ Name("f1" -> {
│  │  │  │          "$first": {
│  │  │  │            "$cond": [
│  │  │  │              {
│  │  │  │                "$and": [
│  │  │  │                  { "$lte": [{ "$literal": {  } }, "$$ROOT"] },
│  │  │  │                  { "$lt": ["$$ROOT", { "$literal": [] }] }]
│  │  │  │              },
│  │  │  │              "$city",
│  │  │  │              { "$literal": undefined }]
│  │  │  │          }
│  │  │  │        })
│  │  │  ╰─ By
<<<<<<< HEAD
│  │  │     ╰─ Name("0" -> ["$city"])
=======
│  │  │     ╰─ Name("0" -> [
│  │  │             {
│  │  │               "$cond": [
│  │  │                 {
│  │  │                   "$and": [
│  │  │                     { "$lte": [{ "$literal": {  } }, "$$ROOT"] },
│  │  │                     { "$lt": ["$$ROOT", { "$literal": [] }] }]
│  │  │                 },
│  │  │                 "$city",
│  │  │                 { "$literal": undefined }]
│  │  │             }])
>>>>>>> e3263d52
│  │  ├─ $ProjectF
│  │  │  ├─ Name("totalPop" -> "$f0")
│  │  │  ├─ Name("city" -> "$f1")
│  │  │  ╰─ ExcludeId
│  │  ├─ $GroupF
│  │  │  ├─ Grouped
│  │  │  │  ╰─ Name("0" -> { "$push": "$$ROOT" })
│  │  │  ╰─ By
│  │  │     ├─ Name("0" -> "$identities.qsu18_0")
│  │  │     ╰─ Name("1" -> "$identities.qsu18_1")
│  │  ╰─ $ProjectF
│  │     ├─ Name("_id" -> "$_id")
│  │     ├─ Name("value")
│  │     │  ├─ Name("left" -> "$0")
│  │     │  ├─ Name("right" -> { "$literal": [] })
│  │     │  ╰─ Name("_id" -> "$_id")
│  │     ╰─ IncludeId
│  ╰─ Chain
│     ├─ $ReadF(db; zips)
│     ├─ $ProjectF
│     │  ├─ Name("state" -> {
│     │  │       "$cond": [
│     │  │         {
│     │  │           "$and": [
│     │  │             { "$lte": [{ "$literal": {  } }, "$$ROOT"] },
│     │  │             { "$lt": ["$$ROOT", { "$literal": [] }] }]
│     │  │         },
│     │  │         "$state",
│     │  │         { "$literal": undefined }]
│     │  │     })
│     │  ╰─ ExcludeId
│     ├─ $MapF
│     │  ├─ JavaScript(function (key, value) {
│     │  │               return [
│     │  │                 { "0": [value.city], "1": [value.city] },
│     │  │                 { "left": [], "right": [value] }]
│     │  │             })
│     │  ╰─ Scope(Map())
│     ╰─ $ReduceF
│        ├─ JavaScript(function (key, values) {
│        │               var result = { "left": [], "right": [] };
│        │               values.forEach(
│        │                 function (value) {
│        │                   result.left = result.left.concat(value.left);
│        │                   result.right = result.right.concat(value.right)
│        │                 });
│        │               return result
│        │             })
│        ╰─ Scope(Map())
├─ $MatchF
│  ╰─ Doc
│     ├─ NotExpr($left -> Size(0))
│     ╰─ NotExpr($right -> Size(0))
├─ $UnwindF(DocField(BsonField.Name("right")))
├─ $UnwindF(DocField(BsonField.Name("left")))
├─ $ProjectF
│  ├─ Name("left" -> "$left")
│  ├─ Name("right" -> "$right")
│  ╰─ ExcludeId
├─ $SimpleMapF
│  ├─ Map
│  │  ╰─ Obj
│  │     ├─ Key(f0)
<<<<<<< HEAD
│  │     │  ╰─ Let(__val)
│  │     │     ├─ JsCore([_.left, _.right])
│  │     │     ╰─ SpliceObjects
│  │     │        ├─ JsCore(__val[0])
│  │     │        ╰─ JsCore(__val[1])
│  │     ╰─ Key(b0)
│  │        ╰─ Let(__val)
│  │           ├─ JsCore([_.left, _.right])
│  │           ╰─ SpliceObjects
│  │              ├─ JsCore(__val[0])
│  │              ╰─ JsCore(__val[1])
=======
│  │     │  ╰─ SpliceObjects
│  │     │     ├─ JsCore(_.left)
│  │     │     ╰─ JsCore(_.right)
│  │     ╰─ Key(b0)
│  │        ╰─ SpliceObjects
│  │           ├─ JsCore(_.left)
│  │           ╰─ JsCore(_.right)
>>>>>>> e3263d52
│  ╰─ Scope(Map())
├─ $GroupF
│  ├─ Grouped
│  │  ╰─ Name("f0" -> { "$first": "$f0" })
│  ╰─ By
│     ╰─ Name("0" -> "$b0")
╰─ $ProjectF
   ├─ Name("__quasar_mongodb_sigil" -> "$f0")
   ╰─ ExcludeId<|MERGE_RESOLUTION|>--- conflicted
+++ resolved
@@ -64,9 +64,6 @@
 │  │  │  │          }
 │  │  │  │        })
 │  │  │  ╰─ By
-<<<<<<< HEAD
-│  │  │     ╰─ Name("0" -> ["$city"])
-=======
 │  │  │     ╰─ Name("0" -> [
 │  │  │             {
 │  │  │               "$cond": [
@@ -78,7 +75,6 @@
 │  │  │                 "$city",
 │  │  │                 { "$literal": undefined }]
 │  │  │             }])
->>>>>>> e3263d52
 │  │  ├─ $ProjectF
 │  │  │  ├─ Name("totalPop" -> "$f0")
 │  │  │  ├─ Name("city" -> "$f1")
@@ -142,19 +138,6 @@
 │  ├─ Map
 │  │  ╰─ Obj
 │  │     ├─ Key(f0)
-<<<<<<< HEAD
-│  │     │  ╰─ Let(__val)
-│  │     │     ├─ JsCore([_.left, _.right])
-│  │     │     ╰─ SpliceObjects
-│  │     │        ├─ JsCore(__val[0])
-│  │     │        ╰─ JsCore(__val[1])
-│  │     ╰─ Key(b0)
-│  │        ╰─ Let(__val)
-│  │           ├─ JsCore([_.left, _.right])
-│  │           ╰─ SpliceObjects
-│  │              ├─ JsCore(__val[0])
-│  │              ╰─ JsCore(__val[1])
-=======
 │  │     │  ╰─ SpliceObjects
 │  │     │     ├─ JsCore(_.left)
 │  │     │     ╰─ JsCore(_.right)
@@ -162,7 +145,6 @@
 │  │        ╰─ SpliceObjects
 │  │           ├─ JsCore(_.left)
 │  │           ╰─ JsCore(_.right)
->>>>>>> e3263d52
 │  ╰─ Scope(Map())
 ├─ $GroupF
 │  ├─ Grouped
