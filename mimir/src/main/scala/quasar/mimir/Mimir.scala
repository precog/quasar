/*
 * Copyright 2014–2017 SlamData Inc.
 *
 * Licensed under the Apache License, Version 2.0 (the "License");
 * you may not use this file except in compliance with the License.
 * You may obtain a copy of the License at
 *
 *     http://www.apache.org/licenses/LICENSE-2.0
 *
 * Unless required by applicable law or agreed to in writing, software
 * distributed under the License is distributed on an "AS IS" BASIS,
 * WITHOUT WARRANTIES OR CONDITIONS OF ANY KIND, either express or implied.
 * See the License for the specific language governing permissions and
 * limitations under the License.
 */

package quasar.mimir

import slamdata.Predef._

import quasar._
import quasar.common._
import quasar.connector._
import quasar.contrib.pathy._
import quasar.contrib.scalaz._, eitherT._
import quasar.fp._
import quasar.fp.numeric._
import quasar.fp.ski.κ
import quasar.fs._
import quasar.fs.mount._
import quasar.qscript._

import quasar.blueeyes.json.{JNum, JValue}
import quasar.precog.common.{CEmptyArray, Path}
import quasar.yggdrasil.bytecode.JType

import fs2.{async, Stream}
import fs2.async.mutable.{Queue, Signal}
import fs2.interop.scalaz._

import matryoshka._
import matryoshka.implicits._
import matryoshka.data._
import matryoshka.patterns._
import scalaz._, Scalaz._
import scalaz.concurrent.Task

import org.slf4s.Logging

import pathy.Path._

import delorean._

import scala.Predef.implicitly
import scala.concurrent.ExecutionContext.Implicits.global
import scala.concurrent.Future

import java.util.UUID
import java.util.concurrent.ConcurrentHashMap
import java.util.concurrent.atomic.AtomicLong

object Mimir extends BackendModule with Logging {
  import FileSystemError._
  import PathError._
  import Precog.startTask

  // pessimistically equal to couchbase's
  type QS[T[_[_]]] =
    QScriptCore[T, ?] :\:
    EquiJoin[T, ?] :/:
    Const[ShiftedRead[AFile], ?]

  implicit def qScriptToQScriptTotal[T[_[_]]]: Injectable.Aux[QSM[T, ?], QScriptTotal[T, ?]] =
    ::\::[QScriptCore[T, ?]](::/::[T, EquiJoin[T, ?], Const[ShiftedRead[AFile], ?]])

  private type Cake = Precog with Singleton

  trait Repr {
    type P <: Cake

    val P: P
    val table: P.Table

    /**
     * Given a term which is a type derived from the generic cake,
     * produce the equivalent term which is typed specific to the
     * cake in this repr.  For example:
     *
     * {{{
     * val transM: M[Cake#trans#TransSpec1] = cake.flatMap(_.trans.Single.Value)
     *
     * def foo(repr: Repr) = for {
     *   trans <- repr.unsafeCoerce[λ[`P <: Cake` => P.trans.TransSpec1]](transM).liftM[MT]
     * } yield repr.table.transform(trans)
     * }}}
     */
    def unsafeCoerce[F[_ <: Cake]](term: F[Cake]): Task[F[P]] =
      Task.delay(term.asInstanceOf[F[P]])

    def unsafeMerge(other: Repr): Task[Repr { type P = Repr.this.P.type }] =
      Task.delay(other.asInstanceOf[Repr { type P = Repr.this.P.type }])

    def map(f: P.Table => P.Table): Repr { type P = Repr.this.P.type } =
      Repr(P)(f(table))
  }

  object Repr {
    def apply(P0: Precog)(table0: P0.Table): Repr { type P = P0.type } =
      new Repr {
        type P = P0.type

        val P: P = P0
        val table: P.Table = table0
      }

    def meld[F[_]: Monad](fn: DepFn1[Cake, λ[`P <: Cake` => F[P#Table]]])(
      implicit
        F: MonadReader_[F, Cake]): F[Repr] =
      F.ask.flatMap(cake => fn(cake).map(table => Repr(cake)(table)))
  }

  private type MT[F[_], A] = Kleisli[F, Cake, A]
  type M[A] = MT[Task, A]

  def cake[F[_]](implicit F: MonadReader_[F, Cake]): F[Cake] = F.ask

  def FunctorQSM[T[_[_]]] = Functor[QSM[T, ?]]
  def DelayRenderTreeQSM[T[_[_]]: BirecursiveT: EqualT: ShowT: RenderTreeT] = implicitly[Delay[RenderTree, QSM[T, ?]]]
  def ExtractPathQSM[T[_[_]]: RecursiveT] = ExtractPath[QSM[T, ?], APath]
  def QSCoreInject[T[_[_]]] = implicitly[QScriptCore[T, ?] :<: QSM[T, ?]]
  def MonadM = Monad[M]
  def UnirewriteT[T[_[_]]: BirecursiveT: EqualT: ShowT: RenderTreeT] = implicitly[Unirewrite[T, QS[T]]]
  def UnicoalesceCap[T[_[_]]: BirecursiveT: EqualT: ShowT: RenderTreeT] = Unicoalesce.Capture[T, QS[T]]

  final case class Config(dataDir: java.io.File)

<<<<<<< HEAD
  def parseConfig(uri: ConnectionUri): BackendDef.DefErrT[Task, Config] =
    Config(new java.io.File("/tmp/precog")).point[BackendDef.DefErrT[Task, ?]]
=======
  def parseConfig(uri: ConnectionUri): FileSystemDef.DefErrT[Task, Config] =
    Config(new java.io.File(uri.value)).point[FileSystemDef.DefErrT[Task, ?]]
>>>>>>> aeab8f8e

  def compile(cfg: Config): BackendDef.DefErrT[Task, (M ~> Task, Task[Unit])] = {
    val t = for {
      cake <- Precog(cfg.dataDir)
    } yield (λ[M ~> Task](_.run(cake)), cake.shutdown.toTask)

    t.liftM[BackendDef.DefErrT]
  }

  val Type = FileSystemType("mimir")

  def plan[T[_[_]]: BirecursiveT: EqualT: ShowT: RenderTreeT](
      cp: T[QSM[T, ?]]): Backend[Repr] = {

// M = Backend
// F[_] = MapFuncCore[T, ?]
// B = Repr
// A = SrcHole
// AlgebraM[M, CoEnv[A, F, ?], B] = AlgebraM[Backend, CoEnv[Hole, MapFuncCore[T, ?], ?], Repr]
//def interpretM[M[_], F[_], A, B](f: A => M[B], φ: AlgebraM[M, F, B]): AlgebraM[M, CoEnv[A, F, ?], B]
// f.cataM(interpretM)

    val mapFuncPlanner = MapFuncPlanner[T, Backend, MapFunc[T, ?]]

    lazy val planQST: AlgebraM[Backend, QScriptTotal[T, ?], Repr] =
      _.run.fold(
        planQScriptCore,
        _.run.fold(
          _ => ???,   // ProjectBucket
          _.run.fold(
            _ => ???,   // ThetaJoin
            _.run.fold(
              planEquiJoin,
              _.run.fold(
                _ => ???,    // ShiftedRead[ADir]
                _.run.fold(
                  planShiftedRead,
                  _.run.fold(
                    _ => ???,   // Read[ADir]
                    _.run.fold(
                      _ => ???,   // Read[AFile]
                      _ => ???))))))))    // DeadEnd

    lazy val planQScriptCore: AlgebraM[Backend, QScriptCore[T, ?], Repr] = {
      case qscript.Map(src, f) =>
        import src.P.trans._

        for {
          trans <- f.cataM[Backend, src.P.trans.TransSpec1](
            interpretM(
              κ(TransSpec1.Id.point[Backend]),
              mapFuncPlanner.plan(src.P)[Source1](TransSpec1.Id)))
        } yield Repr(src.P)(src.table.transform(trans))

      case qscript.LeftShift(src, struct, id, repair) => ???
      case qscript.Reduce(src, bucket, reducers, repair) => ???
      case qscript.Sort(src, bucket, order) => ???

      case qscript.Filter(src, f) =>
        import src.P.trans._

        for {
          trans <- f.cataM[Backend, src.P.trans.TransSpec1](
            interpretM(
              κ(TransSpec1.Id.point[Backend]),
              mapFuncPlanner.plan(src.P)[Source1](TransSpec1.Id)))
        } yield Repr(src.P)(src.table.transform(Filter(TransSpec1.Id, trans)))

      case qscript.Union(src, lBranch, rBranch) =>
        for {
         leftRepr <- lBranch.cataM(interpretM(κ(src.point[Backend]), planQST))
         rightRepr <- rBranch.cataM(interpretM(κ(src.point[Backend]), planQST))
         rightCoerced <- leftRepr.unsafeMerge(rightRepr).liftM[MT].liftB
        } yield Repr(leftRepr.P)(leftRepr.table.concat(rightCoerced.table))

      case qscript.Subset(src, from, op, count) =>
        for {
          fromRepr <- from.cataM(interpretM(κ(src.point[Backend]), planQST))
          countRepr <- count.cataM(interpretM(κ(src.point[Backend]), planQST))
          back <- {
            def result = for {
              vals <- countRepr.table.toJson
              nums = vals collect { case n: JNum => n.toLong.toInt } // TODO error if we get something strange
              number = nums.head
              compacted = fromRepr.table.compact(fromRepr.P.trans.TransSpec1.Id)
              back <- op match {
                case Take =>
                  Future.successful(compacted.takeRange(0, number))

                case Drop =>
                  Future.successful(compacted.takeRange(number, slamdata.Predef.Int.MaxValue.toLong)) // blame precog

                case Sample =>
                  compacted.sample(number, List(fromRepr.P.trans.TransSpec1.Id)).map(_.head) // the number of Reprs returned equals the number of transspecs
              }
            } yield Repr(fromRepr.P)(back)

            result.toTask.liftM[MT].liftB
          }
        } yield back

      // FIXME look for Map(Unreferenced, Constant) and return constant table
      case qscript.Unreferenced() =>
        Repr.meld[M](new DepFn1[Cake, λ[`P <: Cake` => M[P#Table]]] {
          def apply(P: Cake): M[P.Table] =
            P.Table.constLong(Set(0)).point[M]
        }).liftB
    }

    lazy val planEquiJoin: AlgebraM[Backend, EquiJoin[T, ?], Repr] = {
      case qscript.EquiJoin(src, lbranch, rbranch, lkey, rkey, tpe, combine) =>
        import src.P.trans._

        for {
          leftRepr <- lbranch.cataM(interpretM(κ(src.point[Backend]), planQST))
          rightRepr <- rbranch.cataM(interpretM(κ(src.point[Backend]), planQST))

          lmerged <- src.unsafeMerge(leftRepr).liftM[MT].liftB
          ltable = lmerged.table

          rmerged <- src.unsafeMerge(rightRepr).liftM[MT].liftB
          rtable = rmerged.table

          transLKey <- lkey.cataM[Backend, TransSpec1](
            interpretM(
              κ(TransSpec1.Id.point[Backend]),
              mapFuncPlanner.plan(src.P)[Source1](TransSpec1.Id)))

          transRKey <- rkey.cataM[Backend, TransSpec1](
            interpretM(
              κ(TransSpec1.Id.point[Backend]),
              mapFuncPlanner.plan(src.P)[Source1](TransSpec1.Id)))

          transMiddle <- combine.cataM[Backend, TransSpec2](
            interpretM(
              {
                case qscript.LeftSide => TransSpec2.LeftId.point[Backend]
                case qscript.RightSide => TransSpec2.RightId.point[Backend]
              },
              mapFuncPlanner.plan(src.P)[Source2](TransSpec2.LeftId)))    // TODO weirdly left-biases things like constants

          // identify full-cross and avoid cogroup
          result <- if (transLKey == transRKey && transLKey == ConstLiteral(CEmptyArray, TransSpec1.Id)) {
            log.trace("EQUIJOIN: full-cross detected!")

            rtable.cross(ltable)(transMiddle).point[Backend]
          } else {
            log.trace("EQUIJOIN: not a full-cross; sorting and cogrouping")

            for {
              lsorted <- ltable.sort(transLKey).toTask.liftM[MT].liftB
              rsorted <- rtable.sort(transRKey).toTask.liftM[MT].liftB

              transLeft <- tpe match {
                case JoinType.LeftOuter | JoinType.FullOuter =>
                  combine.cataM[Backend, TransSpec1](
                    interpretM(
                      {
                        case qscript.LeftSide => TransSpec1.Id.point[Backend]
                        case qscript.RightSide => TransSpec1.Undef.point[Backend]
                      },
                      mapFuncPlanner.plan(src.P)[Source1](TransSpec1.Id)))

                case JoinType.Inner | JoinType.RightOuter =>
                  TransSpec1.Undef.point[Backend]
              }

              transRight <- tpe match {
                case JoinType.RightOuter | JoinType.FullOuter =>
                  combine.cataM[Backend, TransSpec1](
                    interpretM(
                      {
                        case qscript.LeftSide => TransSpec1.Undef.point[Backend]
                        case qscript.RightSide => TransSpec1.Id.point[Backend]
                      },
                      mapFuncPlanner.plan(src.P)[Source1](TransSpec1.Id)))

                case JoinType.Inner | JoinType.LeftOuter =>
                  TransSpec1.Undef.point[Backend]
              }
            } yield lsorted.cogroup(transLKey, transRKey, rsorted)(transLeft, transRight, transMiddle)
          }
        } yield Repr(src.P)(result)
    }

    lazy val planShiftedRead: AlgebraM[Backend, Const[ShiftedRead[AFile], ?], Repr] = {
      case Const(ShiftedRead(path, status)) => {
        val pathStr: String = pathy.Path.posixCodec.printPath(path)

        val loaded: EitherT[M, FileSystemError, Repr] =
          for {
            precog <- cake[EitherT[M, FileSystemError, ?]]
            apiKey <- precog.RootAPIKey.toTask.liftM[MT].liftM[EitherT[?[_], FileSystemError, ?]]

            repr <-
              Repr.meld[EitherT[M, FileSystemError, ?]](
                new DepFn1[Cake, λ[`P <: Cake` => EitherT[M, FileSystemError, P#Table]]] {
                  def apply(P: Cake): EitherT[M, FileSystemError, P.Table] = {
                    val et =
                      P.Table.constString(Set(pathStr)).load(apiKey, JType.JUniverseT).mapT(_.toTask)

                    et.mapT(_.liftM[MT]) leftMap { err =>
                      val msg = err.messages.toList.reduce(_ + ";" + _)
                      readFailed(posixCodec.printPath(path), msg)
                    }
                  }
                })
          } yield {
            import repr.P.trans._

            status match {
              case IdOnly =>
                repr.map(_.transform(constants.SourceKey.Single))

              case IncludeId =>
                val ids = constants.SourceKey.Single
                val values = constants.SourceValue.Single

                // note that ids are already an array
                repr.map(_.transform(InnerArrayConcat(ids, WrapArray(values))))

              case ExcludeId =>
                repr.map(_.transform(constants.SourceValue.Single))
            }
          }

        val result: FileSystemErrT[M, ?] ~> Backend =
          Hoist[FileSystemErrT].hoist[M, PhaseResultT[Configured, ?]](
            λ[Configured ~> PhaseResultT[Configured, ?]](_.liftM[PhaseResultT])
              compose λ[M ~> Configured](_.liftM[ConfiguredT]))

        result(loaded)
      }
    }

    def planQSM(in: QSM[T, Repr]): Backend[Repr] =
      in.run.fold(planQScriptCore, _.run.fold(planEquiJoin, planShiftedRead))

    cp.cataM(planQSM _)
  }

  private def dirToPath(dir: ADir): Path = Path(pathy.Path.posixCodec.printPath(dir))
  private def fileToPath(file: AFile): Path = Path(pathy.Path.posixCodec.printPath(file))

  object QueryFileModule extends QueryFileModule {
    import QueryFile._

    private val map = new ConcurrentHashMap[ResultHandle, Precog#TablePager]
    private val cur = new AtomicLong(0L)

    def executePlan(repr: Repr, out: AFile): Backend[AFile] = {
      val path = fileToPath(out)

      // TODO it's kind of ugly that we have to page through JValue to get back into NIHDB
      val driver = for {
        q <- async.boundedQueue[Task, Vector[JValue]](1)

        populator = repr.table.slices.trans(λ[Future ~> Task](_.toTask)) foreachRec { slice =>
          if (!slice.isEmpty) {
            val json = slice.toJsonElements
            if (!json.isEmpty)
              q.enqueue1(json)
            else
              Task.now(())
          } else {
            Task.now(())
          }
        }

        populatorWithTermination = populator >> q.enqueue1(Vector.empty)

        ingestor = repr.P.ingest(path, q.dequeue.takeWhile(_.nonEmpty).flatMap(Stream.emits)).run

        // generally this function is bad news (TODO provide a way to ingest as a Stream)
        _ <- Task.gatherUnordered(Seq(populatorWithTermination, ingestor))
      } yield ()

      driver.map(_ => out).liftM[MT].liftB
    }

    def evaluatePlan(repr: Repr): Backend[ResultHandle] = {
      val t = for {
        handle <- Task.delay(ResultHandle(cur.getAndIncrement()))
        pager <- repr.P.TablePager(repr.table)
        _ <- Task.delay(map.put(handle, pager))
      } yield handle

      t.liftM[MT].liftB
    }

    def more(h: ResultHandle): Backend[Vector[Data]] = {
      val t = for {
        pager <- Task.delay(Option(map.get(h)).get)
        chunk <- pager.more
      } yield chunk

      t.liftM[MT].liftB
    }

    def close(h: ResultHandle): Configured[Unit] = {
      val t = for {
        pager <- Task.delay(Option(map.get(h)).get)
        check <- Task.delay(map.remove(h, pager))
        _ <- if (check) pager.close else Task.now(())
      } yield ()

      t.liftM[MT].liftM[ConfiguredT]
    }

    def explain(repr: Repr): Backend[String] = "🤹".point[Backend]

    def listContents(dir: ADir): Backend[Set[PathSegment]] = {
      for {
        precog <- cake[Backend]

        exists <- precog.fs.exists(dir).liftM[MT].liftB

        _ <- if (exists)
          ().point[Backend]
        else
          MonadError_[Backend, FileSystemError].raiseError(pathErr(pathNotFound(dir)))

        back <- precog.fs.listContents(dir).liftM[MT].liftB
      } yield back
    }

    def fileExists(file: AFile): Configured[Boolean] =
      cake[M].flatMap(_.fs.exists(file).liftM[MT]).liftM[ConfiguredT]
  }

  object ReadFileModule extends ReadFileModule {
    import ReadFile._

    private val map = new ConcurrentHashMap[ReadHandle, Precog#TablePager]
    private val cur = new AtomicLong(0L)

    def open(file: AFile, offset: Natural, limit: Option[Positive]): Backend[ReadHandle] = {
      for {
        precog <- cake[Backend]
        handle <- Task.delay(ReadHandle(file, cur.getAndIncrement())).liftM[MT].liftB

        target = precog.Table.constString(Set(posixCodec.printPath(file)))

        // apparently read on a non-existent file is equivalent to reading the empty file??!!
        eitherTable <- precog.Table.load(target, JType.JUniverseT).mapT(_.toTask).run.liftM[MT].liftB
        table = eitherTable.fold(_ => precog.Table.empty, table => table)

        limited = if (offset.value === 0L && !limit.isDefined)
          table
        else
          table.takeRange(offset.value, limit.fold(slamdata.Predef.Int.MaxValue.toLong)(_.value))

        projected = limited.transform(precog.trans.constants.SourceValue.Single)

        pager <- precog.TablePager(projected).liftM[MT].liftB
        _ <- Task.delay(map.put(handle, pager)).liftM[MT].liftB
      } yield handle
    }

    def read(h: ReadHandle): Backend[Vector[Data]] = {
      for {
        maybePager <- Task.delay(Option(map.get(h))).liftM[MT].liftB

        pager <- maybePager match {
          case Some(pager) =>
            pager.point[Backend]

          case None =>
            MonadError_[Backend, FileSystemError].raiseError(unknownReadHandle(h))
        }

        chunk <- pager.more.liftM[MT].liftB
      } yield chunk
    }

    def close(h: ReadHandle): Configured[Unit] = {
      val t = for {
        pager <- Task.delay(Option(map.get(h)).get)
        check <- Task.delay(map.remove(h, pager))
        _ <- if (check) pager.close else Task.now(())
      } yield ()

      t.liftM[MT].liftM[ConfiguredT]
    }
  }

  object WriteFileModule extends WriteFileModule {
    import WriteFile._

    // we set this to 1 because we don't want the table evaluation "running ahead" of
    // quasar's paging logic.  See also: TablePager.apply
    private val QueueLimit = 1

    private val map: ConcurrentHashMap[WriteHandle, (Queue[Task, Vector[Data]], Signal[Task, Boolean])] =
      new ConcurrentHashMap

    private val cur = new AtomicLong(0L)

    def open(file: AFile): Backend[WriteHandle] = {
      val run: Task[M[WriteHandle]] = Task delay {
        log.debug(s"open file $file")

        val id = cur.getAndIncrement()
        val handle = WriteHandle(file, id)

        for {
          queue <- Queue.bounded[Task, Vector[Data]](QueueLimit).liftM[MT]
          signal <- fs2.async.signalOf[Task, Boolean](false).liftM[MT]

          path = fileToPath(file)
          jvs = queue.dequeue.takeWhile(_.nonEmpty).flatMap(Stream.emits).map(JValue.fromData)

          precog <- cake[M]

          ingestion = for {
            _ <- precog.ingest(path, jvs).run   // TODO log resource errors?
            _ <- signal.set(true)
          } yield ()

          // run asynchronously forever
          _ <- startTask(ingestion, ()).liftM[MT]
          _ <- Task.delay(log.debug(s"Started ingest.")).liftM[MT]

          _ <- Task.delay(map.put(handle, (queue, signal))).liftM[MT]
        } yield handle
      }

      run.liftM[MT].join.liftB
    }

    def write(h: WriteHandle, chunk: Vector[Data]): Configured[Vector[FileSystemError]] = {
      log.debug(s"write to $h and $chunk")

      val t = for {
        maybePair <- Task.delay(Option(map.get(h)))

        back <- maybePair match {
          case Some(pair) =>
            if (chunk.isEmpty) {
              Task.now(Vector.empty[FileSystemError])
            } else {
              val (queue, _) = pair
              queue.enqueue1(chunk).map(_ => Vector.empty[FileSystemError])
            }

          case _ =>
            Task.now(Vector(unknownWriteHandle(h)))
        }
      } yield back

      t.liftM[MT].liftM[ConfiguredT]
    }

    def close(h: WriteHandle): Configured[Unit] = {
      val t = for {
        // yolo we crash because quasar
        pair <- Task.delay(Option(map.get(h)).get).liftM[MT]
        (queue, signal) = pair

        _ <- Task.delay(map.remove(h)).liftM[MT]
        _ <- Task.delay(log.debug(s"close $h")).liftM[MT]
        // ask queue to stop
        _ <- queue.enqueue1(Vector.empty).liftM[MT]
        // wait until queue actually stops; task async completes when signal completes
        _ <- signal.discrete.takeWhile(!_).run.liftM[MT]
      } yield ()

      t.liftM[ConfiguredT]
    }
  }

  object ManageFileModule extends ManageFileModule {
    import ManageFile._

    // TODO directory moving and varying semantics
    def move(scenario: MoveScenario, semantics: MoveSemantics): Backend[Unit] = {
      scenario.fold(
        d2d = { (from, to) =>
          for {
            precog <- cake[Backend]

            exists <- precog.fs.exists(from).liftM[MT].liftB

            _ <- if (exists)
              ().point[Backend]
            else
              MonadError_[Backend, FileSystemError].raiseError(pathErr(pathNotFound(from)))

            result <- precog.fs.moveDir(from, to, semantics).liftM[MT].liftB

            _ <- if (result) {
              ().point[Backend]
            } else {
              val error = semantics match {
                case MoveSemantics.FailIfMissing => pathNotFound(to)
                case _ => pathExists(to)
              }

              MonadError_[Backend, FileSystemError].raiseError(pathErr(error))
            }
          } yield ()
        },
        f2f = { (from, to) =>
          for {
            precog <- cake[Backend]

            exists <- precog.fs.exists(from).liftM[MT].liftB

            _ <- if (exists)
              ().point[Backend]
            else
              MonadError_[Backend, FileSystemError].raiseError(pathErr(pathNotFound(from)))

            result <- precog.fs.moveFile(from, to, semantics).liftM[MT].liftB

            _ <- if (result) {
              ().point[Backend]
            } else {
              val error = semantics match {
                case MoveSemantics.FailIfMissing => pathNotFound(to)
                case _ => pathExists(to)
              }

              MonadError_[Backend, FileSystemError].raiseError(pathErr(error))
            }
          } yield ()
        })
    }

    def delete(path: APath): Backend[Unit] = {
      for {
        precog <- cake[Backend]

        exists <- precog.fs.exists(path).liftM[MT].liftB

        _ <- if (exists)
          ().point[Backend]
        else
          MonadError_[Backend, FileSystemError].raiseError(pathErr(pathNotFound(path)))

        _ <- precog.fs.delete(path).liftM[MT].liftB
      } yield ()
    }

    def tempFile(near: APath): Backend[AFile] = {
      for {
        seed <- Task.delay(UUID.randomUUID().toString).liftM[MT].liftB
      } yield refineType(near).fold(p => p, fileParent) </> file(seed)
    }
  }
}<|MERGE_RESOLUTION|>--- conflicted
+++ resolved
@@ -134,13 +134,8 @@
 
   final case class Config(dataDir: java.io.File)
 
-<<<<<<< HEAD
   def parseConfig(uri: ConnectionUri): BackendDef.DefErrT[Task, Config] =
-    Config(new java.io.File("/tmp/precog")).point[BackendDef.DefErrT[Task, ?]]
-=======
-  def parseConfig(uri: ConnectionUri): FileSystemDef.DefErrT[Task, Config] =
-    Config(new java.io.File(uri.value)).point[FileSystemDef.DefErrT[Task, ?]]
->>>>>>> aeab8f8e
+    Config(new java.io.File(uri.value)).point[BackendDef.DefErrT[Task, ?]]
 
   def compile(cfg: Config): BackendDef.DefErrT[Task, (M ~> Task, Task[Unit])] = {
     val t = for {
