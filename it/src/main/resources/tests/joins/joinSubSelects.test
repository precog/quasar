{
    "name": "join the results of a pair of sub-queries",

    "backends": {
        "couchbase":      "timeout",
        "marklogic_json": "timeout",
        "marklogic_xml":  "timeout",
<<<<<<< HEAD
        "mimir":          "pendingIgnoreFieldOrder"
=======
        "mimir":          "ignoreFieldOrder",
        "mongodb_q_3_2":  "pending"
>>>>>>> e0f345c4
    },

    "NB": "#1587: Disabled in couchbase due to lack of general join.",

    "data": ["../zips.data", "../largeZips.data"],

    "query": "select t1.city, t1.popCA, t2.popMA from
            (select city, sum(pop) as popCA from `../zips`
              where state = \"CA\" group by city
              order by sum(pop) desc limit 200) as t1
            join
            (select city, sum(pop) as popMA from `../largeZips`
              where state = \"MA\" group by city
              order by sum(pop) desc limit 200) as t2
            on t1.city = t2.city",

    "predicate": "exactly",
    "ignoreResultOrder": true,
    "expected": [{ "city": "CONCORD",    "popCA": 115027, "popMA": 17076 },
                 { "city": "WILMINGTON", "popCA":  49178, "popMA": 17647 }]
}<|MERGE_RESOLUTION|>--- conflicted
+++ resolved
@@ -5,12 +5,7 @@
         "couchbase":      "timeout",
         "marklogic_json": "timeout",
         "marklogic_xml":  "timeout",
-<<<<<<< HEAD
-        "mimir":          "pendingIgnoreFieldOrder"
-=======
-        "mimir":          "ignoreFieldOrder",
-        "mongodb_q_3_2":  "pending"
->>>>>>> e0f345c4
+        "mimir":          "ignoreFieldOrder"
     },
 
     "NB": "#1587: Disabled in couchbase due to lack of general join.",
