--- conflicted
+++ resolved
@@ -2,11 +2,6 @@
     "name": "filter on is null",
 
     "backends": {
-<<<<<<< HEAD
-        "mimir":"pending"
-=======
-        "mongodb_q_3_2":  "pending"
->>>>>>> e0f345c4
     },
 
     "description": "expression with `is null` should be true whenever the same filter is satisfied",
