--- conflicted
+++ resolved
@@ -61,41 +61,6 @@
       config[String]("service.path", "/jobs/v1/")
     )
   }
-<<<<<<< HEAD
-=======
-
-  /**
-   * A WebJobManager's monad is, essentially, a future. However, there is a
-   * chance that the server could be doing wonky things, so we create a side
-   * channel, the left side of the EitherT, for reporting errors related
-   * strictly to unexpected communication issues with the server.
-   */
-  type Response[+A] = EitherT[Future, String, A]
-
-  def Response[A](a: Future[A])(implicit F: Functor[Future]): Response[A] = EitherT.right(a)
-  def BadResponse(msg: String)(implicit F: Pointed[Future]): Response[Nothing] = EitherT.left(F.point(msg))
-
-  case class WebJobManagerException(message: String) extends Exception(message)
-
-  /**
-   * A natural transformation from Response to Future that maps the left side
-   * to exceptions thrown inside the future.
-   */
-  implicit def ResponseAsFuture(implicit F: Functor[Future]) = new (Response ~> Future) {
-    def apply[A](res: Response[A]): Future[A] = res.fold({ error =>
-      throw WebJobManagerException(error)
-    }, identity)
-  }
-
-  implicit def FutureAsResponse(implicit F: Pointed[Future]) = new (Future ~> Response) {
-    def apply[A](fa: Future[A]): Response[A] = EitherT.eitherT(fa.map(\/.right).recoverWith {
-      case WebJobManagerException(msg) => F.point(\/.left[String, A](msg))
-    })
-  }
-
-  implicit def FutureStreamAsResponseStream(implicit M: Monad[Future]) = implicitly[Hoist[StreamT]].hoist(FutureAsResponse)
-  implicit def ResponseStreamAsFutureStream(implicit M: Monad[Response], F: Functor[Future]) = implicitly[Hoist[StreamT]].hoist(ResponseAsFuture)
->>>>>>> e01d2c56
 }
 
 case class RealWebJobManager(protocol: String, host: String, port: Int, path: String)(implicit val executionContext: ExecutionContext) 
@@ -116,18 +81,11 @@
 
   private def unexpected[A](resp: HttpResponse[A]): String = "Unexpected response from server:\n" + resp
 
-<<<<<<< HEAD
-  def createJob(apiKey: APIKey, name: String, jobType: String, started: Option[DateTime], expires: Option[DateTime]): Response[Job] = {
-    val content: JValue = jobject(
-      jfield("name", name),
-      jfield("type", jobType)
-=======
   def createJob(apiKey: APIKey, name: String, jobType: String, data: Option[JValue], started: Option[DateTime]): Response[Job] = {
     val content: JValue = JObject(
-      JField("name", name) ::
-      JField("type", jobType) ::
-      (data map (JField("data", _) :: Nil) getOrElse Nil)
->>>>>>> e01d2c56
+      jfield("name", name) ::
+      jfield("type", jobType) ::
+      (data map (jfield("data", _) :: Nil) getOrElse Nil)
     )
 
     withJsonClient { client =>
@@ -279,9 +237,9 @@
         case HttpResponse(HttpStatus(OK, _), _, _, _) => right(Right(()))
         case HttpResponse(HttpStatus(NotFound, _), _, _, _) => right(Left("Cannot find job with id: " + jobId))
         case res => left(unexpected(res))
-      })
-    }
-  }
+          })
+      }
+    }
 
   def getResult(jobId: JobId): Response[Either[String, (Option[MimeType], StreamT[Response, Array[Byte]])]] = {
     def contentType(headers: HttpHeaders): Option[MimeType] = headers.header[`Content-Type`] flatMap (_.mimeTypes.headOption)
