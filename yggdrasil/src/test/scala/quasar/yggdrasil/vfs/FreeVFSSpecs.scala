--- conflicted
+++ resolved
@@ -88,11 +88,7 @@
             }
         }
 
-<<<<<<< HEAD
-        _ <- ioPattern.replicateM(11)
-=======
         _ <- drainIO
->>>>>>> 8867bca4
 
         _ <- H.pattern[Boolean] {
           case CPL(Exists(target)) =>
@@ -162,13 +158,9 @@
             }
         }
 
-<<<<<<< HEAD
-        _ <- ioPattern.replicateM(4)
-=======
         _ <- H.pattern[Unit] {
           case CPR(io) => io
         }.replicateM(4)
->>>>>>> 8867bca4
 
         _ <- H.pattern[FreeVFS.VFSVersion] {
           case CPR(ta) =>
@@ -240,11 +232,7 @@
             }
         }
 
-<<<<<<< HEAD
-        _ <- ioPattern.replicateM(5)
-=======
         _ <- drainIO
->>>>>>> 8867bca4
 
         _ <- H.pattern[Boolean] {
           case CPL(Exists(target)) =>
@@ -297,11 +285,7 @@
             }
         }
 
-<<<<<<< HEAD
-        _ <- ioPattern.replicateM(11)
-=======
         _ <- drainIO
->>>>>>> 8867bca4
 
         _ <- H.pattern[Boolean] {
           case CPL(Exists(target)) =>
@@ -366,11 +350,7 @@
             }
         }
 
-<<<<<<< HEAD
-        _ <- ioPattern.replicateM(4)
-=======
         _ <- drainIO
->>>>>>> 8867bca4
 
         _ <- H.pattern[Boolean] {
           case CPL(Exists(target)) =>
@@ -394,11 +374,7 @@
             }
         }
 
-<<<<<<< HEAD
-        _ <- ioPattern.replicateM(15)
-=======
         _ <- drainIO
->>>>>>> 8867bca4
 
         _ <- H.pattern[Stream[POSIXWithIO, ByteVector]] {
           case CPL(OpenR(target)) =>
@@ -409,11 +385,7 @@
             }
         }
 
-<<<<<<< HEAD
-        _ <- ioPattern.replicateM(15)
-=======
         _ <- drainIO
->>>>>>> 8867bca4
 
         _ <- H.pattern[List[RPath]] {
           case CPL(Ls(target)) =>
@@ -463,11 +435,7 @@
             }
         }
 
-<<<<<<< HEAD
-        _ <- ioPattern.replicateM(4)
-=======
         _ <- drainIO
->>>>>>> 8867bca4
 
         _ <- H.pattern[Boolean] {
           case CPL(Exists(target)) =>
@@ -491,11 +459,7 @@
             }
         }
 
-<<<<<<< HEAD
-        _ <- ioPattern.replicateM(15)
-=======
         _ <- drainIO
->>>>>>> 8867bca4
 
         _ <- H.pattern[Stream[POSIXWithIO, ByteVector]] {
           case CPL(OpenR(target)) =>
@@ -506,11 +470,7 @@
             }
         }
 
-<<<<<<< HEAD
-        _ <- ioPattern.replicateM(15)
-=======
         _ <- drainIO
->>>>>>> 8867bca4
 
         _ <- H.pattern[List[RPath]] {
           case CPL(Ls(target)) =>
@@ -574,11 +534,7 @@
             }
         }
 
-<<<<<<< HEAD
-        _ <- ioPattern.replicateM(4)
-=======
         _ <- drainIO
->>>>>>> 8867bca4
 
         _ <- H.pattern[Boolean] {
           case CPL(Exists(target)) =>
@@ -602,11 +558,7 @@
             }
         }
 
-<<<<<<< HEAD
-        _ <- ioPattern.replicateM(15)
-=======
         _ <- drainIO
->>>>>>> 8867bca4
 
         _ <- H.pattern[Stream[POSIXWithIO, ByteVector]] {
           case CPL(OpenR(target)) =>
@@ -617,11 +569,7 @@
             }
         }
 
-<<<<<<< HEAD
-        _ <- ioPattern.replicateM(15)
-=======
         _ <- drainIO
->>>>>>> 8867bca4
 
         _ <- H.pattern[List[RPath]] {
           case CPL(Ls(target)) =>
@@ -1228,11 +1176,7 @@
                 }
             }
 
-<<<<<<< HEAD
-            _ <- ioPattern.replicateM(15)
-=======
             _ <- drainIO
->>>>>>> 8867bca4
 
             _ <- H.pattern[List[RPath]] {
               case CPL(Ls(target)) =>
@@ -1255,11 +1199,7 @@
                 }
             }
 
-<<<<<<< HEAD
-            _ <- ioPattern.replicateM(3)
-=======
             _ <- drainIO
->>>>>>> 8867bca4
 
             _ <- H.pattern[Unit] {
               case CPL(Move(from, to)) =>
@@ -1312,11 +1252,7 @@
           }
       }
 
-<<<<<<< HEAD
-      _ <- ioPattern.replicateM(11)
-=======
       _ <- drainIO
->>>>>>> 8867bca4
 
       _ <- H.pattern[Sink[POSIXWithIO, ByteVector]] {
         case CPL(OpenW(target)) =>
@@ -1326,11 +1262,7 @@
           }
       }
 
-<<<<<<< HEAD
-      _ <- ioPattern.replicateM(10)
-=======
       _ <- drainIO
->>>>>>> 8867bca4
 
       _ <- H.pattern[Sink[POSIXWithIO, ByteVector]] {
         case CPL(OpenW(target)) =>
@@ -1340,11 +1272,7 @@
           }
       }
 
-<<<<<<< HEAD
-      _ <- ioPattern.replicateM(10)
-=======
       _ <- drainIO
->>>>>>> 8867bca4
 
       _ <- H.pattern[Sink[POSIXWithIO, ByteVector]] {
         case CPL(OpenW(target)) =>
@@ -1354,11 +1282,7 @@
           }
       }
 
-<<<<<<< HEAD
-      _ <- ioPattern.replicateM(10)
-=======
       _ <- drainIO
->>>>>>> 8867bca4
 
       _ <- H.pattern[Unit] {
         case CPL(Move(from, to)) =>
@@ -1391,11 +1315,7 @@
 
   val CPL = CopK.Inject[POSIXOp, S]
 
-<<<<<<< HEAD
-  val ioPattern = H.pattern[Unit] {
-=======
   val drainIO = H.whileDefined[Unit] {
->>>>>>> 8867bca4
     case CPR(ioa) => ioa
   }
 }