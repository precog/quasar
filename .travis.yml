--- conflicted
+++ resolved
@@ -49,11 +49,7 @@
 script:
   - set -e
 
-<<<<<<< HEAD
-  - scripts/s3Cache download
-=======
   - travis_wait 30 scripts/s3Cache download
->>>>>>> 25a99d1a
 
   # travis installs postgres by default this will stop and free up the psql port
   # needed by the postgresql container
