package slamdata.engine.physical.mongodb

import org.specs2.mutable._

import scala.collection.immutable.ListMap
import scalaz._, Scalaz._

import slamdata.engine.{RenderTree, Terminal, NonTerminal, TreeMatchers}
import slamdata.engine.fp._

class WorkflowOpSpec extends Specification with TreeMatchers {
  import WorkflowOp._
  import PipelineOp._
  import IdHandling._

  val readFoo = ReadOp(Collection("foo"))

  "smart constructors" should {
    "put match before sort" in {
      val given = chain(
        readFoo,
        sortOp(NonEmptyList(BsonField.Name("city") -> Descending)),
        matchOp(Selector.Doc(
          BsonField.Name("pop") -> Selector.Gte(Bson.Int64(1000)))))
      val expected = chain(
        readFoo,
        matchOp(Selector.Doc(
          BsonField.Name("pop") -> Selector.Gte(Bson.Int64(1000)))),
        sortOp(NonEmptyList(BsonField.Name("city") -> Descending)))

      given must_== expected
    }

    "choose smallest limit" in {
      val expected = chain(readFoo, limitOp(5))
      chain(readFoo, limitOp(10), limitOp(5)) must_== expected
      chain(readFoo, limitOp(5), limitOp(10)) must_== expected
    }

    "sum skips" in {
      chain(readFoo, skipOp(10), skipOp(5)) must_== chain(readFoo, skipOp(15))
    }

    "flatten foldLefts when possible" in {
      val given = foldLeftOp(
        foldLeftOp(
          readFoo,
          readOp(Collection("zips"))),
        readOp(Collection("olympics")))
      val expected = foldLeftOp(
        readFoo,
        readOp(Collection("zips")),
        readOp(Collection("olympics")))

      given must_== expected
    }
<<<<<<< HEAD
    
    "flatten project into group/unwind" in {
      val given = chain(
        readFoo,
        groupOp(
          Grouped(ListMap(
            BsonField.Name("value") -> ExprOp.Push(ExprOp.DocField(BsonField.Name("rIght"))))),
            -\/ (ExprOp.DocField(BsonField.Name("lEft")))),
        unwindOp(ExprOp.DocField(BsonField.Name("value"))),
        projectOp(Reshape.Doc(ListMap(
          BsonField.Name("city") -> -\/ (ExprOp.DocField(BsonField.Name("value") \ BsonField.Name("city")))))))
        
      val expected = chain(
        readFoo,
        groupOp(
          Grouped(ListMap(
            BsonField.Name("city") -> ExprOp.Push(ExprOp.DocField(BsonField.Name("rIght") \ BsonField.Name("city"))))),
            -\/ (ExprOp.DocField(BsonField.Name("lEft")))),
        unwindOp(ExprOp.DocField(BsonField.Name("city"))))
      
      given must beTree(expected: WorkflowOp)
    }
    
    "not flatten project into group/unwind with _id excluded" in {
      val given = chain(
        readFoo,
        groupOp(
          Grouped(ListMap(
            BsonField.Name("value") -> ExprOp.Push(ExprOp.DocField(BsonField.Name("rIght"))))),
            -\/ (ExprOp.DocField(BsonField.Name("lEft")))),
        unwindOp(ExprOp.DocField(BsonField.Name("value"))),
        projectOp(Reshape.Doc(ListMap(
          BsonField.Name("city") -> -\/ (ExprOp.DocField(BsonField.Name("value") \ BsonField.Name("city"))),
          BsonField.Name("_id") -> -\/ (ExprOp.Exclude)))))
      
      given must beTree(given: WorkflowOp)
=======

    "resolve `Include`" in {
      chain(readOp(Collection("zips")),
        projectOp(Reshape.Doc(ListMap(
          BsonField.Name("bar") -> -\/(ExprOp.Include))),
          ExcludeId),
        projectOp(Reshape.Doc(ListMap(
          BsonField.Name("_id") ->
            -\/(ExprOp.DocField(BsonField.Name("bar"))))),
          IncludeId)) must_==
      chain(readOp(Collection("zips")),
        projectOp(Reshape.Doc(ListMap(
          BsonField.Name("_id") ->
            -\/(ExprOp.DocField(BsonField.Name("bar"))))),
          IncludeId))
    }.pendingUntilFixed("#385")

    "traverse `Include`" in {
      chain(readOp(Collection("zips")),
        projectOp(Reshape.Doc(ListMap(
          BsonField.Name("bar") ->
            -\/(ExprOp.Divide(
              ExprOp.DocField(BsonField.Name("baz")),
              ExprOp.Literal(Bson.Int32(92)))))),
          IncludeId),
        projectOp(Reshape.Doc(ListMap(
          BsonField.Name("bar") -> -\/(ExprOp.Include))),
          IncludeId)) must_==
      chain(readOp(Collection("zips")),
        projectOp(Reshape.Doc(ListMap(
          BsonField.Name("bar") -> -\/(ExprOp.Divide(
            ExprOp.DocField(BsonField.Name("baz")),
            ExprOp.Literal(Bson.Int32(92)))))),
          IncludeId))
    }.pendingUntilFixed("#385")

    "resolve implied `_id`" in {
      chain(readOp(Collection("zips")),
        projectOp(Reshape.Doc(ListMap(
          BsonField.Name("bar") -> -\/(ExprOp.DocField(BsonField.Name("bar"))),
          BsonField.Name("_id") ->
            -\/(ExprOp.DocField(BsonField.Name("baz"))))),
          IncludeId),
        projectOp(Reshape.Doc(ListMap(
          BsonField.Name("bar") ->
            -\/(ExprOp.DocField(BsonField.Name("bar"))))),
          IncludeId)) must_==
      chain(readOp(Collection("zips")),
        projectOp(Reshape.Doc(ListMap(
          BsonField.Name("bar") -> -\/(ExprOp.DocField(BsonField.Name("bar"))),
          BsonField.Name("_id") ->
            -\/(ExprOp.DocField(BsonField.Name("baz"))))),
          IncludeId))
    }.pendingUntilFixed("#386")

    "not resolve excluded `_id`" in {
      chain(readOp(Collection("zips")),
        projectOp(Reshape.Doc(ListMap(
          BsonField.Name("bar") -> -\/(ExprOp.DocField(BsonField.Name("bar"))),
          BsonField.Name("_id") ->
            -\/(ExprOp.DocField(BsonField.Name("baz"))))),
          IncludeId),
        projectOp(Reshape.Doc(ListMap(
          BsonField.Name("bar") ->
            -\/(ExprOp.DocField(BsonField.Name("bar"))))),
          ExcludeId)) must_==
      chain(readOp(Collection("zips")),
        projectOp(Reshape.Doc(ListMap(
          BsonField.Name("bar") ->
            -\/(ExprOp.DocField(BsonField.Name("bar"))))),
          ExcludeId))
>>>>>>> 11d02ef1
    }
  }

  "merge" should {
    "coalesce pure ops" in {
      pureOp(Bson.Int32(3)) merge pureOp(Bson.Int64(-3)) must_==
      (ExprOp.DocField(BsonField.Name("lEft")),
        ExprOp.DocField(BsonField.Name("rIght"))) ->
      pureOp(Bson.Doc(ListMap(
        "lEft"  -> Bson.Int32(3),
        "rIght" -> Bson.Int64(-3))))
    }

    "unify trivial reads" in {
      readFoo merge readFoo must_==
        (ExprOp.DocVar.ROOT(), ExprOp.DocVar.ROOT()) -> readFoo
    }

    "fold different reads" in {
      readFoo merge readOp(Collection("zips")) must_==
        (ExprOp.DocField(BsonField.Name("lEft")),
          ExprOp.DocField(BsonField.Name("rIght"))) ->
        foldLeftOp(
          chain(
            readFoo,
            projectOp(Reshape.Doc(ListMap(
              BsonField.Name("lEft") -> -\/(ExprOp.DocVar.ROOT()))),
              IncludeId)),
          chain(
            readOp(Collection("zips")),
            projectOp(Reshape.Doc(ListMap(
              BsonField.Name("rIght") -> -\/(ExprOp.DocVar.ROOT()))),
              IncludeId)))
    }

    "put shape-preserving before non-" in {
      val left = chain(
        readFoo,
        projectOp(Reshape.Doc(ListMap(
          BsonField.Name("city") ->
            -\/(ExprOp.DocField(BsonField.Name("city"))))),
          IncludeId))
      val right = chain(
        readFoo,
        matchOp(Selector.Doc(
          BsonField.Name("bar") -> Selector.Gt(Bson.Int64(10)))))
      left merge right must_==
      (ExprOp.DocVar.ROOT(), ExprOp.DocVar.ROOT()) ->
        chain(
          readFoo,
          matchOp(Selector.Doc(
            BsonField.Name("bar") -> Selector.Gt(Bson.Int64(10)))),
          projectOp(Reshape.Doc(ListMap(
            BsonField.Name("city") ->
              -\/(ExprOp.DocField(BsonField.Name("city"))))),
            IncludeId))
    }

    "coalesce unwinds on same field" in {
      val left = chain(
        readFoo,
        unwindOp(ExprOp.DocField(BsonField.Name("city"))))
      val right = chain(
        readFoo,
        unwindOp(ExprOp.DocField(BsonField.Name("city"))))
      left merge right must_==
      (ExprOp.DocVar.ROOT(), ExprOp.DocVar.ROOT()) ->
        chain(readFoo, unwindOp(ExprOp.DocField(BsonField.Name("city"))))
    }

    "maintain unwinds on separate fields" in {
      val left = chain(
        readFoo,
        unwindOp(ExprOp.DocField(BsonField.Name("city"))))
      val right = chain(
        readFoo,
        unwindOp(ExprOp.DocField(BsonField.Name("loc"))))
      left merge right must_==
      (ExprOp.DocVar.ROOT(), ExprOp.DocVar.ROOT()) ->
        chain(
          readFoo,
          unwindOp(ExprOp.DocField(BsonField.Name("city"))),
          unwindOp(ExprOp.DocField(BsonField.Name("loc"))))
    }
    
    "don’t coalesce unwinds on same _named_ field with different values" in {
      val left = chain(
        readFoo,
        unwindOp(ExprOp.DocField(BsonField.Name("city"))))
      val right = chain(
        readFoo,
        projectOp(Reshape.Doc(ListMap(
          BsonField.Name("city") ->
            -\/(ExprOp.DocField(BsonField.Name("_id"))),
          BsonField.Name("loc") ->
            -\/(ExprOp.DocField(BsonField.Name("loc"))))),
          IncludeId),
        unwindOp(ExprOp.DocField(BsonField.Name("city"))))
      left merge right must_==
      (ExprOp.DocField(BsonField.Name("rIght")),
        ExprOp.DocField(BsonField.Name("lEft"))) ->
        chain(
          readFoo,
          projectOp(Reshape.Doc(ListMap(
            BsonField.Name("lEft") -> \/-(Reshape.Doc(ListMap(
              BsonField.Name("city") ->
                -\/(ExprOp.DocField(BsonField.Name("_id"))),
              BsonField.Name("loc") ->
                -\/(ExprOp.DocField(BsonField.Name("loc")))))),
            BsonField.Name("rIght") -> -\/(ExprOp.DocVar.ROOT()))),
            IncludeId),
          unwindOp(ExprOp.DocField(BsonField.Name("rIght") \ BsonField.Name("city"))),
          unwindOp(ExprOp.DocField(BsonField.Name("lEft") \ BsonField.Name("city"))))
    }

    "coalesce non-conflicting projections" in {
      val left = chain(
        readFoo,
        projectOp(Reshape.Doc(ListMap(
          BsonField.Name("city") ->
            -\/(ExprOp.DocField(BsonField.Name("city"))))),
          IncludeId),
        unwindOp(ExprOp.DocField(BsonField.Name("city"))))
      val right = chain(
        readFoo,
        projectOp(Reshape.Doc(ListMap(
          BsonField.Name("city") ->
            -\/(ExprOp.DocField(BsonField.Name("city"))),
          BsonField.Name("loc") ->
            -\/(ExprOp.DocField(BsonField.Name("loc"))))),
          IncludeId),
        unwindOp(ExprOp.DocField(BsonField.Name("city"))))
      left merge right must_==
      (ExprOp.DocField(BsonField.Name("rIght")),
        ExprOp.DocField(BsonField.Name("lEft"))) ->
        chain(
          readFoo,
          projectOp(Reshape.Doc(ListMap(
            BsonField.Name("city") ->
              -\/(ExprOp.DocField(BsonField.Name("city"))),
            BsonField.Name("loc") ->
              -\/(ExprOp.DocField(BsonField.Name("loc"))))),
            IncludeId),
          unwindOp(ExprOp.DocField(BsonField.Name("city"))))
    }.pendingUntilFixed("#388")

    "merge group by constant with project" in {
      val left = chain(readFoo, 
                  groupOp(
                    Grouped(ListMap()),
                    -\/ (ExprOp.Literal(Bson.Int32(1)))))
      val right = chain(readFoo,
                    projectOp(Reshape.Doc(ListMap(
                      BsonField.Name("city") -> -\/ (ExprOp.DocField(BsonField.Name("city"))))),
                      IncludeId))
          
      val ((lb, rb), op) = left merge right
      
      lb must_== ExprOp.DocVar.ROOT()
      rb must_== ExprOp.DocField(BsonField.Name("__sd_tmp_1"))
      op must_== 
          chain(readFoo,
            projectOp(Reshape.Doc(ListMap(
              BsonField.Name("lEft") -> \/-(Reshape.Doc(ListMap(
                BsonField.Name("city") -> -\/(ExprOp.DocField(BsonField.Name("city")))))),
              BsonField.Name("rIght") -> -\/ (ExprOp.DocVar.ROOT()))),
              IncludeId),
            groupOp(
              Grouped(ListMap(
                 BsonField.Name("__sd_tmp_1") -> ExprOp.Push(ExprOp.DocField(BsonField.Name("lEft"))))),
              -\/ (ExprOp.Literal(Bson.Int32(1)))),
            unwindOp(
              ExprOp.DocField(BsonField.Name("__sd_tmp_1"))))
    }

    "merge groups" in {
      val left = chain(readFoo, 
                  groupOp(
                    Grouped(ListMap(
                      BsonField.Name("value") -> ExprOp.Sum(ExprOp.Literal(Bson.Int32(1))))),
                    -\/ (ExprOp.Literal(Bson.Int32(1)))))
      val right = chain(readFoo, 
                  groupOp(
                    Grouped(ListMap(
                      BsonField.Name("value") -> ExprOp.Sum(ExprOp.DocField(BsonField.Name("bar"))))),
                    -\/ (ExprOp.Literal(Bson.Int32(1)))))
          
      val ((lb, rb), op) = left merge right
      
      lb must_== ExprOp.DocField(BsonField.Name("lEft"))
      rb must_== ExprOp.DocField(BsonField.Name("rIght"))
      op must_== 
          chain(readFoo,
            groupOp(
              Grouped(ListMap(
                 BsonField.Name("__sd_tmp_1") -> ExprOp.Sum(ExprOp.Literal(Bson.Int32(1))),
                 BsonField.Name("__sd_tmp_2") -> ExprOp.Sum(ExprOp.DocField(BsonField.Name("bar"))))),
              -\/ (ExprOp.Literal(Bson.Int32(1)))),
            projectOp(Reshape.Doc(ListMap(
              BsonField.Name("lEft") -> \/- (Reshape.Doc(ListMap(
                BsonField.Name("value") -> -\/ (ExprOp.DocField(BsonField.Name("__sd_tmp_1")))))),
              BsonField.Name("rIght") -> \/- (Reshape.Doc(ListMap(
                BsonField.Name("value") -> -\/ (ExprOp.DocField(BsonField.Name("__sd_tmp_2"))))))))))
    }

    "merge groups under unwind" in {
      val left = chain(readFoo, 
                  groupOp(
                    Grouped(ListMap(
                      BsonField.Name("city") -> ExprOp.Push(ExprOp.DocField(BsonField.Name("city"))))),
                    -\/ (ExprOp.Literal(Bson.Int32(1)))),
                    unwindOp(ExprOp.DocField(BsonField.Name("city"))))
      val right = chain(readFoo, 
                  groupOp(
                    Grouped(ListMap(
                      BsonField.Name("total") -> ExprOp.Sum(ExprOp.Literal(Bson.Int32(1))))),
                    -\/ (ExprOp.Literal(Bson.Int32(1)))))
          
      val ((lb, rb), op) = left merge right
      
      lb must_== ExprOp.DocField(BsonField.Name("lEft"))
      rb must_== ExprOp.DocField(BsonField.Name("rIght"))
      op must beTree( 
          chain(readFoo,
            groupOp(
              Grouped(ListMap(
                 BsonField.Name("__sd_tmp_1") -> ExprOp.Push(ExprOp.DocField(BsonField.Name("city"))),
                 BsonField.Name("__sd_tmp_2") -> ExprOp.Sum(ExprOp.Literal(Bson.Int32(1))))),
              -\/ (ExprOp.Literal(Bson.Int32(1)))),
            projectOp(Reshape.Doc(ListMap(
              BsonField.Name("lEft") -> \/- (Reshape.Doc(ListMap(
                BsonField.Name("city") -> -\/ (ExprOp.DocField(BsonField.Name("__sd_tmp_1")))))),
              BsonField.Name("rIght") -> \/- (Reshape.Doc(ListMap(
                BsonField.Name("total") -> -\/ (ExprOp.DocField(BsonField.Name("__sd_tmp_2"))))))))),
            unwindOp(ExprOp.DocField(BsonField.Name("lEft") \ BsonField.Name("city")))))
    }
    
    "merge unwind and project on same group" in {
      val left = chain(readFoo,
        groupOp(
          Grouped(ListMap(
            BsonField.Name("sumA") -> ExprOp.Sum(ExprOp.DocField(BsonField.Name("a"))))),
          -\/ (ExprOp.DocField(BsonField.Name("key")))),
        projectOp(Reshape.Arr(ListMap(
          BsonField.Index(0) -> -\/ (ExprOp.DocField(BsonField.Name("sumA")))))))
        
      val right = chain(readFoo,
        groupOp(
          Grouped(ListMap(
            BsonField.Name("b") -> ExprOp.Push(ExprOp.DocField(BsonField.Name("b"))))),
          -\/ (ExprOp.DocField(BsonField.Name("key")))),
        unwindOp(ExprOp.DocField(BsonField.Name("b"))))
        
      
      val ((lb, rb), op) = left merge right
        
      op must beTree(chain(
        readFoo,
        groupOp(
          Grouped(ListMap(
            BsonField.Name("__sd_tmp_1") -> ExprOp.Push(ExprOp.DocField(BsonField.Name("b"))),
            BsonField.Name("__sd_tmp_2") -> ExprOp.Sum(ExprOp.DocField(BsonField.Name("a"))))),
          -\/ (ExprOp.DocField(BsonField.Name("key")))),
        projectOp(Reshape.Doc(ListMap(
          BsonField.Name("lEft") -> \/- (Reshape.Doc(ListMap(
            BsonField.Name("b") -> -\/ (ExprOp.DocField(BsonField.Name("__sd_tmp_1")))))),
          BsonField.Name("rIght") -> \/- (Reshape.Doc(ListMap(
            BsonField.Name("sumA") -> -\/ (ExprOp.DocField(BsonField.Name("__sd_tmp_2"))))))))),
        unwindOp(ExprOp.DocField(BsonField.Name("lEft") \ BsonField.Name("b"))),
        projectOp(Reshape.Doc(ListMap(
          BsonField.Name("lEft") -> \/- (Reshape.Arr(ListMap(
            BsonField.Index(0) -> -\/ (ExprOp.DocField(BsonField.Name("rIght") \ BsonField.Name("sumA")))))),
          BsonField.Name("rIght") -> -\/ (ExprOp.DocVar.ROOT()))))))
    }
  }

  "finalize" should {
    import Js._

    "coalesce previous projection into a map" in {
      val readZips = readOp(Collection("zips"))
      val given = chain(
        readZips,
        projectOp(Reshape.Doc(ListMap(
          BsonField.Name("value") -> -\/(ExprOp.DocVar.ROOT()))),
          IncludeId),
        mapOp(MapOp.mapNOP))

      val expected = chain(
        readZips,
        mapOp(MapOp.compose(
          MapOp.mapNOP,
          MapOp.mapMap("value",
            Call(
              AnonFunDecl(Nil, List(
                VarDef(List("rez" -> AnonObjDecl(Nil))),
                BinOp("=", Access(Ident("rez"),Str("value")), Ident("value")),
                Return(Ident("rez")))),
              Nil)))))
      WorkflowOp.finalize(given) must_== expected
    }

    "coalesce previous projection into a flatMap" in {
      val readZips = readOp(Collection("zips"))
      val given = chain(
        readZips,
        projectOp(Reshape.Doc(ListMap(
          BsonField.Name("value") -> -\/(ExprOp.DocVar.ROOT()))),
          IncludeId),
        flatMapOp(
          AnonFunDecl(List("key", "value"), List(
            VarDef(List("rez" -> AnonElem(Nil))),
            ForIn(
              Ident("attr"),
              Access(Ident("value"), Str("value")),
              Call(
                Select(Ident("rez"), "push"),
                List(
                  AnonElem(List(
                    Call(Ident("ObjectId"), Nil),
                    Access(
                      Access(Ident("value"), Str("value")),
                      Ident("attr"))))))),
            Return(Ident("rez"))))))

      val expected = chain(
        readZips,
        flatMapOp(MapOp.compose(
          AnonFunDecl(List("key", "value"), List(
            VarDef(List("rez" -> AnonElem(Nil))),
            ForIn(
              Ident("attr"),
              Access(Ident("value"), Str("value")),
              Call(
                Select(Ident("rez"), "push"),
                List(
                  AnonElem(List(
                    Call(Ident("ObjectId"), Nil),
                    Access(
                      Access(Ident("value"), Str("value")),
                      Ident("attr"))))))),
            Return(Ident("rez")))),
          MapOp.mapMap("value",
            Call(
              AnonFunDecl(Nil, List(
                VarDef(List("rez" -> AnonObjDecl(Nil))),
                BinOp("=", Access(Ident("rez"),Str("value")), Ident("value")),
                Return(Ident("rez")))),
              Nil)))))
      WorkflowOp.finalize(given) must_== expected
    }

    "convert previous projection before a reduce" in {
      val readZips = readOp(Collection("zips"))
      val given = chain(
        readZips,
        projectOp(Reshape.Doc(ListMap(
          BsonField.Name("value") -> -\/(ExprOp.DocVar.ROOT()))),
          IncludeId),
        reduceOp(ReduceOp.reduceNOP))

      val expected = chain(
        readZips,
        mapOp(MapOp.mapMap("value",
          Call(
            AnonFunDecl(Nil, List(
              VarDef(List("rez" -> AnonObjDecl(Nil))),
              BinOp("=", Access(Ident("rez"),Str("value")), Ident("value")),
              Return(Ident("rez")))),
            Nil))),
        reduceOp(ReduceOp.reduceNOP))
      WorkflowOp.finalize(given) must_== expected
    }

    "coalesce previous unwind into a map" in {
      val readZips = readOp(Collection("zips"))
      val given = chain(
        readZips,
        unwindOp(ExprOp.DocVar.ROOT(BsonField.Name("loc"))),
        mapOp(MapOp.mapNOP))

      val expected = chain(
        readZips,
        flatMapOp(FlatMapOp.mapCompose(
          MapOp.mapNOP,
          AnonFunDecl(List("key", "value"), List(
            VarDef(List("each" -> AnonObjDecl(Nil))),
            ForIn(Ident("attr"), Ident("value"),
              If(
                Call(Select(Ident("value"), "hasOwnProperty"), List(
                  Ident("attr"))),
                BinOp("=",
                  Access(Ident("each"), Ident("attr")),
                  Access(Ident("value"), Ident("attr"))),
                None)),
            Return(
              Call(Select(Access(Js.Ident("value"), Str("loc")), "map"), List(
                AnonFunDecl(List("elem"), List(
                  BinOp("=", Access(Ident("each"), Str("loc")), Ident("elem")),
                  Return(
                    AnonElem(List(
                      Call(Ident("ObjectId"), Nil),
                      Ident("each"))))))))))))))
      WorkflowOp.finalize(given) must_== expected
    }

    "coalesce previous unwind into a flatMap" in {
      val readZips = readOp(Collection("zips"))
      val given = chain(
        readZips,
        unwindOp(ExprOp.DocVar.ROOT(BsonField.Name("loc"))),
        flatMapOp(
          AnonFunDecl(List("key", "value"), List(
            VarDef(List("rez" -> AnonElem(Nil))),
            ForIn(
              Ident("attr"),
              Access(Ident("value"), Str("value")),
              Call(
                Select(Ident("rez"), "push"),
                List(
                  AnonElem(List(
                    Call(Ident("ObjectId"), Nil),
                    Access(
                      Access(Ident("value"), Str("value")),
                      Ident("attr"))))))),
            Return(Ident("rez"))))))

      val expected = chain(
        readZips,
        flatMapOp(FlatMapOp.kleisliCompose(
          AnonFunDecl(List("key", "value"), List(
            VarDef(List("rez" -> AnonElem(Nil))),
            ForIn(
              Ident("attr"),
              Access(Ident("value"), Str("value")),
              Call(
                Select(Ident("rez"), "push"),
                List(
                  AnonElem(List(
                    Call(Ident("ObjectId"), Nil),
                    Access(
                      Access(Ident("value"), Str("value")),
                      Ident("attr"))))))),
            Return(Ident("rez")))),
          AnonFunDecl(List("key", "value"), List(
            VarDef(List("each" -> AnonObjDecl(Nil))),
            ForIn(Ident("attr"), Ident("value"),
              If(
                Call(Select(Ident("value"), "hasOwnProperty"), List(
                  Ident("attr"))),
                BinOp("=",
                  Access(Ident("each"), Ident("attr")),
                  Access(Ident("value"), Ident("attr"))),
                None)),
            Return(
              Call(Select(Access(Js.Ident("value"), Str("loc")), "map"), List(
                AnonFunDecl(List("elem"), List(
                  BinOp("=", Access(Ident("each"), Str("loc")), Ident("elem")),
                  Return(
                    AnonElem(List(
                      Call(Ident("ObjectId"), Nil),
                      Ident("each"))))))))))))))
      WorkflowOp.finalize(given) must_== expected
    }

    "convert previous unwind before a reduce" in {
      val readZips = readOp(Collection("zips"))
      val given = chain(
        readZips,
        unwindOp(ExprOp.DocVar.ROOT(BsonField.Name("loc"))),
        reduceOp(ReduceOp.reduceNOP))

      val expected = chain(
        readZips,
        flatMapOp(
          AnonFunDecl(List("key", "value"), List(
            VarDef(List("each" -> AnonObjDecl(Nil))),
            ForIn(Ident("attr"), Ident("value"),
              If(
                Call(Select(Ident("value"), "hasOwnProperty"), List(
                  Ident("attr"))),
                BinOp("=",
                  Access(Ident("each"), Ident("attr")),
                  Access(Ident("value"), Ident("attr"))),
                None)),
            Return(
              Call(Select(Access(Js.Ident("value"), Str("loc")), "map"), List(
                AnonFunDecl(List("elem"), List(
                  BinOp("=", Access(Ident("each"), Str("loc")), Ident("elem")),
                  Return(
                    AnonElem(List(
                      Call(Ident("ObjectId"), Nil),
                      Ident("each")))))))))))),
        reduceOp(ReduceOp.reduceNOP))
      WorkflowOp.finalize(given) must_== expected
    }

    "patch FoldLeftOp" in {
      val readZips = readOp(Collection("zips"))
      val given = foldLeftOp(readZips, readZips)

      val expected = foldLeftOp(
        chain(readZips, projectOp(Reshape.Doc(ListMap(
          BsonField.Name("value") -> -\/(ExprOp.DocVar.ROOT()))),
          IncludeId)),
        chain(readZips, reduceOp(ReduceOp.reduceFoldLeft)))

      WorkflowOp.finalize(given) must_== expected
    }

    "patch FoldLeftOp with existing reduce" in {
      val readZips = readOp(Collection("zips"))
      val given = foldLeftOp(
        readZips,
        chain(readZips, reduceOp(ReduceOp.reduceNOP)))

      val expected = foldLeftOp(
        chain(
          readZips,
          projectOp(Reshape.Doc(ListMap(
            BsonField.Name("value") -> -\/(ExprOp.DocVar.ROOT()))),
            IncludeId)),
        chain(readZips, reduceOp(ReduceOp.reduceNOP)))

      WorkflowOp.finalize(given) must_== expected
    }
  }
<<<<<<< HEAD
  
  "finish" should {
    "preserve field in array shape referenced by index" in {
      val given = chain(
        readOp(Collection("zips")),
        projectOp(Reshape.Doc(ListMap(
          BsonField.Name("lEft") -> \/- (Reshape.Arr(ListMap(
            BsonField.Index(0) -> -\/ (ExprOp.DocField(BsonField.Name("foo")))))),
          BsonField.Name("rIght") -> -\/ (ExprOp.DocField(BsonField.Name("bar")))))),
        sortOp(NonEmptyList(
          BsonField.Name("lEft") \ BsonField.Index(0) -> Ascending)),
        projectOp(Reshape.Doc(ListMap(
          BsonField.Name("bar") -> -\/ (ExprOp.DocField(BsonField.Name("rIght")))))))
          
      given.finish must beTree(given)
    }
        
    "preserve field in Doc shape referenced by index" in {
      val given = chain(
        readOp(Collection("zips")),
        projectOp(Reshape.Doc(ListMap(
          BsonField.Name("lEft") -> \/- (Reshape.Doc(ListMap(
            BsonField.Name("0") -> -\/ (ExprOp.DocField(BsonField.Name("foo")))))),
          BsonField.Name("rIght") -> -\/ (ExprOp.DocField(BsonField.Name("bar")))))),
        sortOp(NonEmptyList(
          BsonField.Name("lEft") \ BsonField.Index(0) -> Ascending)),  // possibly a questionable reference
        projectOp(Reshape.Doc(ListMap(
          BsonField.Name("bar") -> -\/ (ExprOp.DocField(BsonField.Name("rIght")))))))
          
      given.finish must beTree(given)
    }.pendingUntilFixed("it's not clear that this is actually wrong")
  }
=======

  "crush" should {
    import WorkflowTask._

    "convert $match with $where into map/reduce" in {
      chain(
        readOp(Collection("zips")),
        matchOp(Selector.Where(Js.BinOp("<",
          Js.Select(Js.Select(Js.Ident("this"), "city"), "length"),
          Js.Num(4, false))))).crush must_==
      ((ExprOp.DocField(BsonField.Name("value")),
        MapReduceTask(ReadTask(Collection("zips")),
          MapReduce(MapOp.mapFn(MapOp.mapNOP), ReduceOp.reduceNOP,
            selection = Some(Selector.Where(Js.BinOp("<",
              Js.Select(Js.Select(Js.Ident("this"), "city"), "length"),
              Js.Num(4, false))))))))
    }

    "always pipeline unconverted aggregation ops" in {
      chain(
        readOp(Collection("zips")),
        groupOp(
          Grouped(ListMap(
            BsonField.Name("__sd_tmp_1") ->
              ExprOp.Push(ExprOp.DocField(BsonField.Name("lEft"))))),
          -\/ (ExprOp.Literal(Bson.Int32(1)))),
        projectOp(Reshape.Doc(ListMap(
          BsonField.Name("a") -> -\/(ExprOp.Include),
          BsonField.Name("b") -> -\/(ExprOp.Include),
          BsonField.Name("equal?") -> -\/(ExprOp.Eq(
            ExprOp.DocField(BsonField.Name("a")),
            ExprOp.DocField(BsonField.Name("b")))))),
          IncludeId),
        matchOp(Selector.Doc(
          BsonField.Name("equal") ->
            Selector.Literal(Bson.Bool(true)))),
        sortOp(NonEmptyList(BsonField.Name("a") -> Descending)),
        limitOp(100),
        skipOp(5),
        projectOp(Reshape.Doc(ListMap(
          BsonField.Name("a") -> -\/(ExprOp.Include),
          BsonField.Name("b") -> -\/(ExprOp.Include))),
          IncludeId)).crush must_==
      ((ExprOp.DocVar.ROOT(),
        PipelineTask(ReadTask(Collection("zips")),
          List(
            Group(Grouped(ListMap(
              BsonField.Name("__sd_tmp_1") ->
                ExprOp.Push(ExprOp.DocField(BsonField.Name("lEft"))))),
              -\/ (ExprOp.Literal(Bson.Int32(1)))),
            Project(Reshape.Doc(ListMap(
              BsonField.Name("a") -> -\/(ExprOp.Include),
              BsonField.Name("b") -> -\/(ExprOp.Include),
              BsonField.Name("equal?") -> -\/(ExprOp.Eq(
                ExprOp.DocField(BsonField.Name("a")),
                ExprOp.DocField(BsonField.Name("b")))))),
              IncludeId),
            Match(Selector.Doc(
              BsonField.Name("equal") ->
                Selector.Literal(Bson.Bool(true)))),
            Sort(NonEmptyList(BsonField.Name("a") -> Descending)),
            Limit(100),
            Skip(5),
            Project(Reshape.Doc(ListMap(
              BsonField.Name("a") -> -\/(ExprOp.Include),
              BsonField.Name("b") -> -\/(ExprOp.Include))),
              IncludeId)))))
    }

    "create maximal map/reduce" in {
      chain(
        readOp(Collection("zips")),
        matchOp(Selector.Doc(
          BsonField.Name("loc") \ BsonField.Index(0) ->
            Selector.Lt(Bson.Int64(-73)))),
        sortOp(NonEmptyList(BsonField.Name("city") -> Descending)),
        limitOp(100),
        mapOp(MapOp.mapMap("value",
          Js.Access(Js.Ident("value"), Js.Num(0, false)))),
        reduceOp(ReduceOp.reduceFoldLeft),
        mapOp(MapOp.mapMap("value", Js.Ident("value")))).crush must_==
      ((ExprOp.DocField(BsonField.Name("value")),
        MapReduceTask(ReadTask(Collection("zips")),
          MapReduce(
            MapOp.mapFn(MapOp.mapMap("value",
              Js.Access(Js.Ident("value"), Js.Num(0, false)))),
            ReduceOp.reduceFoldLeft,
            selection = Some(Selector.Doc(
              BsonField.Name("loc") \ BsonField.Index(0) ->
                Selector.Lt(Bson.Int64(-73)))),
            inputSort =
              Some(NonEmptyList(BsonField.Name("city") -> Descending)),
            limit = Some(100),
            finalizer = Some(MapOp.finalizerFn(MapOp.mapMap("value",
              Js.Ident("value"))))))))
    }

    "create maximal map/reduce with flatMap" in {
      chain(
        readOp(Collection("zips")),
        matchOp(Selector.Doc(
          BsonField.Name("loc") \ BsonField.Index(0) ->
            Selector.Lt(Bson.Int64(-73)))),
        sortOp(NonEmptyList(BsonField.Name("city") -> Descending)),
        limitOp(100),
        flatMapOp(Js.AnonFunDecl(List("key", "value"), List(
          Js.AnonElem(List(
            Js.AnonElem(List(Js.Ident("key"), Js.Ident("value")))))))),
        reduceOp(ReduceOp.reduceFoldLeft),
        mapOp(MapOp.mapMap("value", Js.Ident("value")))).crush must_==
      ((ExprOp.DocField(BsonField.Name("value")),
        MapReduceTask(ReadTask(Collection("zips")),
          MapReduce(
            FlatMapOp.mapFn(Js.AnonFunDecl(List("key", "value"), List(
          Js.AnonElem(List(
            Js.AnonElem(List(Js.Ident("key"), Js.Ident("value")))))))),
            ReduceOp.reduceFoldLeft,
            selection = Some(Selector.Doc(
              BsonField.Name("loc") \ BsonField.Index(0) ->
                Selector.Lt(Bson.Int64(-73)))),
            inputSort =
              Some(NonEmptyList(BsonField.Name("city") -> Descending)),
            limit = Some(100),
            finalizer = Some(MapOp.finalizerFn(MapOp.mapMap("value",
              Js.Ident("value"))))))))
    }

      "create map/reduce without map" in {
      chain(
        readOp(Collection("zips")),
        matchOp(Selector.Doc(
          BsonField.Name("loc") \ BsonField.Index(0) ->
            Selector.Lt(Bson.Int64(-73)))),
        sortOp(NonEmptyList(BsonField.Name("city") -> Descending)),
        limitOp(100),
        reduceOp(ReduceOp.reduceFoldLeft),
        mapOp(MapOp.mapMap("value", Js.Ident("value")))).crush must_==
      ((ExprOp.DocField(BsonField.Name("value")),
        MapReduceTask(ReadTask(Collection("zips")),
          MapReduce(
            MapOp.mapFn(MapOp.mapNOP),
            ReduceOp.reduceFoldLeft,
            selection = Some(Selector.Doc(
              BsonField.Name("loc") \ BsonField.Index(0) ->
                Selector.Lt(Bson.Int64(-73)))),
            inputSort =
              Some(NonEmptyList(BsonField.Name("city") -> Descending)),
            limit = Some(100),
            finalizer = Some(MapOp.finalizerFn(MapOp.mapMap("value",
              Js.Ident("value"))))))))
    }
}
>>>>>>> 11d02ef1

  "RenderTree[WorkflowOp]" should {
    def render(op: WorkflowOp)(implicit RO: RenderTree[WorkflowOp]): String = RO.render(op).draw.mkString("\n")
    
    "render read" in {
      render(readFoo) must_== "ReadOp(foo)"
    }

    "render simple project" in {
      val op = chain(readFoo,
        projectOp( 
          Reshape.Doc(ListMap(
            BsonField.Name("bar") -> -\/ (ExprOp.DocField(BsonField.Name("baz"))))),
          IncludeId))

      render(op) must_==
        """Chain
          |├─ ReadOp(foo)
          |╰─ ProjectOp
          |   ├─ Name(bar -> $baz)
          |   ╰─ IncludeId""".stripMargin
    }

    "render array project" in {
      val op = chain(readFoo,
        projectOp(
          Reshape.Arr(ListMap(
            BsonField.Index(0) -> -\/ (ExprOp.DocField(BsonField.Name("baz"))))),
          IncludeId))

      render(op) must_==
        """Chain
          |├─ ReadOp(foo)
          |╰─ ProjectOp
          |   ├─ Index(0 -> $baz)
          |   ╰─ IncludeId""".stripMargin
    }

    "render nested project" in {
      val op = chain(readFoo,
        projectOp(
          Reshape.Doc(ListMap(
            BsonField.Name("bar") -> \/- (Reshape.Arr(ListMap(
              BsonField.Index(0) -> -\/ (ExprOp.DocField(BsonField.Name("baz")))))))),
          IncludeId))

      render(op) must_==
        """Chain
          |├─ ReadOp(foo)
          |╰─ ProjectOp
          |   ├─ Name(bar)
          |   │  ╰─ Index(0 -> $baz)
          |   ╰─ IncludeId""".stripMargin
    }

    "render map/reduce ops" in {
      val op = chain(readFoo,
        mapOp(
          Js.AnonFunDecl(List("key"), Nil)),
        projectOp( 
          Reshape.Doc(ListMap(
            BsonField.Name("bar") -> -\/ (ExprOp.DocField(BsonField.Name("baz"))))),
          IncludeId),
        flatMapOp(
          Js.AnonFunDecl(List("key"), Nil)),
        reduceOp(
          Js.AnonFunDecl(List("key", "values"),
            List(Js.Return(Js.Access(Js.Ident("values"), Js.Num(1, false)))))))

      render(op) must_==
        """Chain
          |├─ ReadOp(foo)
          |├─ MapOp
          |│  ╰─ JavaScript(function (key) {})
          |├─ ProjectOp
          |│  ├─ Name(bar -> $baz)
          |│  ╰─ IncludeId
          |├─ FlatMapOp
          |│  ╰─ JavaScript(function (key) {})
          |╰─ ReduceOp
          |   ╰─ JavaScript(function (key, values) {
          |                   return values[1];
          |                 })""".stripMargin
    }

    "render unchained" in {
      val op = 
        foldLeftOp(
          chain(readFoo,
            projectOp( 
              Reshape.Doc(ListMap(
                BsonField.Name("bar") -> -\/ (ExprOp.DocField(BsonField.Name("baz"))))),
              IncludeId)),
          chain(readFoo,
            mapOp(
              Js.AnonFunDecl(List("key"), Nil)),
            reduceOp(ReduceOp.reduceNOP)))

      render(op) must_==
      """FoldLeftOp
        |├─ Chain
        |│  ├─ ReadOp(foo)
        |│  ╰─ ProjectOp
        |│     ├─ Name(bar -> $baz)
        |│     ╰─ IncludeId
        |╰─ Chain
        |   ├─ ReadOp(foo)
        |   ├─ MapOp
        |   │  ╰─ JavaScript(function (key) {})
        |   ╰─ ReduceOp
        |      ╰─ JavaScript(function (key, values) {
        |                      return values[0];
        |                    })""".stripMargin
    }
  }
}<|MERGE_RESOLUTION|>--- conflicted
+++ resolved
@@ -54,7 +54,6 @@
 
       given must_== expected
     }
-<<<<<<< HEAD
     
     "flatten project into group/unwind" in {
       val given = chain(
@@ -65,7 +64,8 @@
             -\/ (ExprOp.DocField(BsonField.Name("lEft")))),
         unwindOp(ExprOp.DocField(BsonField.Name("value"))),
         projectOp(Reshape.Doc(ListMap(
-          BsonField.Name("city") -> -\/ (ExprOp.DocField(BsonField.Name("value") \ BsonField.Name("city")))))))
+          BsonField.Name("city") -> -\/ (ExprOp.DocField(BsonField.Name("value") \ BsonField.Name("city"))))),
+          IncludeId))
         
       val expected = chain(
         readFoo,
@@ -87,11 +87,11 @@
             -\/ (ExprOp.DocField(BsonField.Name("lEft")))),
         unwindOp(ExprOp.DocField(BsonField.Name("value"))),
         projectOp(Reshape.Doc(ListMap(
-          BsonField.Name("city") -> -\/ (ExprOp.DocField(BsonField.Name("value") \ BsonField.Name("city"))),
-          BsonField.Name("_id") -> -\/ (ExprOp.Exclude)))))
+          BsonField.Name("city") -> -\/ (ExprOp.DocField(BsonField.Name("value") \ BsonField.Name("city"))))),
+          ExcludeId))
       
       given must beTree(given: WorkflowOp)
-=======
+    }
 
     "resolve `Include`" in {
       chain(readOp(Collection("zips")),
@@ -163,7 +163,6 @@
           BsonField.Name("bar") ->
             -\/(ExprOp.DocField(BsonField.Name("bar"))))),
           ExcludeId))
->>>>>>> 11d02ef1
     }
   }
 
@@ -355,7 +354,7 @@
       
       lb must_== ExprOp.DocField(BsonField.Name("lEft"))
       rb must_== ExprOp.DocField(BsonField.Name("rIght"))
-      op must_== 
+      op must beTree(
           chain(readFoo,
             groupOp(
               Grouped(ListMap(
@@ -366,7 +365,8 @@
               BsonField.Name("lEft") -> \/- (Reshape.Doc(ListMap(
                 BsonField.Name("value") -> -\/ (ExprOp.DocField(BsonField.Name("__sd_tmp_1")))))),
               BsonField.Name("rIght") -> \/- (Reshape.Doc(ListMap(
-                BsonField.Name("value") -> -\/ (ExprOp.DocField(BsonField.Name("__sd_tmp_2"))))))))))
+                BsonField.Name("value") -> -\/ (ExprOp.DocField(BsonField.Name("__sd_tmp_2")))))))),
+              IgnoreId)))
     }
 
     "merge groups under unwind" in {
@@ -397,7 +397,8 @@
               BsonField.Name("lEft") -> \/- (Reshape.Doc(ListMap(
                 BsonField.Name("city") -> -\/ (ExprOp.DocField(BsonField.Name("__sd_tmp_1")))))),
               BsonField.Name("rIght") -> \/- (Reshape.Doc(ListMap(
-                BsonField.Name("total") -> -\/ (ExprOp.DocField(BsonField.Name("__sd_tmp_2"))))))))),
+                BsonField.Name("total") -> -\/ (ExprOp.DocField(BsonField.Name("__sd_tmp_2")))))))),
+              IgnoreId),
             unwindOp(ExprOp.DocField(BsonField.Name("lEft") \ BsonField.Name("city")))))
     }
     
@@ -408,7 +409,8 @@
             BsonField.Name("sumA") -> ExprOp.Sum(ExprOp.DocField(BsonField.Name("a"))))),
           -\/ (ExprOp.DocField(BsonField.Name("key")))),
         projectOp(Reshape.Arr(ListMap(
-          BsonField.Index(0) -> -\/ (ExprOp.DocField(BsonField.Name("sumA")))))))
+          BsonField.Index(0) -> -\/ (ExprOp.DocField(BsonField.Name("sumA"))))),
+          IncludeId))
         
       val right = chain(readFoo,
         groupOp(
@@ -431,12 +433,14 @@
           BsonField.Name("lEft") -> \/- (Reshape.Doc(ListMap(
             BsonField.Name("b") -> -\/ (ExprOp.DocField(BsonField.Name("__sd_tmp_1")))))),
           BsonField.Name("rIght") -> \/- (Reshape.Doc(ListMap(
-            BsonField.Name("sumA") -> -\/ (ExprOp.DocField(BsonField.Name("__sd_tmp_2"))))))))),
+            BsonField.Name("sumA") -> -\/ (ExprOp.DocField(BsonField.Name("__sd_tmp_2")))))))),
+          IgnoreId),
         unwindOp(ExprOp.DocField(BsonField.Name("lEft") \ BsonField.Name("b"))),
         projectOp(Reshape.Doc(ListMap(
           BsonField.Name("lEft") -> \/- (Reshape.Arr(ListMap(
             BsonField.Index(0) -> -\/ (ExprOp.DocField(BsonField.Name("rIght") \ BsonField.Name("sumA")))))),
-          BsonField.Name("rIght") -> -\/ (ExprOp.DocVar.ROOT()))))))
+          BsonField.Name("rIght") -> -\/ (ExprOp.DocVar.ROOT()))),
+          IncludeId)))
     }
   }
 
@@ -691,7 +695,6 @@
       WorkflowOp.finalize(given) must_== expected
     }
   }
-<<<<<<< HEAD
   
   "finish" should {
     "preserve field in array shape referenced by index" in {
@@ -700,11 +703,13 @@
         projectOp(Reshape.Doc(ListMap(
           BsonField.Name("lEft") -> \/- (Reshape.Arr(ListMap(
             BsonField.Index(0) -> -\/ (ExprOp.DocField(BsonField.Name("foo")))))),
-          BsonField.Name("rIght") -> -\/ (ExprOp.DocField(BsonField.Name("bar")))))),
+          BsonField.Name("rIght") -> -\/ (ExprOp.DocField(BsonField.Name("bar"))))),
+          IncludeId),
         sortOp(NonEmptyList(
           BsonField.Name("lEft") \ BsonField.Index(0) -> Ascending)),
         projectOp(Reshape.Doc(ListMap(
-          BsonField.Name("bar") -> -\/ (ExprOp.DocField(BsonField.Name("rIght")))))))
+          BsonField.Name("bar") -> -\/ (ExprOp.DocField(BsonField.Name("rIght"))))),
+          IncludeId))
           
       given.finish must beTree(given)
     }
@@ -715,16 +720,17 @@
         projectOp(Reshape.Doc(ListMap(
           BsonField.Name("lEft") -> \/- (Reshape.Doc(ListMap(
             BsonField.Name("0") -> -\/ (ExprOp.DocField(BsonField.Name("foo")))))),
-          BsonField.Name("rIght") -> -\/ (ExprOp.DocField(BsonField.Name("bar")))))),
+          BsonField.Name("rIght") -> -\/ (ExprOp.DocField(BsonField.Name("bar"))))),
+          IncludeId),
         sortOp(NonEmptyList(
           BsonField.Name("lEft") \ BsonField.Index(0) -> Ascending)),  // possibly a questionable reference
         projectOp(Reshape.Doc(ListMap(
-          BsonField.Name("bar") -> -\/ (ExprOp.DocField(BsonField.Name("rIght")))))))
+          BsonField.Name("bar") -> -\/ (ExprOp.DocField(BsonField.Name("rIght"))))),
+          IncludeId))
           
       given.finish must beTree(given)
     }.pendingUntilFixed("it's not clear that this is actually wrong")
   }
-=======
 
   "crush" should {
     import WorkflowTask._
@@ -852,7 +858,7 @@
               Js.Ident("value"))))))))
     }
 
-      "create map/reduce without map" in {
+    "create map/reduce without map" in {
       chain(
         readOp(Collection("zips")),
         matchOp(Selector.Doc(
@@ -876,8 +882,7 @@
             finalizer = Some(MapOp.finalizerFn(MapOp.mapMap("value",
               Js.Ident("value"))))))))
     }
-}
->>>>>>> 11d02ef1
+  }
 
   "RenderTree[WorkflowOp]" should {
     def render(op: WorkflowOp)(implicit RO: RenderTree[WorkflowOp]): String = RO.render(op).draw.mkString("\n")
