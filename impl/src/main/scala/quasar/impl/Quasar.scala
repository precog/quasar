--- conflicted
+++ resolved
@@ -139,13 +139,8 @@
           .withMiddleware(ConditionReportingMiddleware(report)(_, _))
 
       dsCache <- ResourceManager[
-<<<<<<< HEAD
         F, UUID, QuasarDatasource[Resource[F, *], Stream[F, *], CompositeResult[F, QueryResult[F]], ResourcePathType]]
-      datasources <- Resource.liftF(DefaultDatasources(freshUUID, datasourceRefs, dsModules, dsCache, dsErrors, byteStores))
-=======
-        F, UUID, QuasarDatasource[Fix, Resource[F, ?], Stream[F, ?], CompositeResult[F, QueryResult[F]], ResourcePathType]]
       datasources <- Resource.eval(DefaultDatasources(freshUUID, datasourceRefs, dsModules, dsCache, dsErrors, byteStores))
->>>>>>> 7b90419c
 
       destCache <- ResourceManager[F, UUID, Destination[F]]
       destinations <- Resource.eval(DefaultDestinations(freshUUID, destinationRefs, destCache, destModules))
@@ -160,13 +155,8 @@
       sqlEvaluator =
         Sql2Compiler[Fix, F]
           .first[Option[Offset]]
-<<<<<<< HEAD
-          .andThen(QueryFederator[Fix].apply(ResourceRouter(UuidString, lookupRunning)))
-          .mapF(Resource.liftF(_))
-=======
-          .andThen(QueryFederator(ResourceRouter(UuidString, lookupRunning)))
+          .andThen(QueryFederator[Fix](ResourceRouter(UuidString, lookupRunning)))
           .mapF(Resource.eval(_))
->>>>>>> 7b90419c
           .andThen(queryFederation)
 
       discovery = DefaultDiscovery(datasources.quasarDatasourceOf, resourceSchema)
