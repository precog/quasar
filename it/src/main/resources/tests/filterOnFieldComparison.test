--- conflicted
+++ resolved
@@ -6,16 +6,11 @@
         "mongodb_read_only": "pending",
         "mongodb_3_2":       "pending",
         "postgresql":        "pending",
-<<<<<<< HEAD
         "marklogic":         "skip",
+        "couchbase":         "skip",
 	"spark_local": "skip",
         "spark_hdfs": "skip"
       },
-=======
-        "couchbase":         "skip",
-        "marklogic":         "skip"
-    },
->>>>>>> 3277e196
     "data": "zips.data",
     "query": "select * from zips where pop < loc[1] limit 10",
     "predicate": "containsExactly",
