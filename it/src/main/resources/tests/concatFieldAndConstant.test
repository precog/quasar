{
    "name": "concat field with constant array",
    "backends": {
<<<<<<< HEAD
        "postgresql":        "pending"
=======
        "mimir":"pending"
>>>>>>> 25534826
    },
    "data": "largeZips.data",
    "query": "select array_concat(make_array(pop), array_concat(make_array(1), make_array(2))) as arr from largeZips",
    "predicate": "atLeast",
    "ignoreResultOrder": true,
    "expected": [{ "arr": [36963, 1.0, 2.0] },
                 { "arr": [31495, 1.0, 2.0] },
                 { "arr": [43704, 1.0, 2.0] },
                 { "arr": [27939, 1.0, 2.0] },
                 { "arr": [40117, 1.0, 2.0] },
                 { "arr": [27537, 1.0, 2.0] },
                 { "arr": [25519, 1.0, 2.0] },
                 { "arr": [32635, 1.0, 2.0] },
                 { "arr": [50655, 1.0, 2.0] },
                 { "arr": [41194, 1.0, 2.0] }]
}<|MERGE_RESOLUTION|>--- conflicted
+++ resolved
@@ -1,12 +1,6 @@
 {
     "name": "concat field with constant array",
-    "backends": {
-<<<<<<< HEAD
-        "postgresql":        "pending"
-=======
-        "mimir":"pending"
->>>>>>> 25534826
-    },
+    "backends": {},
     "data": "largeZips.data",
     "query": "select array_concat(make_array(pop), array_concat(make_array(1), make_array(2))) as arr from largeZips",
     "predicate": "atLeast",
