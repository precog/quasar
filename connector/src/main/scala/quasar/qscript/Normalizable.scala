--- conflicted
+++ resolved
@@ -68,22 +68,13 @@
   }
 }
 
-<<<<<<< HEAD
-class NormalizableT[T[_[_]] : Recursive : Corecursive : EqualT : ShowT]
-=======
 class NormalizableT[T[_[_]]: BirecursiveT : EqualT : ShowT]
->>>>>>> 78d2a76f
     extends TTypes[T] {
   import Normalizable._
   lazy val rewrite = new Rewrite[T]
 
   def freeTC(free: FreeQS): FreeQS =
-<<<<<<< HEAD
-    freeTransCata[T, QScriptTotal, QScriptTotal, Hole, Hole](free)(
-      liftCo(rewrite.normalizeCoEnv[QScriptTotal]))
-=======
     free.transCata[FreeQS](liftCo(rewrite.normalizeCoEnv[QScriptTotal]))
->>>>>>> 78d2a76f
 
   def freeTCEq(free: FreeQS): Option[FreeQS] = {
     val freeNormalized = freeTC(free)
@@ -96,11 +87,7 @@
   }
 
   def freeMF[A: Show](fm: Free[MapFunc, A]): Free[MapFunc, A] =
-<<<<<<< HEAD
-    freeTransCata[T, MapFunc, MapFunc, A, A](fm)(MapFunc.normalize[T, A])
-=======
     fm.transCata[Free[MapFunc, A]](MapFunc.normalize[T, A])
->>>>>>> 78d2a76f
 
   def makeNorm[A, B, C](
     lOrig: A, rOrig: B)(
