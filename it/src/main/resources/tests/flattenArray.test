{
    "name": "flatten array",
<<<<<<< HEAD
    "backends": {
        "mimir": "pending",
        "mongodb_2_6": "pending",
        "mongodb_3_0": "pending",
        "mongodb_read_only": "pending"
    },
=======
>>>>>>> eaed3027
    "data": "zips.data",
    "query": "SELECT loc[*] AS loc FROM zips",
    "predicate": "atLeast",
    "ignoreResultOrder": true,
    "expected": [
      { "loc" : -72.622739 },
      { "loc" :  34.933613 },
      { "loc" : -78.504109 },
      { "loc" :  34.994081 },
      { "loc" : -79.261843 },
      { "loc" :  34.588664 }
    ]
}<|MERGE_RESOLUTION|>--- conflicted
+++ resolved
@@ -1,14 +1,10 @@
 {
     "name": "flatten array",
-<<<<<<< HEAD
     "backends": {
-        "mimir": "pending",
         "mongodb_2_6": "pending",
         "mongodb_3_0": "pending",
         "mongodb_read_only": "pending"
     },
-=======
->>>>>>> eaed3027
     "data": "zips.data",
     "query": "SELECT loc[*] AS loc FROM zips",
     "predicate": "atLeast",
