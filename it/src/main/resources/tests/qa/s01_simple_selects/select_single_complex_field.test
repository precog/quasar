{
  "name": "[qa_s01] select single complex field",

  "backends": {
  },

<<<<<<< HEAD
  "NB": "fix thix, it is postgres that needs to be skipped, expected changes and other connectors unskipped",

  "data": "../basic.data",

  "query": "select name from `../basic`",
=======
  "data": "basic.data",

  "query": "select name as name from basic",
>>>>>>> fa3f7445

  "predicate": "exactly",
  "ignoreResultOrder": true,

  "ignoreFieldOrder": false,

  "expected": [
      {"name": {"first": "John", "last": "Smith"}},
      {"name": {"first": "Janina", "last": "Kowalska"}}
  ]
}<|MERGE_RESOLUTION|>--- conflicted
+++ resolved
@@ -4,17 +4,11 @@
   "backends": {
   },
 
-<<<<<<< HEAD
   "NB": "fix thix, it is postgres that needs to be skipped, expected changes and other connectors unskipped",
 
   "data": "../basic.data",
 
-  "query": "select name from `../basic`",
-=======
-  "data": "basic.data",
-
-  "query": "select name as name from basic",
->>>>>>> fa3f7445
+  "query": "select name as name from `../basic`",
 
   "predicate": "exactly",
   "ignoreResultOrder": true,
