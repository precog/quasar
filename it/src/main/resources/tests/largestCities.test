--- conflicted
+++ resolved
@@ -2,20 +2,10 @@
     "name": "largest cities",
 
     "backends": {
-<<<<<<< HEAD
         "mimir": "pending",
         "mongodb_2_6": "ignoreResultOrder",
         "mongodb_3_0": "ignoreResultOrder",
-        "mongodb_read_only": "ignoreResultOrder",
-        "postgresql": "pending"
-=======
-        "mimir":"pending",
-        "mongodb_2_6": "ignoreFieldOrder",
-        "mongodb_3_0": "ignoreFieldOrder",
-        "mongodb_3_2": "ignoreFieldOrder",
-        "mongodb_3_4": "ignoreFieldOrder",
-        "mongodb_read_only": "ignoreFieldOrder"
->>>>>>> 5f7a7285
+        "mongodb_read_only": "ignoreResultOrder"
     },
     "data": "zips.data",
     "query": "select city, state, sum(pop) as total from zips group by city, state order by sum(pop) desc limit 10",
