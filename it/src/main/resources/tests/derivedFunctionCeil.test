--- conflicted
+++ resolved
@@ -2,14 +2,7 @@
     "name": "derived function ceil",
     "backends": {
       "couchbase": "ignoreFieldOrder",
-<<<<<<< HEAD
-      "mimir": "pendingIgnoreFieldOrder",
-      "mongodb_2_6": "pending",
-      "mongodb_3_0": "pending",
-      "mongodb_read_only": "pending"
-=======
-      "mimir": "pending"
->>>>>>> 448b7dee
+      "mimir": "pendingIgnoreFieldOrder"
     },
     "data": "divide.data",
     "query": "select nr, ceil(val3) as ceil1 from divide",
