--- conflicted
+++ resolved
@@ -1,18 +1,11 @@
 package quasar.project
 
 object Versions {
-<<<<<<< HEAD
-  val algebraVersion      = "1.0.0"
-  val argonautVersion     = "6.2.2"
-  val catsVersion         = "1.5.0"
-  val catsEffectVersion   = "1.1.0"
-  val disciplineVersion   = "0.9.0"
-=======
   val algebraVersion      = "1.0.1"
   val argonautVersion     = "6.2.3"
+  val catsVersion         = "1.6.0"
   val catsEffectVersion   = "1.3.0"
-  val disciplineVersion   = "0.7.2"
->>>>>>> 784d4a53
+  val disciplineVersion   = "0.9.0"
   val jawnVersion         = "0.14.1"
   val jawnfs2Version      = "0.14.2"
   val matryoshkaVersion   = "0.18.3"
