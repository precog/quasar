{
    "name": "filter on is null",

    "backends": {
<<<<<<< HEAD
        "mimir":"pending",
        "marklogic_json": "pending",
=======
        "mimir": "skip",
>>>>>>> 5b30e327
        "mongodb_q_3_2":  "pending",
        "postgresql":     "pending"
    },

    "description": "expression with `is null` should be true whenever the same filter is satisfied",

    "data": "nulls.data",

    "query": "select distinct (val is null) as expr from nulls where val is null",

    "predicate": "exactly",
    "ignoreResultOrder": true,

    "expected": [{ "expr": true }]
}<|MERGE_RESOLUTION|>--- conflicted
+++ resolved
@@ -2,12 +2,7 @@
     "name": "filter on is null",
 
     "backends": {
-<<<<<<< HEAD
         "mimir":"pending",
-        "marklogic_json": "pending",
-=======
-        "mimir": "skip",
->>>>>>> 5b30e327
         "mongodb_q_3_2":  "pending",
         "postgresql":     "pending"
     },
