/*
 * Copyright 2014–2017 SlamData Inc.
 *
 * Licensed under the Apache License, Version 2.0 (the "License");
 * you may not use this file except in compliance with the License.
 * You may obtain a copy of the License at
 *
 *     http://www.apache.org/licenses/LICENSE-2.0
 *
 * Unless required by applicable law or agreed to in writing, software
 * distributed under the License is distributed on an "AS IS" BASIS,
 * WITHOUT WARRANTIES OR CONDITIONS OF ANY KIND, either express or implied.
 * See the License for the specific language governing permissions and
 * limitations under the License.
 */

package quasar

import slamdata.Predef._
import quasar.contrib.pathy._
import quasar.fs._
import quasar.fs.mount.{ConnectionUri, MountConfig}
import quasar.physical.{couchbase, marklogic, mongodb, sparkcore}

import pathy.Path._
import knobs.{Required, Optional, FileResource, SysPropsResource, Prefix}
import scalaz._, Scalaz._
import scalaz.concurrent._

object TestConfig {

  /** The directory under which test data may be found as well as where tests
    * can write test data/output.
    */
  val DefaultTestPrefix: ADir = rootDir </> dir("quasar-test")

  /** The environment variable used to externally specify the test path prefix.
    *
    * NB: The same path prefix is used for all backends under test.
    */
  val TestPathPrefixEnvName = "QUASAR_TEST_PATH_PREFIX"

  /** External Backends. */
  val COUCHBASE       = ExternalBackendRef(BackendRef(BackendName("couchbase")        , BackendCapability.All), couchbase.fs.FsType)
  val MARKLOGIC_JSON  = ExternalBackendRef(BackendRef(BackendName("marklogic_json")   , BackendCapability.All), marklogic.fs.FsType)
  val MARKLOGIC_XML   = ExternalBackendRef(BackendRef(BackendName("marklogic_xml")    , BackendCapability.All), marklogic.fs.FsType)
  val MIMIR           = ExternalBackendRef(BackendRef(BackendName("mimir")            , BackendCapability.All), mimir.Mimir.Type)
  val MONGO_2_6       = ExternalBackendRef(BackendRef(BackendName("mongodb_2_6")      , BackendCapability.All), mongodb.fs.FsType)
  val MONGO_3_0       = ExternalBackendRef(BackendRef(BackendName("mongodb_3_0")      , BackendCapability.All), mongodb.fs.FsType)
  val MONGO_3_2       = ExternalBackendRef(BackendRef(BackendName("mongodb_3_2")      , BackendCapability.All), mongodb.fs.FsType)
  val MONGO_3_4       = ExternalBackendRef(BackendRef(BackendName("mongodb_3_4")      , BackendCapability.All), mongodb.fs.FsType)
  val MONGO_READ_ONLY = ExternalBackendRef(BackendRef(BackendName("mongodb_read_only"), ISet singleton BackendCapability.query()), mongodb.fs.FsType)
<<<<<<< HEAD
  val POSTGRESQL      = ExternalBackendRef(BackendRef(BackendName("postgresql")       , ISet singleton BackendCapability.write()), postgresql.fs.FsType)
=======
  val MONGO_Q_2_6     = ExternalBackendRef(BackendRef(BackendName("mongodb_q_2_6")    , BackendCapability.All), mongodb.fs.QScriptFsType)
  val MONGO_Q_3_0     = ExternalBackendRef(BackendRef(BackendName("mongodb_q_3_0")    , BackendCapability.All), mongodb.fs.QScriptFsType)
  val MONGO_Q_3_2     = ExternalBackendRef(BackendRef(BackendName("mongodb_q_3_2")    , BackendCapability.All), mongodb.fs.QScriptFsType)
  val MONGO_Q_3_4     = ExternalBackendRef(BackendRef(BackendName("mongodb_q_3_4")    , BackendCapability.All), mongodb.fs.QScriptFsType)
>>>>>>> 5f7a7285
  val SPARK_HDFS      = ExternalBackendRef(BackendRef(BackendName("spark_hdfs")       , BackendCapability.All), sparkcore.fs.hdfs.FsType)
  val SPARK_LOCAL     = ExternalBackendRef(BackendRef(BackendName("spark_local")      , BackendCapability.All), sparkcore.fs.local.FsType)

  lazy val backendRefs: List[ExternalBackendRef] = List(
    COUCHBASE,
    MARKLOGIC_JSON, MARKLOGIC_XML,
    MIMIR,
    MONGO_2_6, MONGO_3_0, MONGO_3_2, MONGO_3_4, MONGO_READ_ONLY,
<<<<<<< HEAD
    POSTGRESQL,
=======
    MONGO_Q_2_6, MONGO_Q_3_0, MONGO_Q_3_2, MONGO_Q_3_4,
>>>>>>> 5f7a7285
    SPARK_HDFS, SPARK_LOCAL)

  final case class UnsupportedFileSystemConfig(c: MountConfig)
    extends RuntimeException(s"Unsupported filesystem config: $c")

  /** True if this backend configuration is for a couchbase connection.
    */
  def isCouchbase(backendRef: BackendRef): Boolean =
    backendRef === COUCHBASE.ref

  /** Returns the name of the environment variable used to configure the
    * given backend.
    */
  def backendConfName(backendName: BackendName): String =
    backendName.name

  /** The name of the configuration parameter that points to uri that should be
    *  used for inserting
    */
  def insertConfName(b: BackendName) = backendConfName(b) + "_insert"

  /** Returns the list of filesystems to test, using the provided function
    * to select an interpreter for a given config.
    */
  def externalFileSystems[S[_]](
    pf: PartialFunction[(MountConfig, ADir), Task[(S ~> Task, Task[Unit])]]
  ): Task[IList[SupportedFs[S]]] = {
    def fs(
      envName: String,
      p: ADir,
      typ: FileSystemType
    ): OptionT[Task, Task[(S ~> Task, Task[Unit])]] =
      TestConfig.loadConnectionUri(envName) flatMapF { uri =>
        val config = MountConfig.fileSystemConfig(typ, uri)
        pf.lift((config, p)).cata(
          Task.delay(_),
          Task.fail(new UnsupportedFileSystemConfig(config)))
      }

    def lookupFileSystem(r: ExternalBackendRef, p: ADir): OptionT[Task, FileSystemUT[S]] = {
      def rsrc(connect: Task[(S ~> Task, Task[Unit])]): Task[TaskResource[(S ~> Task, Task[Unit])]] =
        TaskResource(connect, Strategy.DefaultStrategy)(_._2)

      // Put the evaluation of a Task to produce an interpreter _into_ the interpreter:
      def embed(t: Task[S ~> Task]): S ~> Task = new (S ~> Task) {
        def apply[A](a: S[A]): Task[A] =
          t.flatMap(_(a))
      }

      for {
        test     <- fs(backendConfName(r.ref.name), p, r.fsType)
        setup    <- fs(insertConfName(r.ref.name), p, r.fsType).run.liftM[OptionT]
        s        <- NameGenerator.salt.liftM[OptionT]
        testRef  <- rsrc(test).liftM[OptionT]
        setupRef <- setup.cata(rsrc, Task.now(testRef)).liftM[OptionT]
      } yield FileSystemUT(r.ref,
          embed(testRef.get.map(_._1)),
          embed(setupRef.get.map(_._1)),
          p </> dir("run_" + s),
          testRef.release *> setupRef.release)
    }

    TestConfig.testDataPrefix flatMap { prefix =>
      TestConfig.backendRefs.toIList
        .traverse(r => lookupFileSystem(r, prefix).run.map(SupportedFs(r.ref,_)))
    }
  }

  /** Loads all the configurations for a particular type of FileSystem. */
  def fileSystemConfigs(tpe: FileSystemType): Task[List[(BackendRef, ConnectionUri, ConnectionUri)]] =
    backendRefs.filter(_.fsType === tpe).foldMapM(r => TestConfig.loadConnectionUriPair(r.name).run map (_.toList map {
      case (testUri, setupUri) => (r.ref, testUri, setupUri)
    }))

  val confFile: String = "it/testing.conf"
  val defaultConfFile: String = "it/testing.conf.example"

  def confValue(name: String): OptionT[Task, String] = {
    val config = knobs.loadImmutable(
      Optional(SysPropsResource(Prefix("")))                    ::
      Optional(FileResource(new java.io.File(confFile)))        ::
      Required(FileResource(new java.io.File(defaultConfFile))) ::
      Nil)
    OptionT(config.map(_.lookup[String](name)))
  }

  /** Load backend config from environment variable.
    *
    * Fails if it cannot parse the config and returns None if there is no config.
    */
  def loadConnectionUri(name: String): OptionT[Task, ConnectionUri] =
    confValue(name).map(ConnectionUri(_))

  def loadConnectionUri(ref: BackendRef): OptionT[Task, ConnectionUri] =
    loadConnectionUri(backendConfName(ref.name))

  /** Load a pair of backend configs, the first for inserting test data, and
    * the second for actually running tests. If no config is specified for
    * inserting, then the test config is just returned twice.
    */
  def loadConnectionUriPair(name: BackendName): OptionT[Task, (ConnectionUri, ConnectionUri)] = {
    OptionT((loadConnectionUri(insertConfName(name)).run |@| loadConnectionUri(backendConfName(name)).run) { (c1, c2) =>
      c2.map(c2 => (c1.getOrElse(c2), c2))
    })
  }

  /** Returns the absolute path within a filesystem to the directory where tests
    * may write data.
    *
    * One may specify this externally by setting the [[TestPathPrefixEnvName]].
    * The returned [[Task]] will fail if an invalid path is provided from the
    * environment and return the [[DefaultTestPrefix]] if nothing is provided.
    */
  def testDataPrefix: Task[ADir] =
    console.readEnv(TestPathPrefixEnvName) flatMap { s =>
      posixCodec.parseAbsDir(s).cata(
        d => OptionT(sandbox(rootDir, d).map(rootDir </> _).point[Task]),
        fail[ADir](s"Test data dir must be an absolute dir, got: $s").liftM[OptionT])
    } getOrElse DefaultTestPrefix

  ////

  private def fail[A](msg: String): Task[A] = Task.fail(new RuntimeException(msg))
}<|MERGE_RESOLUTION|>--- conflicted
+++ resolved
@@ -50,14 +50,6 @@
   val MONGO_3_2       = ExternalBackendRef(BackendRef(BackendName("mongodb_3_2")      , BackendCapability.All), mongodb.fs.FsType)
   val MONGO_3_4       = ExternalBackendRef(BackendRef(BackendName("mongodb_3_4")      , BackendCapability.All), mongodb.fs.FsType)
   val MONGO_READ_ONLY = ExternalBackendRef(BackendRef(BackendName("mongodb_read_only"), ISet singleton BackendCapability.query()), mongodb.fs.FsType)
-<<<<<<< HEAD
-  val POSTGRESQL      = ExternalBackendRef(BackendRef(BackendName("postgresql")       , ISet singleton BackendCapability.write()), postgresql.fs.FsType)
-=======
-  val MONGO_Q_2_6     = ExternalBackendRef(BackendRef(BackendName("mongodb_q_2_6")    , BackendCapability.All), mongodb.fs.QScriptFsType)
-  val MONGO_Q_3_0     = ExternalBackendRef(BackendRef(BackendName("mongodb_q_3_0")    , BackendCapability.All), mongodb.fs.QScriptFsType)
-  val MONGO_Q_3_2     = ExternalBackendRef(BackendRef(BackendName("mongodb_q_3_2")    , BackendCapability.All), mongodb.fs.QScriptFsType)
-  val MONGO_Q_3_4     = ExternalBackendRef(BackendRef(BackendName("mongodb_q_3_4")    , BackendCapability.All), mongodb.fs.QScriptFsType)
->>>>>>> 5f7a7285
   val SPARK_HDFS      = ExternalBackendRef(BackendRef(BackendName("spark_hdfs")       , BackendCapability.All), sparkcore.fs.hdfs.FsType)
   val SPARK_LOCAL     = ExternalBackendRef(BackendRef(BackendName("spark_local")      , BackendCapability.All), sparkcore.fs.local.FsType)
 
@@ -66,11 +58,6 @@
     MARKLOGIC_JSON, MARKLOGIC_XML,
     MIMIR,
     MONGO_2_6, MONGO_3_0, MONGO_3_2, MONGO_3_4, MONGO_READ_ONLY,
-<<<<<<< HEAD
-    POSTGRESQL,
-=======
-    MONGO_Q_2_6, MONGO_Q_3_0, MONGO_Q_3_2, MONGO_Q_3_4,
->>>>>>> 5f7a7285
     SPARK_HDFS, SPARK_LOCAL)
 
   final case class UnsupportedFileSystemConfig(c: MountConfig)
