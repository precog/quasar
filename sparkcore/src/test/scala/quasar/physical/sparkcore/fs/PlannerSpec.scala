--- conflicted
+++ resolved
@@ -62,16 +62,11 @@
         state.eval(sc).run.unsafePerformSync must beRightDisjunction.like{
           case rdd =>
             val results = rdd.collect
-<<<<<<< HEAD
             results.size must_== 1
-            results(0) must_== Data.Arr(List(Data.Int(0), Data.Obj(ListMap(
-=======
-            results.size must_= 1
-            results(0) must_= Data.Obj(ListMap(
->>>>>>> 47ae6c3f
+            results(0) must_== Data.Obj(ListMap(
               "name" -> Data.Str("tom"),
               "age" -> Data.Int(28)
-            ))))
+            ))
         }
         sc.stop
       }).run.unsafePerformSync
@@ -161,7 +156,6 @@
       ok
     }
 
-<<<<<<< HEAD
     "core.reduce.avg" in {
       newSc.map ( sc => {
         val alg: AlgebraM[SparkState, QScriptCore, RDD[Data]] = qscore.plan(emptyFF)
@@ -191,8 +185,6 @@
       ok
     }
 
-=======
->>>>>>> 47ae6c3f
 
     "core.filter" in {
       newSc.map ( sc => {
