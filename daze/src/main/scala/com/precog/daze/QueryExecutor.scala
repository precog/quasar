/*
 *  ____    ____    _____    ____    ___     ____ 
 * |  _ \  |  _ \  | ____|  / ___|  / _/    / ___|        Precog (R)
 * | |_) | | |_) | |  _|   | |     | |  /| | |  _         Advanced Analytics Engine for NoSQL Data
 * |  __/  |  _ <  | |___  | |___  |/ _| | | |_| |        Copyright (C) 2010 - 2013 SlamData, Inc.
 * |_|     |_| \_\ |_____|  \____|   /__/   \____|        All Rights Reserved.
 *
 * This program is free software: you can redistribute it and/or modify it under the terms of the 
 * GNU Affero General Public License as published by the Free Software Foundation, either version 
 * 3 of the License, or (at your option) any later version.
 *
 * This program is distributed in the hope that it will be useful, but WITHOUT ANY WARRANTY; 
 * without even the implied warranty of MERCHANTABILITY or FITNESS FOR A PARTICULAR PURPOSE. See 
 * the GNU Affero General Public License for more details.
 *
 * You should have received a copy of the GNU Affero General Public License along with this 
 * program. If not, see <http://www.gnu.org/licenses/>.
 *
 */
package com.precog
package daze

import com.precog.yggdrasil.TableModule
import com.precog.common._

import com.precog.common.security._

import blueeyes.json._
import blueeyes.core.http.MimeType
import blueeyes.core.http.MimeTypes

import akka.util.Duration

import scalaz.{ Validation, StreamT, Id, Applicative, NonEmptyList, Semigroup }
import NonEmptyList.nels
import Validation._

sealed trait EvaluationError
case class InvalidStateError(message: String) extends EvaluationError
case class SystemError(error: Throwable) extends EvaluationError
case class AccumulatedErrors(errors: NonEmptyList[EvaluationError]) extends EvaluationError

object EvaluationError {
  def invalidState(message: String): EvaluationError = InvalidStateError(message)
  def systemError(error: Throwable): EvaluationError = SystemError(error)
  def acc(errors: NonEmptyList[EvaluationError]): EvaluationError = AccumulatedErrors(errors)

  implicit val semigroup: Semigroup[EvaluationError] = new Semigroup[EvaluationError] {
    def append(a: EvaluationError, b: => EvaluationError) = (a, b) match {
      case (AccumulatedErrors(a0), AccumulatedErrors(b0)) => AccumulatedErrors(a0 append b0)
      case (a0, AccumulatedErrors(b0)) => AccumulatedErrors(a0 <:: b0)
      case (AccumulatedErrors(a0), b0) => AccumulatedErrors(b0 <:: a0)
      case (a0, b0) => AccumulatedErrors(nels(a0, b0))
    }
  }
}

case class QueryOptions(
  page: Option[(Long, Long)] = None,
  sortOn: List[CPath] = Nil,
  sortOrder: TableModule.DesiredSortOrder = TableModule.SortAscending,
  timeout: Option[Duration] = None,
  output: MimeType = MimeTypes.application/MimeTypes.json
)

trait QueryExecutor[M[+_], +A] { self =>
<<<<<<< HEAD
  def execute(query: String, context: EvaluationContext, opts: QueryOptions): M[Validation[EvaluationError, A]]
=======
  /**
    * Execute the provided query, returning the *values* of the result set (discarding identities)
    */
  def execute(apiKey: APIKey, query: String, prefix: Path, opts: QueryOptions): M[Validation[EvaluationError, A]]
>>>>>>> 3da241d0

  def map[B](f: A => B)(implicit M: Applicative[M]): QueryExecutor[M, B] = new QueryExecutor[M, B] {
    import scalaz.syntax.monad._
    def execute(query: String, context: EvaluationContext, opts: QueryOptions): M[Validation[EvaluationError, B]] = {
      self.execute(query, context, opts) map { _ map f }
    }
  }
}

object NullQueryExecutor extends QueryExecutor[Id.Id, Nothing] {
  def execute(query: String, context: EvaluationContext, opts: QueryOptions) = {
    failure(SystemError(new UnsupportedOperationException("Query service not avaialble")))
  }
}<|MERGE_RESOLUTION|>--- conflicted
+++ resolved
@@ -64,14 +64,10 @@
 )
 
 trait QueryExecutor[M[+_], +A] { self =>
-<<<<<<< HEAD
-  def execute(query: String, context: EvaluationContext, opts: QueryOptions): M[Validation[EvaluationError, A]]
-=======
   /**
     * Execute the provided query, returning the *values* of the result set (discarding identities)
     */
-  def execute(apiKey: APIKey, query: String, prefix: Path, opts: QueryOptions): M[Validation[EvaluationError, A]]
->>>>>>> 3da241d0
+  def execute(query: String, context: EvaluationContext, opts: QueryOptions): M[Validation[EvaluationError, A]]
 
   def map[B](f: A => B)(implicit M: Applicative[M]): QueryExecutor[M, B] = new QueryExecutor[M, B] {
     import scalaz.syntax.monad._
