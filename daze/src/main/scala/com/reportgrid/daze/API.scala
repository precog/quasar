/*
 *  ____    ____    _____    ____    ___     ____ 
 * |  _ \  |  _ \  | ____|  / ___|  / _/    / ___|        Precog (R)
 * | |_) | | |_) | |  _|   | |     | |  /| | |  _         Advanced Analytics Engine for NoSQL Data
 * |  __/  |  _ <  | |___  | |___  |/ _| | | |_| |        Copyright (C) 2010 - 2013 SlamData, Inc.
 * |_|     |_| \_\ |_____|  \____|   /__/   \____|        All Rights Reserved.
 *
 * This program is free software: you can redistribute it and/or modify it under the terms of the 
 * GNU Affero General Public License as published by the Free Software Foundation, either version 
 * 3 of the License, or (at your option) any later version.
 *
 * This program is distributed in the hope that it will be useful, but WITHOUT ANY WARRANTY; 
 * without even the implied warranty of MERCHANTABILITY or FITNESS FOR A PARTICULAR PURPOSE. See 
 * the GNU Affero General Public License for more details.
 *
 * You should have received a copy of the GNU Affero General Public License along with this 
 * program. If not, see <http://www.gnu.org/licenses/>.
 *
 */
package com.querio
package daze

import com.reportgrid.yggdrasil._
import com.reportgrid.yggdrasil.util.Enumerators
import com.reportgrid.analytics.Path
import scalaz.{Identity => _, _}
import scalaz.effect._
import scalaz.iteratee._

import Iteratee._

//case class IdentitySource(sources: Set[ProjectionDescriptor])
case class EventMatcher(order: Order[SEvent], merge: (Vector[Identity], Vector[Identity]) => Vector[Identity])

case class DatasetEnum[X, E, F[_]](enum: EnumeratorP[X, E, F]) //, identityDerivation: Vector[IdentitySource]) 

// QualifiedSelector(path: String, sel: JPath, valueType: EType)
trait StorageEngineInsertAPI

trait StorageEngineQueryAPI {
  def fullProjection[X](path: Path): DatasetEnum[X, SEvent, IO]

  //def column(path: String, selector: JPath, valueType: EType): DatasetEnum[X, SEvent, IO]
  //def columnRange(interval: Interval[ByteBuffer])(path: String, selector: JPath, valueType: EType): DatasetEnum[X, (Seq[Long], ByteBuffer), IO]
}

trait StorageEngineAPI extends StorageEngineInsertAPI with StorageEngineQueryAPI 

trait DatasetEnumFunctions {
  def cogroup[X, F[_]](enum1: DatasetEnum[X, SEvent, F], enum2: DatasetEnum[X, SEvent, F])(implicit order: Order[SEvent], monad: Monad[F]): DatasetEnum[X, Either3[SEvent, (SEvent, SEvent), SEvent], F] = 
    DatasetEnum(cogroupE[X, SEvent, F].apply(enum1.enum, enum2.enum))

  def crossLeft[X, F[_]: Monad](enum1: DatasetEnum[X, SEvent, F], enum2: DatasetEnum[X, SEvent, F]): DatasetEnum[X, (SEvent, SEvent), F] =
    DatasetEnum(crossE(enum1.enum, enum2.enum))

  def crossRight[X, F[_]: Monad](enum1: DatasetEnum[X, SEvent, F], enum2: DatasetEnum[X, SEvent, F]): DatasetEnum[X, (SEvent, SEvent), F] =
    DatasetEnum(crossE(enum2.enum, enum1.enum))

  def join[X, F[_]](enum1: DatasetEnum[X, SEvent, F], enum2: DatasetEnum[X, SEvent, F])(implicit order: Order[SEvent], monad: Monad[F]): DatasetEnum[X, (SEvent, SEvent), F] =
    DatasetEnum(matchE[X, SEvent, F].apply(enum1.enum, enum2.enum))

  def merge[X, F[_]](enum1: DatasetEnum[X, SEvent, F], enum2: DatasetEnum[X, SEvent, F])(implicit order: Order[SEvent], monad: Monad[F]): DatasetEnum[X, SEvent, F] =
    DatasetEnum(mergeE[X, SEvent, F].apply(enum1.enum, enum2.enum))

  def sort[X, F[_]](enum: DatasetEnum[X, SEvent, F])(implicit order: Order[SEvent], monad: Monad[F]): DatasetEnum[X, SEvent, F]
  
  def map[X, E1, E2, G[_]: Monad](enum: DatasetEnum[X, E1, G])(f: E1 => E2): DatasetEnum[X, E2, G] = DatasetEnum(
    new EnumeratorP[X, E2, G] {
      def apply[F[_[_], _]: MonadTrans]: EnumeratorT[X, E2, ({ type λ[α] = F[G, α] })#λ] = new EnumeratorT[X, E2, ({ type λ[α] = F[G, α] })#λ] {
        def apply[A] = enum.enum[F].map(f)(MonadTrans[F].apply[G]).apply[A]
      }
    }
  )

  def empty[X, E, G[_]: Monad]: DatasetEnum[X, E, G] = DatasetEnum(
    new EnumeratorP[X, E, G] {
      def apply[F[_[_], _]: MonadTrans]: EnumeratorT[X, E, ({ type λ[α] = F[G, α] })#λ] = {
        type FG[a] = F[G, a]
        implicit val FMonad = MonadTrans[F].apply[G]
        Monoid[EnumeratorT[X, E, FG]].zero
      }
    }
  )

  def point[X, E, G[_]: Monad](value: E): DatasetEnum[X, E, G] = DatasetEnum(
    new EnumeratorP[X, E, G] {
      def apply[F[_[_], _]: MonadTrans] = EnumeratorT.enumOne[X, E, ({ type λ[α] = F[G, α] })#λ](value)(MonadTrans[F].apply[G])
    }
  )

  def liftM[X, E, G[_]: Monad](value: G[E]): DatasetEnum[X, E, G] = DatasetEnum(
    new EnumeratorP[X, E, G] {
      def apply[F[_[_], _]: MonadTrans]: EnumeratorT[X, E, ({ type λ[α] = F[G, α] })#λ] = new EnumeratorT[X, E, ({ type λ[α] = F[G, α] })#λ] {
        type FG[a] = F[G, a]
        implicit val FMonad = MonadTrans[F].apply[G]

        def apply[A] = { (step: StepT[X, E, FG, A]) => 
          iterateeT[X, E, FG, A](FMonad.bind(MonadTrans[F].liftM(value)) { e => step.mapCont(f => f(elInput(e))).value })
        }
      }
    }
  )

  def flatMap[X, E1, E2, G[_]: Monad](enum: DatasetEnum[X, E1, G])(f: E1 => DatasetEnum[X, E2, G]): DatasetEnum[X, E2, G] = DatasetEnum(
    new EnumeratorP[X, E2, G] {
      def apply[F[_[_], _]: MonadTrans]: EnumeratorT[X, E2, ({ type λ[α] = F[G, α] })#λ] = {
        implicit val FMonad = MonadTrans[F].apply[G]
        enum.enum[F].flatMap(e => f(e).enum[F])
      }
    }
  )
  
  def collect[X, E1, E2, G[_]: Monad](enum: DatasetEnum[X, E1, G])(pf: PartialFunction[E1, E2]): DatasetEnum[X, E2, G] = DatasetEnum(
    new EnumeratorP[X, E2, G] {
      def apply[F[_[_], _]: MonadTrans]: EnumeratorT[X, E2, ({ type λ[α] = F[G, α] })#λ] = {
        implicit val FMonad = MonadTrans[F].apply[G]
        enum.enum[F].collect(pf)
      }
    }
  )
}

<<<<<<< HEAD
trait OperationalDatasetEnumFunctions extends DatasetEnumFunctions {
}

=======
>>>>>>> cd49918e
trait OperationsAPI {
  def query: StorageEngineQueryAPI
  def ops: DatasetEnumFunctions
}
<|MERGE_RESOLUTION|>--- conflicted
+++ resolved
@@ -120,12 +120,6 @@
   )
 }
 
-<<<<<<< HEAD
-trait OperationalDatasetEnumFunctions extends DatasetEnumFunctions {
-}
-
-=======
->>>>>>> cd49918e
 trait OperationsAPI {
   def query: StorageEngineQueryAPI
   def ops: DatasetEnumFunctions
