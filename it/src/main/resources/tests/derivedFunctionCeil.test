{
    "name": "derived function ceil",
    "backends": {
      "couchbase": "ignoreFieldOrder",
<<<<<<< HEAD
      "mimir": "pending",
      "mongodb_2_6": "pending",
      "mongodb_3_0": "pending",
      "mongodb_read_only": "pending"
=======
      "mimir": "pendingIgnoreFieldOrder"
>>>>>>> 618bca10
    },
    "NB": "mongo backends not on par with master",
    "data": "divide.data",
    "query": "select nr, ceil(val3) as ceil1 from divide",
    "predicate": "exactly",
    "expected": [
        { "nr":  1, "ceil1": 1.0 },
        { "nr":  2, "ceil1": 1 },
        { "nr":  3, "ceil1": 3 },
        { "nr":  4, "ceil1": 5 },
        { "nr":  5, "ceil1": -1 },
        { "nr":  6, "ceil1": -1 },
        { "nr":  7, "ceil1": -1 },
        { "nr":  8, "ceil1": -2 },
        { "nr":  9, "ceil1": 5 },
        { "nr": 10, "ceil1": 0 },
        { "nr": 11, "ceil1": -1 },
        { "nr": 12, "ceil1": -9 }
    ]
}<|MERGE_RESOLUTION|>--- conflicted
+++ resolved
@@ -2,14 +2,10 @@
     "name": "derived function ceil",
     "backends": {
       "couchbase": "ignoreFieldOrder",
-<<<<<<< HEAD
-      "mimir": "pending",
+      "mimir": "pendingIgnoreFieldOrder",
       "mongodb_2_6": "pending",
       "mongodb_3_0": "pending",
       "mongodb_read_only": "pending"
-=======
-      "mimir": "pendingIgnoreFieldOrder"
->>>>>>> 618bca10
     },
     "NB": "mongo backends not on par with master",
     "data": "divide.data",
