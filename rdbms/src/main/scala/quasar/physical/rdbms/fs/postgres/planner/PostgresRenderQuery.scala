--- conflicted
+++ resolved
@@ -189,11 +189,7 @@
     case RowIds()        => "row_number() over()".right
     case Offset((_, from), NumExpr(count)) => s"$from OFFSET $count".right
     case Limit((_, from), NumExpr(count)) => s"$from LIMIT $count".right
-<<<<<<< HEAD
-    case Select(selection, from, filterOpt, groupBy, order) =>
-=======
-    case Select(selection, from, joinOpt, filterOpt, order) =>
->>>>>>> b0c2f229
+    case Select(selection, from, joinOpt, filterOpt, groupBy, order) =>
       val filter = ~(filterOpt ∘ (f => s" where ${f.v._2}"))
       val join = ~(joinOpt ∘ (j => {
 
@@ -228,11 +224,7 @@
       }.map(v => s" GROUP BY $v"))
 
       val fromExpr = s" from ${from.v._2} ${from.alias.v}"
-<<<<<<< HEAD
-      s"(select ${selection.v._2}$fromExpr$filter$groupByStr$orderByStr)".right
-=======
-      s"(select ${selection.v._2}$fromExpr$join$filter$orderByStr)".right
->>>>>>> b0c2f229
+      s"(select ${selection.v._2}$fromExpr$join$filter$groupByStr$orderByStr)".right
     case Union((_, left), (_, right)) => s"($left UNION $right)".right
     case Constant(Data.Str(v)) =>
       val text = v.flatMap { case ''' => "''"; case iv => iv.toString }.self
