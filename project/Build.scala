--- conflicted
+++ resolved
@@ -57,11 +57,7 @@
     }
   )
 
-<<<<<<< HEAD
-  val blueeyesVersion = "1.0.0-SNAPSHOT"
-=======
   val blueeyesVersion = "1.0.0-M8.6"
->>>>>>> 9e53a5ae
   val scalazVersion = "7.0.0-RC1"
 
   val commonSettings = Seq(
