--- conflicted
+++ resolved
@@ -71,7 +71,7 @@
       case (ExtractFunc(MapFuncsCore.ProjectKey(_,_)), _, _) => pending
       case (ExtractFunc(MapFuncsCore.And(_,_)), _, _) => pending
       case (ExtractFunc(MapFuncsCore.Or(_,_)), _, _) => pending
-<<<<<<< HEAD
+      case (ExtractFunc(MapFuncsCore.Range(_,_)), _, _) => pending
       case (_, _, _) => run
     }
 
@@ -80,10 +80,6 @@
     (prg, arg1, arg2, arg3) match {
       case (_, _, _, _) if isTemporal(arg1.dataType) || isTemporal(arg2.dataType) || isTemporal(arg3.dataType) => pending
       case (_, _, _, _) => run
-=======
-      case (ExtractFunc(MapFuncsCore.Range(_,_)), _, _) => pending
-      case _ => run
->>>>>>> dbd84da8
     }
 
   private def isTemporal(tpe: Type): Boolean =
