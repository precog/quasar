--- conflicted
+++ resolved
@@ -1,15 +1,10 @@
 {
     "name": "flatten an object inside a field projection",
     "backends": {
-<<<<<<< HEAD
         "mimir": "pending",
         "mongodb_2_6": "pending",
         "mongodb_3_0": "pending",
-        "mongodb_read_only": "pending",
-        "postgresql":        "pending"
-=======
-        "mimir":"pending"
->>>>>>> 5f7a7285
+        "mongodb_read_only": "pending"
     },
     "data": "slamengine_commits.data",
     "query": "select commit.author{*} from slamengine_commits",
