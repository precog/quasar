--- conflicted
+++ resolved
@@ -20,12 +20,8 @@
 import quasar.common.{Map => _, _}
 import quasar.contrib.pathy._
 import quasar.contrib.specs2.PendingWithActualTracking
-<<<<<<< HEAD
-import quasar.ejson.EJson._
 import quasar.javascript._
-=======
 import quasar.ejson.{EJson, Fixed}
->>>>>>> ffc99b63
 import quasar.physical.mongodb.expression._
 import quasar.physical.mongodb.planner._
 import quasar.physical.mongodb.workflow._
@@ -96,8 +92,8 @@
           Guard(
             ProjectKeyS(ProjectIndexI(Hole, 1), "parentid"),
             Type.Str,
-            Constant(bool[Fix](false)),
-            Constant(bool[Fix](true))))) must beWorkflow0(
+            Constant(ejs.bool(false)),
+            Constant(ejs.bool(true))))) must beWorkflow0(
         chain[Workflow](
           $read(collection("db", "zips")),
           $project(reshape("0" -> $arrayLit(List($field("_id"), $$ROOT)))),
