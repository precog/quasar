import sbt._
import Keys._
import de.heikoseeberger.sbtheader.license.Apache2_0
import de.heikoseeberger.sbtheader.HeaderPlugin

<<<<<<< HEAD
val scalazVersion  = "7.1.3"
val slcVersion     = "0.4"
val monocleVersion = "1.1.1"
val http4sVersion  = "0.8.2"
=======
val scalazVersion     = "7.1.0"
val monocleVersion    = "1.1.1"
val unfilteredVersion = "0.8.1"
>>>>>>> 49fe2edf

lazy val standardSettings = Defaults.defaultSettings ++ Seq(
  headers := Map(
    "scala" -> Apache2_0("2014 - 2015", "SlamData Inc."),
    "java"  -> Apache2_0("2014 - 2015", "SlamData Inc.")),
  scalaVersion := "2.11.6",
  logBuffered in Compile := false,
  logBuffered in Test := false,
  outputStrategy := Some(StdoutOutput),
  initialize := {
    assert(
      Integer.parseInt(sys.props("java.specification.version").split("\\.")(1))
        >= 7,
      "Java 7 or above required")
  },
  autoCompilerPlugins := true,
  exportJars := true,
  resolvers ++= Seq(
    Resolver.sonatypeRepo("releases"),
    Resolver.sonatypeRepo("snapshots"),
    "JBoss repository" at "https://repository.jboss.org/nexus/content/repositories/",
    "Scalaz Bintray Repo" at "http://dl.bintray.com/scalaz/releases",
    "bintray/non" at "http://dl.bintray.com/non/maven"),
  addCompilerPlugin("org.spire-math" %% "kind-projector" % "0.5.4"),
  scalacOptions ++= Seq(
    "-deprecation",
    "-encoding", "UTF-8",
    "-feature",
    "-language:existentials",
    "-language:higherKinds",
    "-language:implicitConversions",
    "-unchecked",
    "-Xfatal-warnings",
    "-Xfuture",
    // "-Xlint",
    "-Yno-adapted-args",
    // "-Yno-predef",      // replace with stronger "-Yno-imports",
    "-Ywarn-dead-code", // N.B. doesn't work well with the ??? hole
    // "-Ywarn-numeric-widen",
    "-Ywarn-unused-import",
    "-Ywarn-value-discard"),
  libraryDependencies ++= Seq(
<<<<<<< HEAD
    "org.scalaz"        %% "scalaz-core"               % scalazVersion  % "compile, test",
    "org.scalaz"        %% "scalaz-concurrent"         % scalazVersion  % "compile, test",
    "org.scalaz.stream" %% "scalaz-stream"             % "0.7.1a"       % "compile, test",
    "com.github.julien-truffaut" %% "monocle-core"     % monocleVersion % "compile, test",
    "com.github.julien-truffaut" %% "monocle-generic"  % monocleVersion % "compile, test",
    "com.github.julien-truffaut" %% "monocle-macro"    % monocleVersion % "compile, test",
    "com.github.scopt"  %% "scopt"                     % "3.3.0"        % "compile, test",
    "org.threeten"      %  "threetenbp"                % "1.2"          % "compile, test",
    "org.mongodb"       %  "mongo-java-driver"         % "3.0.2"        % "compile, test",
    "org.http4s"        %% "http4s-dsl"                % http4sVersion  % "compile, test",
    "org.http4s"        %% "http4s-argonaut"           % http4sVersion  % "compile, test",
    "org.http4s"        %% "http4s-jetty"              % http4sVersion  % "compile, test",
    "io.argonaut"       %% "argonaut"                  % "6.1-M6"       % "compile, test",
    "org.jboss.aesh"    %  "aesh"                      % "0.55"         % "compile, test",
    "org.typelevel"     %% "shapeless-scalaz"          % slcVersion     % "compile, test",
    "org.scalaz"        %% "scalaz-scalacheck-binding" % scalazVersion  % "test",
    "org.specs2"        %% "specs2-core"               % "2.4"          % "test",
    "org.typelevel"     %% "scalaz-specs2"             % "0.3.0"        % "test",
    "org.typelevel"     %% "shapeless-scalacheck"      % slcVersion     % "test",
    "net.databinder.dispatch" %% "dispatch-core"       % "0.11.1"       % "test"),
=======
    "org.scalaz"        %% "scalaz-core"               % scalazVersion     % "compile, test",
    "org.scalaz"        %% "scalaz-concurrent"         % scalazVersion     % "compile, test",
    "org.scalaz.stream" %% "scalaz-stream"             % "0.7.1a"          % "compile, test",
    "org.spire-math"    %% "spire"                     % "0.8.2"           % "compile, test",
    "com.github.julien-truffaut" %% "monocle-core"     % monocleVersion    % "compile, test",
    "com.github.julien-truffaut" %% "monocle-generic"  % monocleVersion    % "compile, test",
    "com.github.julien-truffaut" %% "monocle-macro"    % monocleVersion    % "compile, test",
    "com.github.scopt"  %% "scopt"                     % "3.3.0"           % "compile, test",
    "org.threeten"      %  "threetenbp"                % "1.2"             % "compile, test",
    "org.mongodb"       %  "mongo-java-driver"         % "3.0.2"           % "compile, test",
    "io.argonaut"       %% "argonaut"                  % "6.1-M6"          % "compile, test",
    "org.jboss.aesh"    %  "aesh"                      % "0.55"            % "compile, test",
    "org.scalaz"        %% "scalaz-scalacheck-binding" % scalazVersion     % "compile, test",
    "com.github.julien-truffaut" %% "monocle-law"      % monocleVersion    % "compile, test",
    "org.specs2"        %% "specs2-core"       % "2.3.13-scalaz-7.1.0-RC1" % "test",
    "org.typelevel"     %% "scalaz-specs2"             % "0.3.0"           % "test",
    "net.databinder.dispatch" %% "dispatch-core"       % "0.11.1"          % "test"
  ),
>>>>>>> 49fe2edf
  licenses += ("Apache 2", url("http://www.apache.org/licenses/LICENSE-2.0")))

import github.GithubPlugin._

lazy val oneJarSettings = {
  import sbtrelease.ReleasePlugin._
  import sbtrelease.ReleaseStateTransformations._
  import sbtrelease._

  import sbt._
  import sbt.Aggregation.KeyValue
  import sbt.std.Transform.DummyTaskMap
  import Utilities._

  def releaseHack[T](key: TaskKey[T]): ReleaseStep = { st: State =>
    val extracted = st.extract
    val ref = extracted.get(thisProjectRef)
    extracted.runTask(key in ref, st)
    st
  }

  com.github.retronym.SbtOneJar.oneJarSettings ++ standardSettings ++ githubSettings ++ releaseSettings ++ Seq(
  GithubKeys.assets := { Seq(oneJar.value) },
  GithubKeys.repoSlug := "slamdata/slamengine",

  GithubKeys.versionRepo := "slamdata/slamdata.github.io",
  GithubKeys.versionFile := "release.json",

  ReleaseKeys.versionFile := file("version.sbt"),
  ReleaseKeys.useGlobalVersion := true,
  ReleaseKeys.commitMessage <<= (version in ThisBuild) map { v =>
    if (v.matches(""".*SNAPSHOT.*""")) ("Setting version to %s" format v) + " [ci skip]"
    else "Releasing %s" format v
  },
  ReleaseKeys.releaseProcess := Seq[ReleaseStep](
    checkSnapshotDependencies,              // : ReleaseStep
    inquireVersions,                        // : ReleaseStep
    runTest,                                // : ReleaseStep
    setReleaseVersion,                      // : ReleaseStep
    commitReleaseVersion,                   // : ReleaseStep, performs the initial git checks
    pushChanges,                            // : ReleaseStep
    // releaseHack(GithubKeys.githubUpdateVer),// : Don't update git version, have the installers task do that
    // tagRelease,                             // : Don't tag release because Travis will do it
    // releaseHack(GithubKeys.githubRelease),  // : Don't release because Travis will do it
    setNextVersion,                         // : ReleaseStep
    commitNextVersion,                      // : ReleaseStep
    pushChanges                             // : ReleaseStep, also checks that an upstream branch is properly configured
  ))
}

lazy val root = Project("root", file(".")) aggregate(core, web, admin, it) enablePlugins(AutomateHeaderPlugin)

lazy val core = (project in file("core")) settings (oneJarSettings: _*) enablePlugins(AutomateHeaderPlugin)

lazy val web = (project in file("web")) dependsOn (core % "test->test;compile->compile") settings (oneJarSettings: _*) enablePlugins(AutomateHeaderPlugin)

lazy val it = (project in file("it")) dependsOn (core % "test->test;compile->compile", web) settings (standardSettings: _*) enablePlugins(AutomateHeaderPlugin)

lazy val admin = (project in file("admin")) dependsOn (core) settings (oneJarSettings: _*) enablePlugins(AutomateHeaderPlugin)<|MERGE_RESOLUTION|>--- conflicted
+++ resolved
@@ -3,16 +3,9 @@
 import de.heikoseeberger.sbtheader.license.Apache2_0
 import de.heikoseeberger.sbtheader.HeaderPlugin
 
-<<<<<<< HEAD
 val scalazVersion  = "7.1.3"
 val slcVersion     = "0.4"
 val monocleVersion = "1.1.1"
-val http4sVersion  = "0.8.2"
-=======
-val scalazVersion     = "7.1.0"
-val monocleVersion    = "1.1.1"
-val unfilteredVersion = "0.8.1"
->>>>>>> 49fe2edf
 
 lazy val standardSettings = Defaults.defaultSettings ++ Seq(
   headers := Map(
@@ -55,7 +48,6 @@
     "-Ywarn-unused-import",
     "-Ywarn-value-discard"),
   libraryDependencies ++= Seq(
-<<<<<<< HEAD
     "org.scalaz"        %% "scalaz-core"               % scalazVersion  % "compile, test",
     "org.scalaz"        %% "scalaz-concurrent"         % scalazVersion  % "compile, test",
     "org.scalaz.stream" %% "scalaz-stream"             % "0.7.1a"       % "compile, test",
@@ -65,9 +57,6 @@
     "com.github.scopt"  %% "scopt"                     % "3.3.0"        % "compile, test",
     "org.threeten"      %  "threetenbp"                % "1.2"          % "compile, test",
     "org.mongodb"       %  "mongo-java-driver"         % "3.0.2"        % "compile, test",
-    "org.http4s"        %% "http4s-dsl"                % http4sVersion  % "compile, test",
-    "org.http4s"        %% "http4s-argonaut"           % http4sVersion  % "compile, test",
-    "org.http4s"        %% "http4s-jetty"              % http4sVersion  % "compile, test",
     "io.argonaut"       %% "argonaut"                  % "6.1-M6"       % "compile, test",
     "org.jboss.aesh"    %  "aesh"                      % "0.55"         % "compile, test",
     "org.typelevel"     %% "shapeless-scalaz"          % slcVersion     % "compile, test",
@@ -76,26 +65,6 @@
     "org.typelevel"     %% "scalaz-specs2"             % "0.3.0"        % "test",
     "org.typelevel"     %% "shapeless-scalacheck"      % slcVersion     % "test",
     "net.databinder.dispatch" %% "dispatch-core"       % "0.11.1"       % "test"),
-=======
-    "org.scalaz"        %% "scalaz-core"               % scalazVersion     % "compile, test",
-    "org.scalaz"        %% "scalaz-concurrent"         % scalazVersion     % "compile, test",
-    "org.scalaz.stream" %% "scalaz-stream"             % "0.7.1a"          % "compile, test",
-    "org.spire-math"    %% "spire"                     % "0.8.2"           % "compile, test",
-    "com.github.julien-truffaut" %% "monocle-core"     % monocleVersion    % "compile, test",
-    "com.github.julien-truffaut" %% "monocle-generic"  % monocleVersion    % "compile, test",
-    "com.github.julien-truffaut" %% "monocle-macro"    % monocleVersion    % "compile, test",
-    "com.github.scopt"  %% "scopt"                     % "3.3.0"           % "compile, test",
-    "org.threeten"      %  "threetenbp"                % "1.2"             % "compile, test",
-    "org.mongodb"       %  "mongo-java-driver"         % "3.0.2"           % "compile, test",
-    "io.argonaut"       %% "argonaut"                  % "6.1-M6"          % "compile, test",
-    "org.jboss.aesh"    %  "aesh"                      % "0.55"            % "compile, test",
-    "org.scalaz"        %% "scalaz-scalacheck-binding" % scalazVersion     % "compile, test",
-    "com.github.julien-truffaut" %% "monocle-law"      % monocleVersion    % "compile, test",
-    "org.specs2"        %% "specs2-core"       % "2.3.13-scalaz-7.1.0-RC1" % "test",
-    "org.typelevel"     %% "scalaz-specs2"             % "0.3.0"           % "test",
-    "net.databinder.dispatch" %% "dispatch-core"       % "0.11.1"          % "test"
-  ),
->>>>>>> 49fe2edf
   licenses += ("Apache 2", url("http://www.apache.org/licenses/LICENSE-2.0")))
 
 import github.GithubPlugin._
