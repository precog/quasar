package slamdata.engine.physical.mongodb

import slamdata.engine._
import slamdata.engine.fp._
import slamdata.engine.fs.Path
import slamdata.engine.std.StdLib._

import scalaz.{Free => FreeM, Node => _, _}
import scalaz.task.Task

import Scalaz._

object MongoDbPlanner extends Planner[Workflow] {
  import LogicalPlan._
  import Extractors._

  import slamdata.engine.analysis.fixplate._

  import agg._
  import math._
  import relations._
  import set._
  import string._
  import structural._

  /**
   * This phase works bottom-up to assemble sequences of object dereferences into
   * the format required by MongoDB -- e.g. "foo.bar.baz".
   *
   * This is necessary because MongoDB does not treat object dereference as a 
   * first-class binary operator, and the resulting irregular structure cannot
   * be easily generated without computing this intermediate.
   *
   * This annotation can also be used to help detect two spans of dereferences
   * separated by non-dereference operations. Such "broken" dereferences cannot
   * be translated into a single pipeline operation and require 3 pipeline 
   * operations (or worse): [dereference, middle op, dereference].
   */
  def FieldPhase[A]: PhaseE[LogicalPlan, PlannerError, A, Option[BsonField]] = lpBoundPhaseE {
    type Output = Option[BsonField]
    
    liftPhaseE(Phase { (attr: Attr[LogicalPlan, A]) =>
      synthPara2(forget(attr)) { (node: LogicalPlan[(Term[LogicalPlan], Output)]) =>
        node match {
          case ObjectProject((_, objAttrOpt) :: (IsConstant(Data.Str(fieldName)), _) :: Nil) => 
            Some(objAttrOpt match {
              case Some(objAttr) => objAttr \ BsonField.Name(fieldName)

              case None => BsonField.Name(fieldName)
            })
            
          // TODO: Make pattern matching safer (i.e. generate error if pattern not matched):
          // case ObjectProject(_) => error(...)
            
          // Mongo treats array derefs the same as object derefs.
          case ArrayProject((_, objAttrOpt) :: (IsConstant(Data.Int(index)), _) :: Nil) =>
            Some(objAttrOpt match {
              case Some(objAttr) => objAttr \ BsonField.Name(index.toString)

              case None => BsonField.Name(index.toString)
            })
            
          // TODO: Make pattern matching safer (i.e. generate error if pattern not matched):
          // case ArrayProject(_) => error(...)
          
          case _ => None
        }
      }
    })
  }

  /**
   * This phase builds up expression operations from field attributes.
   *
   * As it works its way up the tree, at some point, it will reach a place where
   * the value cannot be computed as an expression operation. The phase will produce
   * None at these points. Further up the tree from such a position, it may again
   * be possible to build expression operations, so this process will naturally
   * result in spans of expressions alternating with spans of nothing (i.e. None).
   *
   * The "holes" represent positions where a pipeline operation or even a workflow
   * task is required to compute the given expression.
   */
  def ExprPhase: PhaseE[LogicalPlan, PlannerError, Option[BsonField], Option[ExprOp]] = lpBoundPhaseE {
    type Output = PlannerError \/ Option[ExprOp]

    toPhaseE(Phase { (attr: Attr[LogicalPlan, Option[BsonField]]) =>
      scanCata(attr) { (fieldAttr: Option[BsonField], node: LogicalPlan[Output]) =>
        def emit(expr: ExprOp): Output = \/- (Some(expr))

        // Promote a bson field annotation to an expr op:
        def promoteField = \/- (fieldAttr.map(ExprOp.DocField.apply _))

        def nothing = \/- (None)

        def invoke(func: Func, args: List[Output]): Output = {
          def invoke1(f: ExprOp => ExprOp) = {
            val x :: Nil = args

            x.map(_.map(f))
          }
          def invoke2(f: (ExprOp, ExprOp) => ExprOp) = {
            val x :: y :: Nil = args

            (x |@| y)(f)
          }

          func match {
            case `Add`      => invoke2(ExprOp.Add.apply _)
            case `Multiply` => invoke2(ExprOp.Multiply.apply _)
            case `Subtract` => invoke2(ExprOp.Subtract.apply _)
            case `Divide`   => invoke2(ExprOp.Divide.apply _)

            case `Eq`       => invoke2(ExprOp.Eq.apply _)
            case `Neq`      => invoke2(ExprOp.Neq.apply _)
            case `Lt`       => invoke2(ExprOp.Lt.apply _)
            case `Lte`      => invoke2(ExprOp.Lte.apply _)
            case `Gt`       => invoke2(ExprOp.Gt.apply _)
            case `Gte`      => invoke2(ExprOp.Gte.apply _)

            case `Concat`   => invoke2(ExprOp.Concat(_, _, Nil))

            case `Count`    => emit(ExprOp.Count)
            case `Sum`      => invoke1(ExprOp.Sum.apply _)
            case `Avg`      => invoke1(ExprOp.Avg.apply _)
            case `Min`      => invoke1(ExprOp.Min.apply _)
            case `Max`      => invoke1(ExprOp.Max.apply _)

            case `Between`  => {
              val first :: array :: Nil = args
              val xOpt: Option[ExprOp] = first.fold(e => None, x => x)
              xOpt.map(x => {
                // TODO: extract min and max from the array, which itself is not annotated
                val min = ExprOp.Literal(Bson.Int32(111))
                val max = ExprOp.Literal(Bson.Int32(999))
                emit(ExprOp.And(NonEmptyList.nel(
                              ExprOp.Gte(x, min),
                              ExprOp.Lte(x, max) ::
                              Nil
                            )))
              }).getOrElse(nothing)
            }

            case `ObjectProject`  => promoteField
            case `ArrayProject`   => promoteField

            case _ => nothing
          }
        }

        node.fold[Output](
          read      = name => emit(ExprOp.DocVar.ROOT()),
          constant  = data => Bson.fromData(data).bimap[PlannerError, Option[ExprOp]](
                        _ => PlannerError.NonRepresentableData(data), 
                        d => Some(ExprOp.Literal(d))
                      ),
          join      = (_, _, _, _, _, _) => nothing,
          invoke    = invoke(_, _),
          free      = _ => nothing,
          let       = (_, in) => in
        )
      }
    })
  }

  private type EitherPlannerError[A] = PlannerError \/ A

  /**
   * The selector phase tries to turn expressions into MongoDB selectors -- i.e.
   * Mongo query expressions. Selectors are only used for the filtering pipeline op,
   * so it's quite possible we build more stuff than is needed (but it doesn't matter, 
   * unneeded annotations will be ignored by the pipeline phase).
   *
   * Like the expression op phase, this one requires bson field annotations.
   *
   * Most expressions cannot be turned into selector expressions without using the
   * "\$where" operator, which allows embedding JavaScript code. Unfortunately, using
   * this operator turns filtering into a full table scan. We should do a pass over
   * the tree to identify partial boolean expressions which can be turned into selectors,
   * factoring out the leftovers for conversion using $where.
   *
   */
  def SelectorPhase: PhaseE[LogicalPlan, PlannerError, Option[BsonField], Option[Selector]] = lpBoundPhaseE {
    type Input = Option[BsonField]
    type Output = Option[Selector]

    liftPhaseE(Phase { (attr: LPAttr[Input]) =>
      scanPara2(attr) { (fieldAttr: Input, node: LogicalPlan[(Term[LogicalPlan], Input, Output)]) =>
        def emit(sel: Selector): Output = Some(sel)

        def invoke(func: Func, args: List[(Term[LogicalPlan], Input, Output)]): Output = {
          object IsBson {
            def unapply(v: Term[LogicalPlan]): Option[Bson] = IsConstant.unapply(v).flatMap(Bson.fromData(_).toOption)
          }
          
          /**
           * Attempts to extract a BsonField annotation and a Bson value from
           * an argument list of length two (in any order).
           */
          def extractFieldAndSelector: Option[(BsonField, Bson)] = args match {
            case (IsBson(v1), _, _) :: (_, Some(f2), _) :: Nil => Some(f2 -> v1)
            case (_, Some(f1), _) :: (IsBson(v2), _, _) :: Nil => Some(f1 -> v2)
            case _                                             => None
          }

          /**
           * All the relational operators require a field as one parameter, and 
           * BSON literal value as the other parameter. So we have to try to
           * extract out both a field annotation and a selector and then verify
           * the selector is actually a BSON literal value before we can 
           * construct the relational operator selector. If this fails for any
           * reason, it just means the given expression cannot be represented
           * using MongoDB's query operators, and must instead be written as
           * Javascript using the "$where" operator.
           */
          def relop(f: Bson => Selector.Condition) =
            for {
              (field, value) <- extractFieldAndSelector
            } yield Selector.Doc(Map(field -> Selector.Expr(f(value))))

          def stringOp(f: String => Selector.Condition) =
            for {
              (field, value) <- extractFieldAndSelector
              str <- value match { case Bson.Text(s) => Some(s); case _ => None }
            } yield (Selector.Doc(Map(field -> Selector.Expr(f(str)))))

          def invoke2Nel(f: (Selector, Selector) => Selector) = {
            val x :: y :: Nil = args.map(_._3)

            (x |@| y)(f)
          }

          def regexForLikePattern(pattern: String): String = {
            // TODO: handle '\' escapes in the pattern
            val escape: PartialFunction[Char, String] = {
              case '_'                                => "."
              case '%'                                => ".*"
              case c if ("\\^$.|?*+()[{".contains(c)) => "\\" + c
              case c                                  => c.toString
            }
            "^" + pattern.map(escape).mkString + "$"
          }

          func match {
            case `Eq`       => relop(Selector.Eq.apply _)
            case `Neq`      => relop(Selector.Neq.apply _)
            case `Lt`       => relop(Selector.Lt.apply _)
            case `Lte`      => relop(Selector.Lte.apply _)
            case `Gt`       => relop(Selector.Gt.apply _)
            case `Gte`      => relop(Selector.Gte.apply _)

            case `Like`     => stringOp(s => Selector.Regex(regexForLikePattern(s), false, false, false, false))

            case `Between`  => args match {
              case (_, Some(f), _) :: (IsArray(IsBson(min) :: IsBson(max) :: Nil), _, _) :: Nil => 
                Some(Selector.And(
                    Selector.Doc(f -> Selector.Gte(min)),
                    Selector.Doc(f -> Selector.Lte(max))
                  ))
                  
              case _ => None
            }

            case `And`      => invoke2Nel(Selector.And.apply _)
            case `Or`       => invoke2Nel(Selector.Or.apply _)
            // case `Not`      => invoke1(Selector.Not.apply _)

            case _ => None
          }
        }

        node.fold[Output](
          read      = _ => None,
          constant  = _ => None,
          join      = (_, _, _, _, _, _) => None,
          invoke    = invoke(_, _),
          free      = _ => None,
          let       = (_, in) => in._3
        )
      }
    })
  }

  private def getOrElse[A, B](b: B)(a: Option[A]): B \/ A = a.map(\/- apply).getOrElse(-\/ apply b)

  /**
   * The pipeline phase tries to turn expressions and selectors into pipeline 
   * operations.
   *
   */
  def PipelinePhase: PhaseE[LogicalPlan, PlannerError, (Option[Selector], Option[ExprOp]), Option[PipelineBuilder]] = lpBoundPhaseE {
    /*
      Notes on new approach:
      
      1. If this node is annotated with an ExprOp, DON'T DO ANYTHING.
      2. If this node is NOT annotated with an ExprOp, we need to try to create a Pipeline.
          a. If the children have Pipelines, then use those to form the new pipeline in a function-specific fashion.
          b. If the children don't have Pipelines, try to promote them to pipelines in a function-specific manner,
             then use those pipelines to form the new pipeline in a function-specific manner.
          c. If the node cannot be converted to a Pipeline, the process ends here.
  
    */
    type Input  = (Option[Selector], Option[ExprOp])
    type Output = PlannerError \/ Option[PipelineBuilder]

    import PipelineOp._

    def nothing = \/- (None)
    
    object HasSelector {
      def unapply(v: Attr[LogicalPlan, (Input, Output)]): Option[Selector] = HasAnn.unapply(v).flatMap(a => a._1._1)
    }

    object HasExpr {
<<<<<<< HEAD
      def unapply(v: Attr[LogicalPlan, (Input, Output)]): Option[ExprOp] = HasAnn.unapply(v).flatMap(a => a._1._2)
=======
      def unapply(v: Attr[LogicalPlan, (Input, Output)]): Option[ExprOp] = v match {
        case HasPipeline(_) => None
        case _ => v.unFix.attr._1._2
      }
>>>>>>> 7cbaad63
    }

    object HasGroupOp {
      def unapply(v: Attr[LogicalPlan, (Input, Output)]): Option[ExprOp.GroupOp] = HasExpr.unapply(v) collect {
        case x : ExprOp.GroupOp => x
      }
    }

    object HasField {
      def unapply(v: Attr[LogicalPlan, (Input, Output)]): Option[BsonField] = HasExpr.unapply(v) collect {
        case ExprOp.DocVar(_, Some(f)) => f
      }
    }

    object HasLiteral {
      def unapply(v: Attr[LogicalPlan, (Input, Output)]): Option[Bson] = HasExpr.unapply(v) collect {
        case ExprOp.Literal(d) => d
      }
    }

    object HasStringConstant {
      def unapply(node: Attr[LogicalPlan, (Input, Output)]): Option[String] = HasLiteral.unapply(node) collect { 
        case Bson.Text(str) => str
      }
    }

    object HasPipeline {
      def unapply(v: Attr[LogicalPlan, (Input, Output)]): Option[PipelineBuilder] = {
        val defaultCase = v.unFix.attr._2.toOption.flatten
        defaultCase.orElse(v match {
          case IsReadAttr(_) => Some(PipelineBuilder.empty)
          case _ => None
        })
      }
    }

    object LeadingProject {
      def unapply(v: Attr[LogicalPlan, (Input, Output)]): Option[(Project, PipelineBuilder)] = v match {
        case HasPipeline(p) => p.buffer.find(_.isNotShapePreservingOp).collect {
        case p @ Project(_) => p
      }.headOption.map(_ -> p)

        case _ => None
      }
    }

    object LeadingGroup {
      def unapply(v: Attr[LogicalPlan, (Input, Output)]): Option[(Group, PipelineBuilder)] = v match {
        case HasPipeline(p) => p.buffer.find(_.isNotShapePreservingOp).collect {
          case g @ Group(_, _) => g
        }.headOption.map(_ -> p)
      }
    }

    object AllExprs {
      def unapply(args: List[Attr[LogicalPlan, (Input, Output)]]): Option[List[ExprOp]] = args.map(_.unFix.attr._1._2).sequenceU
    }

    object AllFields {
      def unapply(args: List[Attr[LogicalPlan, (Input, Output)]]): Option[List[BsonField]] = args match {
        case AllExprs(exprs) => 
          (exprs.map {
            case ExprOp.DocVar(_, Some(field)) => Some(field)
            case _ => None
          }).sequenceU

        case _ => None
      }
    }

    object IsSortKey {
      def unapply(node: Attr[LogicalPlan, (Input, Output)]): Option[(BsonField, SortType)] = 
        node match {
          case IsObjectAttr((HasStringConstant("key"), HasField(key)) ::
                            (HasStringConstant("order"), HasStringConstant(orderStr)) :: 
                            Nil)
                  => Some(key -> (if (orderStr == "ASC") Ascending else Descending))
                  
           case _ => None
        }
    }
    
    object AllSortKeys {
      def unapply(args: List[Attr[LogicalPlan, (Input, Output)]]): Option[List[(BsonField, SortType)]] = 
        args.map(IsSortKey.unapply(_)).sequenceU
    }

    object HasSortFields {
      def unapply(v: Attr[LogicalPlan, (Input, Output)]): Option[NonEmptyList[(BsonField, SortType)]] = {
        v match {
          case IsArrayAttr(AllSortKeys(k :: ks)) => Some(NonEmptyList.nel(k, ks))
          case _ => None
        }
      }
    }

    def emit[A](a: A): PlannerError \/ A = \/- (a)

    def emitSome[A](a: A): PlannerError \/ Option[A] = \/- (Some(a))

    def error[A](msg: String): PlannerError \/ A = -\/ (PlannerError.InternalError(msg))

    def projField(ts: (String, ExprOp \/ Reshape)*): Reshape = Reshape.Doc(ts.map(t => BsonField.Name(t._1) -> t._2).toMap)
    def projIndex(ts: (Int,    ExprOp \/ Reshape)*): Reshape = Reshape.Arr(ts.map(t => BsonField.Index(t._1) -> t._2).toMap)

    val convertError = (e: MergePatchError) => PlannerError.InternalError(e.message)

    def merge(pipe1: PipelineBuilder, pipe2: PipelineBuilder): PlannerError \/ PipelineBuilder = pipe1.merge(pipe2).leftMap(convertError)

    def mergeSome(pipe1: PipelineBuilder, pipe2: PipelineBuilder): Output = merge(pipe1, pipe2).map(Some.apply)

    def addOp(pipe: PipelineBuilder, op: PipelineOp): PlannerError \/ PipelineBuilder = (pipe + op).leftMap(convertError)

    def addAllOps(pipe: PipelineBuilder, ops: List[PipelineOp]): PlannerError \/ PipelineBuilder = (pipe ++ ops).leftMap(convertError)

    def addAllOpsSome(pipe: PipelineBuilder, ops: List[PipelineOp]): Output = addAllOps(pipe, ops).map(Some.apply)

    def addOpSome(pipe: PipelineBuilder, op: PipelineOp): Output = addOp(pipe, op).map(Some.apply)

    def promoteExpr(p1: PipelineBuilder, expr: ExprOp)(f: ExprOp.DocVar => PlannerError \/ PipelineOp): Output = {
      val ExprFieldName = "__sd_expr"
      val ExprField = BsonField.Name(ExprFieldName)

      val p2 = PipelineBuilder(Project(Reshape.Doc(Map(ExprField -> -\/(expr)))))

      for {
        t <- p1.merge0(p2).leftMap(convertError)

        (merged, lp, rp) = t

        newRef = rp.applyVar(ExprOp.DocVar.ROOT(ExprField)) // Where'd it go?

        finalOp <- f(newRef)

        r <- (merged + finalOp).leftMap(convertError)
      } yield Some(r)
    } 

    def splitProjectGroup(r: Reshape, by: ExprOp \/ Reshape): (Project, Group) = {
      r match {
        case Reshape.Doc(v) => 
          val (gs, ps) = ((v.toList.map {
            case (n, -\/(e : ExprOp.GroupOp)) => ((n -> e) :: Nil, Nil)
            case t @ (_,  _) => (Nil, t :: Nil)
            case _ => sys.error("oh no")
          }).unzip : (List[List[(BsonField.Name, ExprOp.GroupOp)]], List[List[(BsonField.Name, ExprOp \/ Reshape)]])).bimap(_.flatten, _.flatten)

          Project(Reshape.Doc(ps.toMap)) -> Group(Grouped(gs.toMap), by)

        case Reshape.Arr(v) =>
          val (gs, ps) = ((v.toList.map {
            case (n, -\/(e : ExprOp.GroupOp)) => ((n -> e) :: Nil, Nil)
            case t @ (_,  _) => (Nil, t :: Nil)
            case _ => sys.error("oh no")
          }).unzip : (List[List[(BsonField.Index, ExprOp.GroupOp)]], List[List[(BsonField.Index, ExprOp \/ Reshape)]])).bimap(_.flatten, _.flatten)

          Project(Reshape.Arr(ps.toMap)) -> Group(Grouped(gs.toMap), by)
      }
    }

    def sortBy(p: Project, by: ExprOp \/ Reshape): (Project, Sort) = {
      val (sortFields, r) = p.shape match {
        case Reshape.Doc(m) => 
          val field = BsonField.genUniqName(m.keys)

          NonEmptyList(field -> Ascending) -> Reshape.Doc(m + (field -> by))

        case Reshape.Arr(m) => 
          val field = BsonField.genUniqIndex(m.keys)

          NonEmptyList(field -> Ascending) -> Reshape.Arr(m + (field -> by))
      }

      Project(r) -> Sort(sortFields)
    }

    val GroupBy1 = -\/ (ExprOp.Literal(Bson.Int64(1)))

    def invoke(func: Func, args: List[Attr[LogicalPlan, (Input, Output)]]): Output = {
      def funcError(msg: String) = {
        def funcFormatter[A](func: Func, args: List[Attr[LogicalPlan, A]])(anns: List[(String, A => String)])(implicit slp: Show[LogicalPlan[_]]): (String => String) = {
          val labelWidth = anns.map(_._1.length).max + 2
          def pad(l: String) = l.padTo(labelWidth, " ").mkString
          def argSumm(n: Attr[LogicalPlan, A]) = 
            "    " + slp.show(n.unFix.unAnn) ::
            anns.map { case (label, f) => "      " + pad(label + ": ") + f(n.unFix.attr) }
          msg => (msg :: "  func: " + func.toString :: "  args:" :: args.flatMap(argSumm)).mkString("\n")
        }

        val ff = funcFormatter(func, args)(("selector" -> ((a: (Input, Output)) => a._1._1.shows)) ::
                                         ("expr"     -> ((a: (Input, Output)) => a._1._2.shows)) ::
                                         ("pipeline" -> ((a: (Input, Output)) => a._2.shows)) :: Nil)

        -\/ (PlannerError.InternalError(ff(msg)))
      }

      func match {
        case `MakeArray` => 
          args match {
            case LeadingProject(proj, pipe) :: Nil => 
              addOpSome(pipe, proj.id.nestIndex(0))

            case HasGroupOp(e) :: Nil => 
              emitSome(PipelineBuilder(Group(Grouped(Map(BsonField.Index(0) -> e)), GroupBy1)))

            case HasExpr(e) :: Nil => 
              emitSome(PipelineBuilder(Project(projIndex(0 -> -\/(e)))))

            case _ => funcError("Cannot compile a MakeArray because neither an expression nor a reshape pipeline were found")
          }

        case `MakeObject` =>
          args match {
            case HasLiteral(Bson.Text(name)) :: LeadingProject(proj, pipe) :: Nil => 
              addOpSome(pipe, proj.id.nestField(name))

            case HasLiteral(Bson.Text(name)) :: HasGroupOp(e) :: Nil => 
              emitSome(PipelineBuilder(Group(Grouped(Map(BsonField.Name(name) -> e)), GroupBy1)))

            case HasLiteral(Bson.Text(name)) :: HasExpr(e) :: Nil => 
              emitSome(PipelineBuilder(Project(projField(name -> -\/(e)))))

            case _ => funcError("Cannot compile a MakeObject because neither an expression nor a reshape pipeline were found")
          }
        
        case `ObjectConcat` =>
          args match {
            case LeadingProject(_, pipe1) :: LeadingProject(_, pipe2) :: Nil => mergeSome(pipe1, pipe2)

            case _ => funcError("Cannot compile an ObjectConcat because both sides are not projects")
          }
        
        case `ArrayConcat` =>
          args match {
            case LeadingProject(_, pipe1) :: LeadingProject(_, pipe2) :: Nil => mergeSome(pipe1, pipe2)

            case _ => funcError("Cannot compile an ArrayConcat because both sides are not projects building arrays")
          }

        case `Filter` => 
          args match {
            case HasPipeline(p) :: HasSelector(q) :: Nil => mergeSome(p, PipelineBuilder(Match(q)))

            case _ => funcError("Cannot compile a Filter because the set has no pipeline or the predicate has no selector")
          }

        case `Drop` =>
          args match {
            case HasPipeline(p) :: HasLiteral(Bson.Int64(v)) :: Nil => addOpSome(p, Skip(v))

            case _ => funcError("Cannot compile Drop because the set has no pipeline or number has no literal")
          }
        
        case `Take` => 
          args match {
            case HasPipeline(p) :: HasLiteral(Bson.Int64(v)) :: Nil => addOpSome(p, Limit(v))

            case _ => funcError("Cannot compile Take because the set has no pipeline or number has no literal")
          }

        case `GroupBy` =>
          args match {
            case LeadingProject(proj1, pipe1) :: LeadingProject(proj2, pipe2) :: Nil => 
              ???

            case LeadingProject(proj, pipe) :: HasExpr(e) :: Nil => 
              ???

            case _ => funcError("Cannot compile GroupBy because a projection or a projection / expression could not be extracted")
          }

        case `OrderBy` =>
          // TODO: Support descending and sorting fields individually
          args match {
            case LeadingProject(_, pipe) :: HasExpr(e) :: Nil =>
              promoteExpr(pipe, e) { docVar =>
                \/- (Sort(NonEmptyList(docVar.field -> Ascending)))
              }

            case LeadingProject(proj1, pipe1) :: LeadingProject(proj2, pipe2) :: Nil =>
              val (proj, sort) = sortBy(proj1.id, \/- (proj2.id.shape))

              for {
                mpipe <- merge(pipe1, pipe2)
                mpipe <- addAllOpsSome(mpipe, proj :: sort :: Nil)
              } yield mpipe

            case HasPipeline(p) :: HasSortFields(fields) :: Nil =>
              // TODO: Can generalize this simply by adding patches to PipelineBuilder so we can propagate
              // rename / nest information through the whole tree.
              addOpSome(p, Sort(fields)) 

            case _ => funcError("Cannot compile OrderBy because cannot extract out a project and a project / expression")
          }

        case `ObjectProject` =>
          args match {
            case LeadingProject(proj, pipe) :: HasLiteral(Bson.Text(field)) :: Nil =>
              proj.id.field(field).map { _ fold(
                  _ => error("Çannot deref into expression yet"), // FIXME!!! This indicates a deref resulted in an expression which cannot be translated into pipeline op.
                  projField => addOpSome(pipe, projField)
                )
              }.getOrElse(funcError("No field of value " + field + " could be found"))

            case _ => funcError("Unknown format for object project")
          }
        
        case `ArrayProject` =>
          args match {
            case LeadingProject(proj, pipe) :: HasLiteral(Bson.Int64(idx)) :: Nil =>
              proj.id.index(idx.toInt).map { _ fold(
                  _ => error("Çannot deref into expression yet"), // FIXME!!! This indicates a deref resulted in an expression which cannot be translated into pipeline op.
                  projIndex => addOpSome(pipe, projIndex)
                )
              }.getOrElse(funcError("No index of value " + idx + " could be found"))
          }

        case `Between` => nothing

        case _ => funcError("Function " + func + " cannot be compiled to a pipeline op")
      }
    }

    toPhaseE(Phase[LogicalPlan, Input, Output] { (attr: Attr[LogicalPlan, Input]) =>
      // println(Show[Attr[LogicalPlan, Input]].show(attr).toString)

      val attr2 = scanPara0(attr) { (orig: Attr[LogicalPlan, Input], node: LogicalPlan[Attr[LogicalPlan, (Input, Output)]]) =>
        val (optSel, optExprOp) = orig.unFix.attr

        // Only try to build pipelines on nodes not annotated with an expr op, but
        // propagate pipelines on other expression types:
        optExprOp.map { _ =>
          node.fold[Output](
            read      = _ => nothing,
            constant  = _ => nothing,
            join      = (_, _, _, _, _, _) => nothing,
            invoke    = (f, vs) => {
                          val ps: List[Option[PipelineBuilder]] = vs.map(_.unFix.attr).map {
                            case ((_, _), \/-(Some(pOp))) => Some(pOp)
                            case _ => None
                          }
                          
                          // If at least one argument has a pipeline...
                          if (ps.exists(_.isDefined)) {
                            // We have to create a pipeline for this node:
                            invoke(f, vs)
                          } else nothing
                        },
            free      = _ => nothing,
            let       = (let, in) => in.unFix.attr._2
          )
        } getOrElse {
          node.fold[Output](
            read      = _ => nothing,
            constant  = _ => nothing,
            join      = (_, _, _, _, _, _) => nothing,
            invoke    = invoke(_, _),
            free      = _ => nothing,
            let       = (let, in) => in.unFix.attr._2
          )
        }
      }

      // println(Show[Attr[LogicalPlan, Output]].show(attr2).toString)

      attr2
    })
  }

  private def collectReads(t: Term[LogicalPlan]): List[Path] = {
    t.foldMap[List[Path]] { term =>
      term.unFix.fold(
        read      = _ :: Nil,
        constant  = _ => Nil,
        join      = (_, _, _, _, _, _) => Nil,
        invoke    = (_, _) => Nil,
        free      = _ => Nil,
        let       = (_, _) => Nil
      )
    }
  }

  val AllPhases = (FieldPhase[Unit]).fork(SelectorPhase, ExprPhase) >>> PipelinePhase

  def plan(logical: Term[LogicalPlan]): PlannerError \/ Workflow = {
    import WorkflowTask._

    def trivial(p: Path) = \/- (Workflow(WorkflowTask.ReadTask(Collection(p.filename))))

    def nonTrivial = {
      val paths = collectReads(logical)

      AllPhases(attrUnit(logical)).map(_.unFix.attr).flatMap { pbOpt =>
        paths match {
          case path :: Nil => 
            val read = WorkflowTask.ReadTask(Collection(path.filename))

            pbOpt match {
              case Some(builder) => \/- (Workflow(WorkflowTask.PipelineTask(read, builder.build)))

              case None => -\/ (PlannerError.InternalError("The plan cannot yet be compiled to a MongoDB workflow"))
            }

          case _ => -\/ (PlannerError.InternalError("Pipeline compiler requires a single source for reading data from"))
        }
      }
    }

    logical.unFix.fold(
      read      = p => trivial(p),
      constant  = _ => nonTrivial,
      join      = (_, _, _, _, _, _) => nonTrivial,
      invoke    = (_, _) => nonTrivial,
      free      = _ => nonTrivial,
      let       = (_, _) => nonTrivial
    )
  }
}<|MERGE_RESOLUTION|>--- conflicted
+++ resolved
@@ -312,14 +312,10 @@
     }
 
     object HasExpr {
-<<<<<<< HEAD
-      def unapply(v: Attr[LogicalPlan, (Input, Output)]): Option[ExprOp] = HasAnn.unapply(v).flatMap(a => a._1._2)
-=======
       def unapply(v: Attr[LogicalPlan, (Input, Output)]): Option[ExprOp] = v match {
         case HasPipeline(_) => None
-        case _ => v.unFix.attr._1._2
-      }
->>>>>>> 7cbaad63
+        case HasAnn((_, expr)) => expr
+      }
     }
 
     object HasGroupOp {
