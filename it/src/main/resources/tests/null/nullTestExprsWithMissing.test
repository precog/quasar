--- conflicted
+++ resolved
@@ -1,13 +1,7 @@
 {
     "name": "expressions with `= null` and `is null`, with missing fields (pending #465)",
     "backends": {
-<<<<<<< HEAD
-        "couchbase":         "skip",
-        "marklogic_json":    "skip",
-        "marklogic_xml":     "skip",
-=======
         "mimir": "skip",
->>>>>>> 6e15928a
         "mongodb_2_6":       "pending",
         "mongodb_3_0":       "pending",
         "mongodb_3_2":       "pending",
