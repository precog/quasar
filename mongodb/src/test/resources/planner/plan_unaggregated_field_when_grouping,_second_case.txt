Chain
├─ $FoldLeftF
│  ├─ Chain
│  │  ├─ $ReadF(db; zips)
│  │  ├─ $GroupF
│  │  │  ├─ Grouped
│  │  │  │  ╰─ Name("0" -> {
│  │  │  │          "$push": {
│  │  │  │            "$let": {
│  │  │  │              "vars": {
│  │  │  │                "a": [
│  │  │  │                  {
│  │  │  │                    "$arrayElemAt": [["$_id", "$$ROOT"], { "$literal": NumberInt("0") }]
│  │  │  │                  },
│  │  │  │                  {
│  │  │  │                    "$arrayElemAt": [["$_id", "$$ROOT"], { "$literal": NumberInt("1") }]
│  │  │  │                  }]
│  │  │  │              },
│  │  │  │              "in": "$$a"
│  │  │  │            }
│  │  │  │          }
│  │  │  │        })
│  │  │  ╰─ By({ "$literal": null })
│  │  ╰─ $ProjectF
│  │     ├─ Name("_id" -> "$_id")
│  │     ├─ Name("value")
│  │     │  ├─ Name("right" -> "$0")
│  │     │  ├─ Name("left" -> { "$literal": [] })
│  │     │  ╰─ Name("_id" -> "$_id")
│  │     ╰─ IncludeId
│  ╰─ Chain
│     ├─ $ReadF(db; zips)
│     ├─ $ProjectF
│     │  ├─ Name("0" -> [
│     │  │       { "$arrayElemAt": [["$_id", "$$ROOT"], { "$literal": NumberInt("0") }] },
│     │  │       { "$arrayElemAt": [["$_id", "$$ROOT"], { "$literal": NumberInt("1") }] }])
│     │  ╰─ IgnoreId
│     ├─ $SimpleMapF
│     │  ├─ Map
│     │  │  ╰─ Obj
│     │  │     ╰─ Key(f0: (((isNumber(
│     │  │            (isObject(_["0"][1]) && (! Array.isArray(_["0"][1]))) ? _["0"][1].pop : undefined) || ((((isObject(_["0"][1]) && (! Array.isArray(_["0"][1]))) ? _["0"][1].pop : undefined) instanceof NumberInt) || (((isObject(_["0"][1]) && (! Array.isArray(_["0"][1]))) ? _["0"][1].pop : undefined) instanceof NumberLong))) || (((isObject(_["0"][1]) && (! Array.isArray(_["0"][1]))) ? _["0"][1].pop : undefined) instanceof Date)) && (isObject(_["0"][1]) && (! Array.isArray(_["0"][1])))) ? _["0"][1].pop : undefined)
│     │  ╰─ Scope(Map())
│     ├─ $GroupF
│     │  ├─ Grouped
│     │  │  ╰─ Name("f0" -> { "$max": "$f0" })
│     │  ╰─ By({ "$literal": null })
│     ├─ $MapF
│     │  ├─ JavaScript(function (key, value) { return [null, { "right": [], "left": [value.f0] }] })
│     │  ╰─ Scope(Map())
│     ╰─ $ReduceF
│        ├─ JavaScript(function (key, values) {
│        │               var result = { "right": [], "left": [] };
│        │               values.forEach(
│        │                 function (value) {
│        │                   result.right = result.right.concat(value.right);
│        │                   result.left = result.left.concat(value.left)
│        │                 });
│        │               return result
│        │             })
│        ╰─ Scope(Map())
├─ $MatchF
│  ╰─ Doc
│     ├─ NotExpr($right -> Size(0))
│     ╰─ NotExpr($left -> Size(0))
├─ $UnwindF(DocField(BsonField.Name("left")))
<<<<<<< HEAD
=======
├─ $UnwindF(DocField(BsonField.Name("right")))
├─ $ProjectF
│  ├─ Name("0" -> { "$literal": true })
│  ├─ Name("src" -> ["$left", "$right"])
│  ╰─ IgnoreId
├─ $MatchF
│  ╰─ Doc
│     ╰─ Expr($0 -> Eq(Bool(true)))
>>>>>>> 417df155
├─ $SimpleMapF
│  ├─ Map
│  │  ╰─ Obj
│  │     ├─ Key(0: [_.left, _.right][0] / 1000)
│  │     ╰─ Key(pop: (function (__val) {
│  │            return (isObject(__val[1][1]) && (! Array.isArray(__val[1][1]))) ? __val[1][1].pop : undefined
│  │          })(
│  │            [_.left, _.right]))
│  ╰─ Scope(Map())
╰─ $ProjectF
   ├─ Name("0" -> true)
   ├─ Name("pop" -> true)
   ╰─ IgnoreId<|MERGE_RESOLUTION|>--- conflicted
+++ resolved
@@ -64,17 +64,7 @@
 │     ├─ NotExpr($right -> Size(0))
 │     ╰─ NotExpr($left -> Size(0))
 ├─ $UnwindF(DocField(BsonField.Name("left")))
-<<<<<<< HEAD
-=======
 ├─ $UnwindF(DocField(BsonField.Name("right")))
-├─ $ProjectF
-│  ├─ Name("0" -> { "$literal": true })
-│  ├─ Name("src" -> ["$left", "$right"])
-│  ╰─ IgnoreId
-├─ $MatchF
-│  ╰─ Doc
-│     ╰─ Expr($0 -> Eq(Bool(true)))
->>>>>>> 417df155
 ├─ $SimpleMapF
 │  ├─ Map
 │  │  ╰─ Obj
