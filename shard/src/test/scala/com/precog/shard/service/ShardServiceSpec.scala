/*
 *  ____    ____    _____    ____    ___     ____ 
 * |  _ \  |  _ \  | ____|  / ___|  / _/    / ___|        Precog (R)
 * | |_) | | |_) | |  _|   | |     | |  /| | |  _         Advanced Analytics Engine for NoSQL Data
 * |  __/  |  _ <  | |___  | |___  |/ _| | | |_| |        Copyright (C) 2010 - 2013 SlamData, Inc.
 * |_|     |_| \_\ |_____|  \____|   /__/   \____|        All Rights Reserved.
 *
 * This program is free software: you can redistribute it and/or modify it under the terms of the 
 * GNU Affero General Public License as published by the Free Software Foundation, either version 
 * 3 of the License, or (at your option) any later version.
 *
 * This program is distributed in the hope that it will be useful, but WITHOUT ANY WARRANTY; 
 * without even the implied warranty of MERCHANTABILITY or FITNESS FOR A PARTICULAR PURPOSE. See 
 * the GNU Affero General Public License for more details.
 *
 * You should have received a copy of the GNU Affero General Public License along with this 
 * program. If not, see <http://www.gnu.org/licenses/>.
 *
 */
package com.precog.shard
package service

import kafka._

import com.precog.daze._
import com.precog.common._
import com.precog.common.Path
import com.precog.common.accounts._
import com.precog.common.security._
import com.precog.common.jobs._
import com.precog.muspelheim._
import com.precog.shard.scheduling.NoopScheduler
import com.precog.yggdrasil.table.Slice

import java.nio.ByteBuffer
import java.util.concurrent.TimeUnit

import org.specs2.mutable.Specification
import org.specs2.specification._
import org.scalacheck.Gen._

import akka.actor.ActorSystem
import akka.dispatch.ExecutionContext
import akka.dispatch.{Await, Future, Promise}
import akka.util.Duration

import org.joda.time._

import org.streum.configrity.Configuration
import org.streum.configrity.io.BlockFormat

import scalaz.{Success, NonEmptyList}
import scalaz.Scalaz._
import scalaz.Validation._

import blueeyes.akka_testing._
import blueeyes.core.data._
import blueeyes.bkka._
import blueeyes.core.data._
import blueeyes.core.service.test.BlueEyesServiceSpecification
import blueeyes.core.http._
import blueeyes.core.http.HttpStatusCodes._
import blueeyes.core.http.HttpHeaders._
import blueeyes.core.http.MimeTypes
import blueeyes.core.http.MimeTypes._
import blueeyes.core.service._
import blueeyes.json._
import blueeyes.util.Clock
import DefaultBijections._

import scalaz._
import scalaz.syntax.comonad._

import java.nio.CharBuffer

case class PastClock(duration: org.joda.time.Duration) extends Clock {
  def now() = new DateTime().minus(duration)
  def instant() = now().toInstant
  def nanoTime = sys.error("nanotime not available in the past")
}

trait TestShardService extends
  BlueEyesServiceSpecification with
  ShardService with
  AkkaDefaults { self =>

  val config = """
    security {
      test = true
      mongo {
        servers = [localhost]
        database = test
      }
    }
  """

  private val to = Duration(3, "seconds")

  private val actorSystem = ActorSystem("shardServiceSpec")
  val executionContext = ExecutionContext.defaultExecutionContext(actorSystem)

  implicit val M: Monad[Future] with Comonad[Future] = new blueeyes.bkka.UnsafeFutureComonad(executionContext, Duration(5, "seconds"))

  private val apiKeyManager = new InMemoryAPIKeyManager[Future](blueeyes.util.Clock.System)
  private val apiKeyFinder = new DirectAPIKeyFinder[Future](apiKeyManager)
  protected val jobManager = new InMemoryJobManager[Future] //TODO: should be private?
  private val clock = Clock.System

  val rootAPIKey = apiKeyManager.rootAPIKey.copoint

  val testPath = Path("/test")
  val testAPIKey = apiKeyManager.newStandardAPIKeyRecord("test").map(_.apiKey).copoint

  import Permission._
  val testPermissions = Set[Permission](
    ReadPermission(Path.Root, WrittenByAccount("test")),
    WritePermission(testPath, WriteAsAny),
    DeletePermission(testPath, WrittenByAny)
  )

  val expiredPath = Path("expired")

  val expiredAPIKey = apiKeyManager.newStandardAPIKeyRecord("expired").map(_.apiKey).flatMap { expiredAPIKey =>
    apiKeyManager.deriveAndAddGrant(None, None, testAPIKey, testPermissions, expiredAPIKey, Some(new DateTime().minusYears(1000))).map(_ => expiredAPIKey)
  } copoint

  def configureShardState(config: Configuration) = Future {
    val queryExecutorFactory = new TestPlatform {
      override val jobActorSystem = self.actorSystem
      override val actorSystem = self.actorSystem
      override val executionContext = self.executionContext
      override val accessControl = new DirectAPIKeyFinder(self.apiKeyManager)(self.M)
      val defaultTimeout = Duration(90, TimeUnit.SECONDS)
      val M = self.M

      override val jobManager = self.jobManager

      val ownerMap = Map(
        Path("/")     ->             Set("root"),
        Path("/test") ->             Set("test"),
        Path("/test/foo") ->         Set("test"),
        Path("/expired") ->          Set("expired"),
        Path("/inaccessible") ->     Set("other"),
        Path("/inaccessible/foo") -> Set("other")
      )
    }

    ManagedQueryShardState(queryExecutorFactory, self.apiKeyFinder, new StaticAccountFinder[Future]("root", config[String]("security.masterAccount.apiKey")), NoopScheduler, jobManager, clock, Stoppable.Noop)
  }

  implicit val queryResultByteChunkTranscoder = new AsyncHttpTranscoder[QueryResult, ByteChunk] {
    def apply(req: HttpRequest[QueryResult]): HttpRequest[ByteChunk] =
      req map {
        case Left(jv) => Left(ByteBuffer.wrap(jv.renderCompact.getBytes(utf8)))
        case Right(stream) => Right(stream.map(utf8.encode))
      }

    def unapply(fres: Future[HttpResponse[ByteChunk]]): Future[HttpResponse[QueryResult]] =
      fres map { response =>
        val contentType = response.headers.header[`Content-Type`].flatMap(_.mimeTypes.headOption)
        response.status.code match {
          case OK | Accepted => //assume application/json
            response map {
              case Left(bb) => Left(JParser.parseFromByteBuffer(bb).valueOr(throw _)) 
              case Right(stream) => Right(stream.map(utf8.decode))
            }

          case error =>
            if (contentType.exists(_ == MimeTypes.application/json)) {
              response map {
                case Left(bb) => Left(JParser.parseFromByteBuffer(bb).valueOr(throw _))
                case Right(stream) => Right(stream.map(utf8.decode))
              }
            } else {
              response map { 
                case Left(bb) => Left(JString(new String(bb.array, "UTF-8")))
                case chunk => Right(StreamT.wrapEffect(chunkToFutureString.apply(chunk).map(s => CharBuffer.wrap(JString(s).renderCompact) :: StreamT.empty[Future, CharBuffer])))
              }
            }
        }
      }
   }

  lazy val queryService = client.contentType[QueryResult](application/(MimeTypes.json))
                                 .path("/analytics/v2/analytics/fs/")

  lazy val metaService = client.contentType[QueryResult](application/(MimeTypes.json))
                                .path("/analytics/v2/meta/fs/")

  lazy val asyncService = client.contentType[QueryResult](application/(MimeTypes.json))
                                .path("/analytics/v2/analytics/queries")

  override implicit val defaultFutureTimeouts: FutureTimeouts = FutureTimeouts(1, Duration(3, "second"))
  val shortFutureTimeouts = FutureTimeouts(1, Duration(50, "millis"))
}

class ShardServiceSpec extends TestShardService {
  def syncClient(query: String, apiKey: Option[String] = Some(testAPIKey)) = {
    apiKey.map{ queryService.query("apiKey", _) }.getOrElse(queryService).query("q", query)
  }

  def query(query: String, apiKey: Option[String] = Some(testAPIKey), format: Option[String] = None, path: String = ""): Future[HttpResponse[QueryResult]] = {
    val client = syncClient(query, apiKey)
    (format map (client.query("format", _)) getOrElse client).get(path)
  }

  def asyncQuery(query: String, apiKey: Option[String] = Some(testAPIKey), path: String = ""): Future[HttpResponse[QueryResult]] = {
    apiKey.map { asyncService.query("apiKey", _) }.getOrElse(asyncService)
        .query("q", query).query("prefixPath", path).post[QueryResult]("") {
      Right(StreamT.empty[Future, CharBuffer])
    }
  }

  def asyncQueryResults(jobId: JobId, apiKey: Option[String] = Some(testAPIKey)): Future[HttpResponse[QueryResult]] = {
    apiKey.map { asyncService.query("apiKey", _) }.getOrElse(asyncService).get(jobId)
  }

  val simpleQuery = "1 + 1"
  val relativeQuery = "//foo"
  val accessibleAbsoluteQuery = "//test/foo"
  val inaccessibleAbsoluteQuery = "//inaccessible/foo"

  def extractResult(data: StreamT[Future, CharBuffer]): Future[JValue] = {
    data.foldLeft("") { _ + _.toString } map (JParser.parseUnsafe(_))
  }

  def extractJobId(jv: JValue): JobId = {
    jv \ "jobId" match {
      case JString(jobId) => jobId
      case _ => sys.error("This is not JSON! GIVE ME JSON!")
    }
  }

  def waitForJobCompletion(jobId: JobId): Future[Either[String, (Option[MimeType], StreamT[Future, Array[Byte]])]] = {
    import JobState._

    jobManager.findJob(jobId) flatMap {
      case Some(Job(_, _, _, _, _, NotStarted | Started(_, _))) =>
        waitForJobCompletion(jobId)
      case Some(_) =>
        jobManager.getResult(jobId)
      case None =>
        Future(Left("The job doesn't even exist!!!"))
    }
  }

  "Shard query service" should {
    "handle absolute accessible query from root path" in {
      query(accessibleAbsoluteQuery).copoint must beLike {
        case HttpResponse(HttpStatus(OK, _), _, Some(_), _) => ok
      }
    }

    "create a job when an async query is posted" in {
      val res = for {
        HttpResponse(HttpStatus(Accepted, _), _, Some(Left(res)), _) <- asyncQuery(simpleQuery)
        jobId = extractJobId(res)
        job <- jobManager.findJob(jobId)
      } yield job

      res.copoint must beLike {
        case Some(Job(_, _, _, _, _, _)) => ok
      }
    }
    "results of an async job must eventually be made available" in {
      val res = for {
        HttpResponse(HttpStatus(Accepted, _), _, Some(Left(res)), _) <- asyncQuery(simpleQuery)
        jobId = extractJobId(res)
        _ <- waitForJobCompletion(jobId)
        HttpResponse(HttpStatus(OK, _), _, Some(Right(data)), _) <- asyncQueryResults(jobId)
        result <- extractResult(data)
      } yield result

      val expected = JObject(
        JField("warnings", JArray(Nil)) ::
        JField("errors", JArray(Nil)) ::
        JField("data", JArray(JNum(2) :: Nil)) ::
        Nil)

      res.copoint must beLike {
        case `expected` => ok
      }
    }
    "handle relative query from accessible non-root path" in {
      query(relativeQuery, path = "/test").copoint must beLike {
        case HttpResponse(HttpStatus(OK, _), _, Some(_), _) => ok
      }
    }
    "reject query when no API key provided" in {
      query(simpleQuery, None).copoint must beLike {
        case HttpResponse(HttpStatus(BadRequest, "An apiKey query parameter is required to access this URL"), _, _, _) => ok
      }
    }
    "reject query when API key not found" in {
      query(simpleQuery, Some("not-gonna-find-it")).copoint must beLike {
        case HttpResponse(HttpStatus(Forbidden, _), _, Some(content), _) => 
          content must_== Left(JString("The specified API key does not exist: not-gonna-find-it"))
      }
    }
    "return 400 and errors if format is 'simple'" in {
      val result = for {
        HttpResponse(HttpStatus(BadRequest, _), _, Some(Left(result)), _) <- query("bad query")
      } yield result

      result.copoint must beLike {
        case JArray(JString("ERROR!") :: Nil) => ok
      }
    }
    "return warnings/errors if format is 'detailed'" in {
      val result = for {
        HttpResponse(HttpStatus(OK, _), _, Some(Right(data)), _) <- query(simpleQuery, format = Some("detailed"))
        result <- extractResult(data)
      } yield result

      val expected = JObject(
        JField("serverErrors", JArray(Nil)) ::
        JField("serverWarnings", JArray(Nil)) ::
        JField("warnings", JArray(Nil)) ::
        JField("errors", JArray(Nil)) ::
        JField("data", JArray(JNum(2) :: Nil)) ::
        Nil)

      result.copoint must beLike {
        case `expected` => ok
      }
    }
    "return just the results if format is 'simple'" in {
      val result = for {
        HttpResponse(HttpStatus(OK, _), _, Some(Right(data)), _) <- query(simpleQuery, format = Some("simple"))
        result <- extractResult(data)
      } yield result

      val expected = JArray(JNum(2) :: Nil)
      result.copoint must beLike {
        case `expected` => ok
      }
    }
  }

  def browse(apiKey: Option[String] = Some(testAPIKey), path: String = "/test"): Future[HttpResponse[QueryResult]] = {
    apiKey.map{ metaService.query("apiKey", _) }.getOrElse(metaService).get(path)
  }

  def structure(apiKey: Option[String] = Some(testAPIKey), path: String = "/test", cpath: CPath = CPath.Identity): Future[HttpResponse[QueryResult]] = {
    apiKey.map{ metaService.query("apiKey", _) }.getOrElse(metaService).query("type", "structure").query("property", cpath.toString).get(path)
  }

  "Shard browse service" should {
    "handle browse for API key accessible path" in {
      val obj = JObject(Map("foo" -> JArray(JString("foo")::JString("bar")::Nil)))
      browse().copoint must beLike {
        case HttpResponse(HttpStatus(OK, _), _, Some(Left(obj)), _) => ok
      }
    }
    "reject browse when no API key provided" in {
      browse(None).copoint must beLike {
        case HttpResponse(HttpStatus(BadRequest, "An apiKey query parameter is required to access this URL"), _, _, _) => ok
      }
    }
    "reject browse when API key not found" in {
      browse(Some("not-gonna-find-it")).copoint must beLike {
        case HttpResponse(HttpStatus(Forbidden, _), _, Some(content), _) => 
          content must_== Left(JString("The specified API key does not exist: not-gonna-find-it"))
      }
    }
    "return error response on browse failure" in {
      browse(path = "/errpath").copoint must beLike {
        case HttpResponse(HttpStatus(InternalServerError, _), _, Some(Left(JArray(JString(err) :: Nil))), _) =>
          err must_== "Bad path; this is just used to stimulate an error response and not duplicate any genuine failure."
      }
    }
  }
}

trait TestPlatform extends ManagedPlatform { self =>
  import scalaz.syntax.monad._
  import scalaz.syntax.traverse._

  def actorSystem: ActorSystem
  implicit def executionContext: ExecutionContext
  val to = Duration(3, "seconds")

  implicit def M: Monad[Future]

  val accessControl: AccessControl[Future]
  val ownerMap: Map[Path, Set[AccountId]]

  private def toSlice[M[+_]: Monad](a: JValue): StreamT[M, Slice] = {
    Slice.fromJValues(Stream(a)) :: StreamT.empty[M, Slice]
  }

  type YggConfig = ManagedQueryModuleConfig
  object yggConfig extends YggConfig {
    val jobPollFrequency = Duration(2, "seconds")
    val clock = Clock.System
  }

  def asyncExecutorFor(apiKey: APIKey): Future[Validation[String, QueryExecutor[Future, JobId]]] = {
    Future(Success(new AsyncQueryExecutor {
      val executionContext = self.executionContext
    }))
  }

  def syncExecutorFor(apiKey: APIKey): Future[Validation[String, QueryExecutor[Future, (Option[JobId], StreamT[Future, Slice])]]] = {
    Future(Success(new SyncQueryExecutor {
      val executionContext = self.executionContext
    }))
  }

  protected def executor(implicit shardQueryMonad: JobQueryTFMonad): QueryExecutor[JobQueryTF, StreamT[JobQueryTF, Slice]] = {
    new QueryExecutor[JobQueryTF, StreamT[JobQueryTF, Slice]] {
      def execute(apiKey: APIKey, query: String, prefix: Path, opts: QueryOptions) = {
        if (query == "bad query") {
          val mu = shardQueryMonad.jobId traverse { jobId =>
            jobManager.addMessage(jobId, JobManager.channels.Error, JString("ERROR!"))
<<<<<<< HEAD
          } getOrElse ().point[Future]
          shardQueryMonad.liftM[Future, Validation[EvaluationError, StreamT[JobQueryTF, Slice]]] {
            mu map { _ => success(wrap(JArray(List(JNum(2))))) }
=======
          } 

          shardQueryMonad.liftM[Future, Validation[EvaluationError, StreamT[JobQueryTF, Slice]]] {
            mu map { _ => success(toSlice(JArray(List(JNum(2))))) }
>>>>>>> b2f9aba2
          }
        } else {
          shardQueryMonad.point(success(toSlice(JArray(List(JNum(2))))))
        }
      }
    }
  }

  val metadataClient = new MetadataClient[Future] {
    def size(userUID: String, path: Path) = Future { success(JNum(1)) }

    def browse(apiKey: APIKey, path: Path) = Future {
      if (path == Path("/errpath")) {
        failure("Bad path; this is just used to stimulate an error response and not duplicate any genuine failure.")
      } else {
        success(JArray(List(JString("foo"), JString("bar"))))
      }
    }

    def structure(apiKey: APIKey, path: Path, cpath: CPath) = Future {
      success(
        JObject(
          "structure" -> JObject(
            "foo" -> JNum(123)
          )
        )
      )
    }
  }

  def status() = Future(Success(JArray(List(JString("status")))))

  def startup = Promise.successful(true)
  def shutdown = Future { actorSystem.shutdown; true }
}<|MERGE_RESOLUTION|>--- conflicted
+++ resolved
@@ -413,16 +413,10 @@
         if (query == "bad query") {
           val mu = shardQueryMonad.jobId traverse { jobId =>
             jobManager.addMessage(jobId, JobManager.channels.Error, JString("ERROR!"))
-<<<<<<< HEAD
-          } getOrElse ().point[Future]
-          shardQueryMonad.liftM[Future, Validation[EvaluationError, StreamT[JobQueryTF, Slice]]] {
-            mu map { _ => success(wrap(JArray(List(JNum(2))))) }
-=======
           } 
 
           shardQueryMonad.liftM[Future, Validation[EvaluationError, StreamT[JobQueryTF, Slice]]] {
             mu map { _ => success(toSlice(JArray(List(JNum(2))))) }
->>>>>>> b2f9aba2
           }
         } else {
           shardQueryMonad.point(success(toSlice(JArray(List(JNum(2))))))
