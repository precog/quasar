/*
 *  ____    ____    _____    ____    ___     ____ 
 * |  _ \  |  _ \  | ____|  / ___|  / _/    / ___|        Precog (R)
 * | |_) | | |_) | |  _|   | |     | |  /| | |  _         Advanced Analytics Engine for NoSQL Data
 * |  __/  |  _ <  | |___  | |___  |/ _| | | |_| |        Copyright (C) 2010 - 2013 SlamData, Inc.
 * |_|     |_| \_\ |_____|  \____|   /__/   \____|        All Rights Reserved.
 *
 * This program is free software: you can redistribute it and/or modify it under the terms of the 
 * GNU Affero General Public License as published by the Free Software Foundation, either version 
 * 3 of the License, or (at your option) any later version.
 *
 * This program is distributed in the hope that it will be useful, but WITHOUT ANY WARRANTY; 
 * without even the implied warranty of MERCHANTABILITY or FITNESS FOR A PARTICULAR PURPOSE. See 
 * the GNU Affero General Public License for more details.
 *
 * You should have received a copy of the GNU Affero General Public License along with this 
 * program. If not, see <http://www.gnu.org/licenses/>.
 *
 */
import sbt._
import Keys._
<<<<<<< HEAD
import sbtassembly.Plugin.AssemblyKeys._
import sbt.NameFilter._

object PlatformBuild extends Build {
  
  val nexusSettings = Seq(
    resolvers ++= Seq("ReportGrid repo" at            "http://devci01.reportgrid.com:8081/content/repositories/releases",
                      "ReportGrid snapshot repo" at   "http://devci01.reportgrid.com:8081/content/repositories/snapshots"),
    credentials += Credentials(Path.userHome / ".ivy2" / ".rgcredentials")
  )
  
  lazy val platform = Project(id = "platform", base = file(".")) aggregate(quirrel, storage, bytecode, daze, ingest)
  
  lazy val blueeyes = RootProject(uri("../blueeyes"))
  lazy val clientLibraries = RootProject(uri("../client-libraries/scala"))
  
  lazy val bytecode = Project(id = "bytecode", base = file("bytecode")).settings(nexusSettings : _*)
  lazy val quirrel = Project(id = "quirrel", base = file("quirrel")).settings(nexusSettings : _*) dependsOn bytecode
  lazy val storage = Project(id = "storage", base = file("storage")).settings(nexusSettings : _*)
  
  lazy val daze = Project(id = "daze", base = file("daze")).settings(nexusSettings : _*) dependsOn bytecode // (bytecode, storage)
  
  lazy val common = Project(id = "common", base = file("common")).settings(nexusSettings: _*) dependsOn(blueeyes)

  lazy val ingest = Project(id = "ingest", base = file("ingest")).settings(nexusSettings: _*) dependsOn(common) dependsOn(blueeyes) dependsOn(clientLibraries)
=======
import sbtassembly.Plugin._
import AssemblyKeys._

object PlatformBuild extends Build {
  val condeps = com.samskivert.condep.Depends(
    ("scalaz", "iteratee", "org.scalaz"                  %% "scalaz-iteratee"        % "7.0-SNAPSHOT")
  )

  val commonSettings = Seq(
    resolvers ++= Seq("ReportGrid repo" at            "http://devci01.reportgrid.com:8081/content/repositories/releases",
                      "ReportGrid snapshot repo" at   "http://devci01.reportgrid.com:8081/content/repositories/snapshots"),
    credentials += Credentials(Path.userHome / ".ivy2" / ".rgcredentials")
  )
  // Use RG Nexus instance
  lazy val platform = Project(id = "platform", base = file(".")).aggregate(quirrel, storage, bytecode)
  
  lazy val bytecode = Project(id = "bytecode", base = file("bytecode")).settings(commonSettings :_*)
  lazy val quirrel = Project(id = "quirrel", base = file("quirrel")).dependsOn(bytecode).settings(commonSettings :_*)
  
  lazy val storage = condeps.addDeps(Project(
    "storage", file("storage/leveldbstore"), 
    settings = Defaults.defaultSettings ++ commonSettings ++ Seq(
      version := "0.0.1-SNAPSHOT",
      organization := "com.reportgrid",
      scalaVersion := "2.9.1",
      scalacOptions ++= Seq("-deprecation", "-unchecked"),
      fork := true,
      // For now, skip column specs because SBT will die a horrible, horrible death
      testOptions := Seq(Tests.Filter(s => ! s.contains("ColumnSpec"))),

      libraryDependencies ++= Seq(
        "org.fusesource.leveldbjni"   %  "leveldbjni"         % "1.1-SNAPSHOT",
        "org.fusesource.leveldbjni"   %  "leveldbjni-linux64" % "1.1-SNAPSHOT",
        "com.weiglewilczek.slf4s"     %% "slf4s"              % "1.0.7",
        "org.specs2"                  %% "specs2"             % "1.7-SNAPSHOT"   % "test",
        "org.scala-tools.testing"     %% "scalacheck"         % "1.9",
        "se.scalablesolutions.akka"   %  "akka-actor"         % "1.2",
        "ch.qos.logback"              %  "logback-classic"    % "1.0.0"
      ),

      resolvers ++= Seq(
        "Local Maven Repository" at     "file://"+Path.userHome.absolutePath+"/.m2/repository",
        "Scala-Tools Releases" at       "http://scala-tools.org/repo-releases/",
        "Scala-Tools Snapshots" at      "http://scala-tools.org/repo-snapshots/",
        "Akka Repository" at            "http://akka.io/repository/",
        "Nexus Scala Tools" at          "http://nexus.scala-tools.org/content/repositories/releases",
        "Maven Repo 1" at               "http://repo1.maven.org/maven2/"
      )
    ) ++ seq(assemblySettings: _*)
  ))
>>>>>>> 903fbde5
}
<|MERGE_RESOLUTION|>--- conflicted
+++ resolved
@@ -19,11 +19,21 @@
  */
 import sbt._
 import Keys._
-<<<<<<< HEAD
 import sbtassembly.Plugin.AssemblyKeys._
 import sbt.NameFilter._
 
 object PlatformBuild extends Build {
+  val scalaz = com.samskivert.condep.Depends(
+    ("scalaz", "iteratee", "org.scalaz"                  %% "scalaz-iteratee"        % "7.0-SNAPSHOT")
+  )
+
+  val blueeyesDeps = com.samskivert.condep.Depends( 
+    ("blueeyes",         null, "com.reportgrid"                  %% "blueeyes"         % "0.5.0-SNAPSHOT")
+  )
+
+  val ingestDeps = com.samskivert.condep.Depends(
+    ("client-libraries", null, "com.reportgrid"                  %% "client-libraries" % "0.3.1")
+  )
   
   val nexusSettings = Seq(
     resolvers ++= Seq("ReportGrid repo" at            "http://devci01.reportgrid.com:8081/content/repositories/releases",
@@ -38,63 +48,11 @@
   
   lazy val bytecode = Project(id = "bytecode", base = file("bytecode")).settings(nexusSettings : _*)
   lazy val quirrel = Project(id = "quirrel", base = file("quirrel")).settings(nexusSettings : _*) dependsOn bytecode
-  lazy val storage = Project(id = "storage", base = file("storage")).settings(nexusSettings : _*)
+  lazy val storage = scalaz.addDeps(Project(id = "storage", base = file("storage")).settings(nexusSettings : _*))
   
   lazy val daze = Project(id = "daze", base = file("daze")).settings(nexusSettings : _*) dependsOn bytecode // (bytecode, storage)
   
-  lazy val common = Project(id = "common", base = file("common")).settings(nexusSettings: _*) dependsOn(blueeyes)
+  lazy val common = blueeyesDeps.addDeps(Project(id = "common", base = file("common")).settings(nexusSettings: _*))
 
-  lazy val ingest = Project(id = "ingest", base = file("ingest")).settings(nexusSettings: _*) dependsOn(common) dependsOn(blueeyes) dependsOn(clientLibraries)
-=======
-import sbtassembly.Plugin._
-import AssemblyKeys._
-
-object PlatformBuild extends Build {
-  val condeps = com.samskivert.condep.Depends(
-    ("scalaz", "iteratee", "org.scalaz"                  %% "scalaz-iteratee"        % "7.0-SNAPSHOT")
-  )
-
-  val commonSettings = Seq(
-    resolvers ++= Seq("ReportGrid repo" at            "http://devci01.reportgrid.com:8081/content/repositories/releases",
-                      "ReportGrid snapshot repo" at   "http://devci01.reportgrid.com:8081/content/repositories/snapshots"),
-    credentials += Credentials(Path.userHome / ".ivy2" / ".rgcredentials")
-  )
-  // Use RG Nexus instance
-  lazy val platform = Project(id = "platform", base = file(".")).aggregate(quirrel, storage, bytecode)
-  
-  lazy val bytecode = Project(id = "bytecode", base = file("bytecode")).settings(commonSettings :_*)
-  lazy val quirrel = Project(id = "quirrel", base = file("quirrel")).dependsOn(bytecode).settings(commonSettings :_*)
-  
-  lazy val storage = condeps.addDeps(Project(
-    "storage", file("storage/leveldbstore"), 
-    settings = Defaults.defaultSettings ++ commonSettings ++ Seq(
-      version := "0.0.1-SNAPSHOT",
-      organization := "com.reportgrid",
-      scalaVersion := "2.9.1",
-      scalacOptions ++= Seq("-deprecation", "-unchecked"),
-      fork := true,
-      // For now, skip column specs because SBT will die a horrible, horrible death
-      testOptions := Seq(Tests.Filter(s => ! s.contains("ColumnSpec"))),
-
-      libraryDependencies ++= Seq(
-        "org.fusesource.leveldbjni"   %  "leveldbjni"         % "1.1-SNAPSHOT",
-        "org.fusesource.leveldbjni"   %  "leveldbjni-linux64" % "1.1-SNAPSHOT",
-        "com.weiglewilczek.slf4s"     %% "slf4s"              % "1.0.7",
-        "org.specs2"                  %% "specs2"             % "1.7-SNAPSHOT"   % "test",
-        "org.scala-tools.testing"     %% "scalacheck"         % "1.9",
-        "se.scalablesolutions.akka"   %  "akka-actor"         % "1.2",
-        "ch.qos.logback"              %  "logback-classic"    % "1.0.0"
-      ),
-
-      resolvers ++= Seq(
-        "Local Maven Repository" at     "file://"+Path.userHome.absolutePath+"/.m2/repository",
-        "Scala-Tools Releases" at       "http://scala-tools.org/repo-releases/",
-        "Scala-Tools Snapshots" at      "http://scala-tools.org/repo-snapshots/",
-        "Akka Repository" at            "http://akka.io/repository/",
-        "Nexus Scala Tools" at          "http://nexus.scala-tools.org/content/repositories/releases",
-        "Maven Repo 1" at               "http://repo1.maven.org/maven2/"
-      )
-    ) ++ seq(assemblySettings: _*)
-  ))
->>>>>>> 903fbde5
+  lazy val ingest = ((blueeyesDeps.addDeps _) andThen (ingestDeps.addDeps _))(Project(id = "ingest", base = file("ingest")).settings(nexusSettings: _*) dependsOn(common))
 }
