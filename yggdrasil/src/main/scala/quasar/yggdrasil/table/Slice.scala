/*
 * Copyright 2014–2018 SlamData Inc.
 *
 * Licensed under the Apache License, Version 2.0 (the "License");
 * you may not use this file except in compliance with the License.
 * You may obtain a copy of the License at
 *
 *     http://www.apache.org/licenses/LICENSE-2.0
 *
 * Unless required by applicable law or agreed to in writing, software
 * distributed under the License is distributed on an "AS IS" BASIS,
 * WITHOUT WARRANTIES OR CONDITIONS OF ANY KIND, either express or implied.
 * See the License for the specific language governing permissions and
 * limitations under the License.
 */

package quasar.yggdrasil.table

import quasar.DataCodec
import quasar.blueeyes._, json._
import quasar.precog._
import quasar.precog.common._
import quasar.precog.util._
import quasar.precog.util.RingDeque
import qdata.time.{DateTimeInterval, OffsetDate}
import quasar.yggdrasil._
import quasar.yggdrasil.TransSpecModule._
import quasar.yggdrasil.bytecode._
import quasar.yggdrasil.util.CPathUtils

import scalaz._, Scalaz._, Ordering._
import shims._

import java.nio.CharBuffer
import java.time.{LocalDate, LocalDateTime, LocalTime, OffsetDateTime, OffsetTime}

import scala.annotation.{switch, tailrec}
import scala.collection.mutable
import scala.reflect.ClassTag
import scala.specialized

abstract class Slice { source =>
  import Slice._
  import TableModule._

  def size: Int
  def isEmpty: Boolean = size == 0
  def nonEmpty         = !isEmpty

  def columns: Map[ColumnRef, Column]

  def groupedColumnRefs: Map[CPath, Set[CType]] =
    columns.keys.groupBy(_.selector).mapValues(_.map(_.ctype).toSet)

  def logicalColumns: JType => Set[Column] = { jtpe =>
    // TODO Use a flatMap and:
    // If ColumnRef(_, CArrayType(_)) and jType has a JArrayFixedT of this type,
    //   then we need to map these to multiple columns.
    // Else if Schema.includes(...), then return List(col).
    // Otherwise return Nil.
    columns collect {
      case (ColumnRef(cpath, ctype), col) if Schema.includes(jtpe, cpath, ctype) => col
    } toSet
  }

  lazy val valueColumns: Set[Column] = columns collect { case (ColumnRef(CPath.Identity, _), col) => col } toSet

  def isDefinedAt(row: Int) = columns.values.exists(_.isDefinedAt(row))

  def definedAt: BitSet = {
    val defined = BitSetUtil.create()
    columns foreach {
      case (_, col) =>
        defined.or(col.definedAt(0, size))
    }
    defined
  }

  def mapRoot(f: CF1): Slice = new Slice {
    val size = source.size

    val columns: Map[ColumnRef, Column] = {
      val resultColumns = for {
        col <- source.columns collect { case (ref, col) if ref.selector == CPath.Identity => col }
        result <- f(col)
      } yield result

      resultColumns.groupBy(_.tpe) map {
        case (tpe, cols) => (ColumnRef(CPath.Identity, tpe), cols.reduceLeft((c1, c2) => Column.unionRightSemigroup.append(c1, c2)))
      }
    }
  }

  def mapColumns(f: CF1): Slice = new Slice {
    val size = source.size

    val columns: Map[ColumnRef, Column] = {
      val resultColumns: Seq[(ColumnRef, Column)] = for {
        (ref, col) <- source.columns.toSeq
        result <- f(col)
      } yield (ref.copy(ctype = result.tpe), result)

      resultColumns.groupBy(_._1) map {
        case (ref, pairs) => (ref, pairs.map(_._2).reduceLeft((c1, c2) => Column.unionRightSemigroup.append(c1, c2)))
      } toMap
    }
  }

  def toArray[A](implicit tpe0: CValueType[A]) = new Slice {
    val size = source.size

    val cols0 = (source.columns).toList sortBy { case (ref, _) => ref.selector }
    val cols  = cols0 map { case (_, col) => col }

    def inflate[@specialized X: ClassTag](cols: Array[Int => X], row: Int) = {
      val as = new Array[X](cols.length)
      var i = 0
      while (i < cols.length) {
        as(i) = cols(i)(row)
        i += 1
      }
      as
    }

    def loopForall[X <: Column](cols: Array[X])(row: Int) = !cols.isEmpty && Loop.forall(cols)(_ isDefinedAt row)

    val columns: Map[ColumnRef, Column] = {
      Map((ColumnRef(CPath(CPathArray), CArrayType(tpe0)), tpe0 match {
        case CLong =>
          val longcols = cols.collect { case (col: LongColumn) => col }.toArray

          new HomogeneousArrayColumn[Long] {
            private val cols: Array[Int => Long] = longcols map { col =>
              col.apply _
            }

            val tpe = CArrayType(CLong)
            def isDefinedAt(row: Int)        = loopForall[LongColumn](longcols)(row)
            def apply(row: Int): Array[Long] = inflate(cols, row)
          }
        case CDouble =>
          val doublecols = cols.collect { case (col: DoubleColumn) => col }.toArray
          new HomogeneousArrayColumn[Double] {
            private val cols: Array[Int => Double] = doublecols map { x =>
              x(_)
            }

            val tpe = CArrayType(CDouble)
            def isDefinedAt(row: Int)          = loopForall[DoubleColumn](doublecols)(row)
            def apply(row: Int): Array[Double] = inflate(cols, row)
          }
        case CNum =>
          val numcols = cols.collect { case (col: NumColumn) => col }.toArray
          new HomogeneousArrayColumn[BigDecimal] {
            private val cols: Array[Int => BigDecimal] = numcols map { x =>
              x(_)
            }

            val tpe = CArrayType(CNum)
            def isDefinedAt(row: Int)              = loopForall[NumColumn](numcols)(row)
            def apply(row: Int): Array[BigDecimal] = inflate(cols, row)
          }
        case CBoolean =>
          val boolcols = cols.collect { case (col: BoolColumn) => col }.toArray
          new HomogeneousArrayColumn[Boolean] {
            private val cols: Array[Int => Boolean] = boolcols map { x =>
              x(_)
            }

            val tpe = CArrayType(CBoolean)
            def isDefinedAt(row: Int)           = loopForall[BoolColumn](boolcols)(row)
            def apply(row: Int): Array[Boolean] = inflate(cols, row)
          }
        case CString =>
          val strcols = cols.collect { case (col: StrColumn) => col }.toArray
          new HomogeneousArrayColumn[String] {
            private val cols: Array[Int => String] = strcols map { x =>
              x(_)
            }

            val tpe = CArrayType(CString)
            def isDefinedAt(row: Int)          = loopForall[StrColumn](strcols)(row)
            def apply(row: Int): Array[String] = inflate(cols, row)
          }
        case _ => sys.error("unsupported type")
      }))
    }
  }

  /**
    * Transform this slice such that its columns are only defined for row indices
    * in the given BitSet.
    */
  def redefineWith(s: BitSet): Slice = mapColumns(cf.util.filter(0, size, s))

  def definedConst(value: CValue): Slice = new Slice {
    val size = source.size
    val columns = {
      Map(
        value match {
          case CString(s) =>
            (ColumnRef(CPath.Identity, CString), new StrColumn {
              def isDefinedAt(row: Int) = source.isDefinedAt(row)
              def apply(row: Int)       = s
            })
          case CBoolean(b) =>
            (ColumnRef(CPath.Identity, CBoolean), new BoolColumn {
              def isDefinedAt(row: Int) = source.isDefinedAt(row)
              def apply(row: Int)       = b
            })
          case CLong(l) =>
            (ColumnRef(CPath.Identity, CLong), new LongColumn {
              def isDefinedAt(row: Int) = source.isDefinedAt(row)
              def apply(row: Int)       = l
            })
          case CDouble(d) =>
            (ColumnRef(CPath.Identity, CDouble), new DoubleColumn {
              def isDefinedAt(row: Int) = source.isDefinedAt(row)
              def apply(row: Int)       = d
            })
          case CNum(n) =>
            (ColumnRef(CPath.Identity, CNum), new NumColumn {
              def isDefinedAt(row: Int) = source.isDefinedAt(row)
              def apply(row: Int)       = n
            })
          case COffsetDateTime(d) =>
            (ColumnRef(CPath.Identity, COffsetDateTime), new OffsetDateTimeColumn {
              def isDefinedAt(row: Int) = source.isDefinedAt(row)
              def apply(row: Int)       = d
            })
          case COffsetTime(d) =>
            (ColumnRef(CPath.Identity, COffsetTime), new OffsetTimeColumn {
              def isDefinedAt(row: Int) = source.isDefinedAt(row)
              def apply(row: Int)       = d
            })
          case COffsetDate(d) =>
            (ColumnRef(CPath.Identity, COffsetDate), new OffsetDateColumn {
              def isDefinedAt(row: Int) = source.isDefinedAt(row)
              def apply(row: Int)       = d
            })
          case CLocalDateTime(d) =>
            (ColumnRef(CPath.Identity, CLocalDateTime), new LocalDateTimeColumn {
              def isDefinedAt(row: Int) = source.isDefinedAt(row)
              def apply(row: Int)       = d
            })
          case CLocalTime(d) =>
            (ColumnRef(CPath.Identity, CLocalTime), new LocalTimeColumn {
              def isDefinedAt(row: Int) = source.isDefinedAt(row)
              def apply(row: Int)       = d
            })
          case CLocalDate(d) =>
            (ColumnRef(CPath.Identity, CLocalDate), new LocalDateColumn {
              def isDefinedAt(row: Int) = source.isDefinedAt(row)
              def apply(row: Int)       = d
            })
          case CInterval(p) =>
            (ColumnRef(CPath.Identity, CInterval), new IntervalColumn {
              def isDefinedAt(row: Int) = source.isDefinedAt(row)
              def apply(row: Int)       = p
            })
          case value: CArray[a] =>
            (ColumnRef(CPath.Identity, value.cType), new HomogeneousArrayColumn[a] {
              val tpe = value.cType
              def isDefinedAt(row: Int) = source.isDefinedAt(row)
              def apply(row: Int)       = value.value
            })
          case CNull =>
            (ColumnRef(CPath.Identity, CNull), new NullColumn {
              def isDefinedAt(row: Int) = source.isDefinedAt(row)
            })
          case CEmptyObject =>
            (ColumnRef(CPath.Identity, CEmptyObject), new EmptyObjectColumn {
              def isDefinedAt(row: Int) = source.isDefinedAt(row)
            })
          case CEmptyArray =>
            (ColumnRef(CPath.Identity, CEmptyArray), new EmptyArrayColumn {
              def isDefinedAt(row: Int) = source.isDefinedAt(row)
            })
          case CUndefined => sys.error("Cannot define a constant undefined value")
        }
      )
    }
  }

  def deref(node: CPathNode): Slice = new Slice {
    val size = source.size
    val columns = node match {
      case CPathIndex(i) =>
        source.columns collect {
          case (ColumnRef(CPath(CPathArray, xs @ _ *), CArrayType(elemType)), col: HomogeneousArrayColumn[_]) =>
            (ColumnRef(CPath(xs: _*), elemType), col.select(i))

          case (ColumnRef(CPath(CPathIndex(`i`), xs @ _ *), ctype), col) =>
            (ColumnRef(CPath(xs: _*), ctype), col)
        }

      case _ =>
        source.columns collect {
          case (ColumnRef(CPath(`node`, xs @ _ *), ctype), col) =>
            (ColumnRef(CPath(xs: _*), ctype), col)
        }
    }
  }

  def wrap(wrapper: CPathNode): Slice = new Slice {
    val size = source.size

    // This is a little weird; CPathArray actually wraps in CPathIndex(0).
    // Unfortunately, CArrayType(_) cannot wrap CNullTypes, so we can't just
    // arbitrarily wrap everything in a CPathArray.

    val columns = wrapper match {
      case CPathArray =>
        source.columns map {
          case (ColumnRef(CPath(nodes @ _ *), ctype), col) =>
            (ColumnRef(CPath(CPathIndex(0) +: nodes: _*), ctype), col)
        }
      case _ =>
        source.columns map {
          case (ColumnRef(CPath(nodes @ _ *), ctype), col) =>
            (ColumnRef(CPath(wrapper +: nodes: _*), ctype), col)
        }
    }
  }

  // ARRAYS:
  // TODO Here, if we delete a JPathIndex/JArrayFixedT, then we need to
  // construct a new Homo*ArrayColumn that has some indices missing.
  //
  // -- I've added a col.without(indicies) method to H*ArrayColumn to support
  // this operation.
  //
  def delete(jtype: JType): Slice = new Slice {
    def fixArrays(columns: Map[ColumnRef, Column]): Map[ColumnRef, Column] = {
      columns.toSeq
        .sortBy(_._1)
        .foldLeft((Map.empty[Vector[CPathNode], Int], Map.empty[ColumnRef, Column])) {
          case ((arrayPaths, acc), (ColumnRef(jpath, ctype), col)) =>
            val (arrayPaths0, nodes) = jpath.nodes.foldLeft((arrayPaths, Vector.empty[CPathNode])) {
              case ((ap, nodes), CPathIndex(_)) =>
                val idx = ap.getOrElse(nodes, -1) + 1
                (ap + (nodes -> idx), nodes :+ CPathIndex(idx))

              case ((ap, nodes), fieldNode) => (ap, nodes :+ fieldNode)
            }

            (arrayPaths0, acc + (ColumnRef(CPath(nodes: _*), ctype) -> col))
        }
        ._2
    }

    // Used for homogeneous arrays. Constructs a function, suitable for use in a
    // flatMap, that will modify the homogeneous array according to `jType`.
    //
    def flattenDeleteTree[A](jType: JType, cType: CValueType[A], cPath: CPath): A => Option[A] = {
      val delete: A => Option[A] = _ => None
      val retain: A => Option[A] = Some(_)

      (jType, cType, cPath) match {
        case (JUnionT(aJType, bJType), _, _) =>
          flattenDeleteTree(aJType, cType, cPath) andThen (_ flatMap flattenDeleteTree(bJType, cType, cPath))
        case (JTextT, CString, CPath.Identity) =>
          delete
        case (JBooleanT, CBoolean, CPath.Identity) =>
          delete
        case (JNumberT, CLong | CDouble | CNum, CPath.Identity) =>
          delete
        case (JObjectUnfixedT, _, CPath(CPathField(_), _ *)) =>
          delete
        case (JObjectFixedT(fields), _, CPath(CPathField(name), cPath @ _ *)) =>
          fields get name map (flattenDeleteTree(_, cType, CPath(cPath: _*))) getOrElse (retain)
        case (JArrayUnfixedT, _, CPath(CPathArray | CPathIndex(_), _ *)) =>
          delete
        case (JArrayFixedT(elems), cType, CPath(CPathIndex(i), cPath @ _ *)) =>
          elems get i map (flattenDeleteTree(_, cType, CPath(cPath: _*))) getOrElse (retain)
        case (JArrayFixedT(elems), CArrayType(cElemType), CPath(CPathArray, cPath @ _ *)) =>
          val mappers = elems mapValues (flattenDeleteTree(_, cElemType, CPath(cPath: _*)))
          xs =>
            Some(xs.zipWithIndex map {
              case (x, j) =>
                mappers get j match {
                  case Some(f) => f(x)
                  case None => x
                }
            })
          case (JArrayHomogeneousT(jType), CArrayType(cType), CPath(CPathArray, _ *)) if Schema.ctypes(jType)(cType) =>
          delete
        case _ =>
          retain
      }
    }

    val size = source.size
    val columns = fixArrays(source.columns flatMap {
      case (ColumnRef(cpath, ctype), _) if Schema.includes(jtype, cpath, ctype) =>
        None

      case (ref @ ColumnRef(cpath, ctype: CArrayType[a]), col: HomogeneousArrayColumn[_]) if ctype == col.tpe =>
        val trans = flattenDeleteTree(jtype, ctype, cpath)
        Some((ref, new HomogeneousArrayColumn[a] {
          val tpe = ctype
          def isDefinedAt(row: Int)     = col.isDefinedAt(row)
          def apply(row: Int): Array[a] = trans(col(row).asInstanceOf[Array[a]]) getOrElse sys.error("Oh dear, this cannot be happening to me.")
        }))

      case (ref, col) =>
        Some((ref, col))
    })
  }

  def deleteFields(prefixes: scala.collection.Set[CPathField]) = new Slice {
    private val (removed, withoutPrefixes) = source.columns partition {
      case (ColumnRef(CPath(head @ CPathField(_), _ @_ *), _), _) => prefixes contains head
      case _ => false
    }

    private val becomeEmpty = BitSetUtil.filteredRange(0, source.size) { i =>
      Column.isDefinedAt(removed.values.toArray, i) && !Column.isDefinedAt(withoutPrefixes.values.toArray, i)
    }

    private val ref = ColumnRef(CPath.Identity, CEmptyObject)

    // The object might have become empty. Make the
    // EmptyObjectColumn defined at the row position.
    private lazy val emptyObjectColumn = withoutPrefixes get ref map { c =>
      new EmptyObjectColumn {
        def isDefinedAt(row: Int) = c.isDefinedAt(row) || becomeEmpty(row)
      }
    } getOrElse {
      new EmptyObjectColumn {
        def isDefinedAt(row: Int) = becomeEmpty(row)
      }
    }

    val size = source.size
    val columns =
      if (becomeEmpty.isEmpty)
        withoutPrefixes
      else
        withoutPrefixes + (ref -> emptyObjectColumn)
  }

  def typed(jtpe: JType): Slice = new Slice {
    val size    = source.size
    val columns = source.columns filter { case (ColumnRef(path, ctpe), _) => Schema.requiredBy(jtpe, path, ctpe) }
  }

  def typedSubsumes(jtpe: JType): Slice = {
    val tuples: Seq[(CPath, CType)] = source.columns.map({ case (ColumnRef(path, ctpe), _) => (path, ctpe) })(collection.breakOut)
    val columns = if (Schema.subsumes(tuples, jtpe)) {
      source.columns filter { case (ColumnRef(path, ctpe), _) => Schema.requiredBy(jtpe, path, ctpe) }
    } else {
      Map.empty[ColumnRef, Column]
    }

    Slice(columns, source.size)
  }

  /**
    * returns a BoolColumn that is true if row subsumes jtype, false otherwise (unless undefined)
    * determine if the supplied jtype subsumes all the columns
    * if false, return a BoolColumn with all falses, defined by union
    * if true, collect just those columns that the jtype specifies
    * then on a row-by-row basis, using a BitSet, we use `Schema.findTypes(...)` to determine the Boolean values
    */
  def isType(jtpe: JType): Slice = new Slice {
    val size                               = source.size
    val pathsAndTypes: Seq[(CPath, CType)] = source.columns.toSeq map { case (ColumnRef(selector, ctype), _) => (selector, ctype) }

    // we cannot just use subsumes because there could be rows with undefineds in them
    val subsumes = Schema.subsumes(pathsAndTypes, jtpe)

    val definedBits = (source.columns).values.map(_.definedAt(0, size)).reduceOption(_ | _) getOrElse new BitSet

    val columns = if (subsumes) {
      val cols = source.columns filter { case (ColumnRef(path, ctpe), _) => Schema.requiredBy(jtpe, path, ctpe) }

      val included     = Schema.findTypes(jtpe, CPath.Identity, cols, size)
      val includedBits = BitSetUtil.filteredRange(0, size)(included)

      Map(ColumnRef(CPath.Identity, CBoolean) -> BoolColumn.Either(definedBits, includedBits))
    } else {
      Map(ColumnRef(CPath.Identity, CBoolean) -> BoolColumn.False(definedBits))
    }
  }

  def arraySwap(index: Int) = new Slice {
    val size = source.size
    val columns = source.columns.collect {
      case (ColumnRef(cPath @ CPath(CPathArray, _ *), cType), col: HomogeneousArrayColumn[a]) =>
        (ColumnRef(cPath, cType), new HomogeneousArrayColumn[a] {
          val tpe = col.tpe
          def isDefinedAt(row: Int) = col.isDefinedAt(row)
          def apply(row: Int) = {
            val xs = col(row)
            if (index >= xs.length) xs
            else {
              val ys = tpe.elemType.classTag.newArray(xs.length)

              var i = 1
              while (i < ys.length) {
                ys(i) = xs(i)
                i += 1
              }

              ys(0) = xs(index)
              ys(index) = xs(0)
              ys
            }
          }
        })

      case (ColumnRef(CPath(CPathIndex(0), xs @ _ *), ctype), col) =>
        (ColumnRef(CPath(CPathIndex(index) +: xs: _*), ctype), col)

      case (ColumnRef(CPath(CPathIndex(`index`), xs @ _ *), ctype), col) =>
        (ColumnRef(CPath(CPathIndex(0) +: xs: _*), ctype), col)

      case c @ (ColumnRef(CPath(CPathIndex(i), xs @ _ *), ctype), col) => c
    }
  }

  // Takes an array where the indices correspond to indices in this slice,
  // and the values give the indices in the sparsened slice.
  def sparsen(index: Array[Int], toSize: Int): Slice = new Slice {
    val size = toSize
    val columns = source.columns lazyMapValues { col =>
      cf.util.Sparsen(index, toSize)(col).get //sparsen is total
    }
  }

  def remap(indices: ArrayIntList) = new Slice {
    val size = indices.size
    val columns: Map[ColumnRef, Column] = source.columns lazyMapValues { col =>
      cf.util.RemapIndices(indices).apply(col).get
    }
  }

  def map(from: CPath, to: CPath)(f: CF1): Slice = new Slice {
    val size = source.size

    val columns: Map[ColumnRef, Column] = {
      val resultColumns = for {
        col <- source.columns collect { case (ref, col) if ref.selector.hasPrefix(from) => col }
        result <- f(col)
      } yield result

      resultColumns.groupBy(_.tpe) map {
        case (tpe, cols) => (ColumnRef(to, tpe), cols.reduceLeft((c1, c2) => Column.unionRightSemigroup.append(c1, c2)))
      }
    }
  }

  def map2(froml: CPath, fromr: CPath, to: CPath)(f: CF2): Slice = new Slice {
    val size = source.size

    val columns: Map[ColumnRef, Column] = {
      val resultColumns = for {
        left <- source.columns collect { case (ref, col) if ref.selector.hasPrefix(froml) => col }
        right <- source.columns collect { case (ref, col) if ref.selector.hasPrefix(fromr) => col }
        result <- f(left, right)
      } yield result

      resultColumns.groupBy(_.tpe) map { case (tpe, cols) => (ColumnRef(to, tpe), cols.reduceLeft((c1, c2) => Column.unionRightSemigroup.append(c1, c2))) }
    }
  }

  def filterDefined(filter: Slice, definedness: Definedness) = {
    new Slice {
      private val colValues = filter.columns.values.toArray
      lazy val defined = definedness match {
        case AnyDefined =>
          BitSetUtil.filteredRange(0, source.size) { i =>
            colValues.exists(_.isDefinedAt(i))
          }

        case AllDefined =>
          if (colValues.isEmpty)
            new BitSet
          else
            BitSetUtil.filteredRange(0, source.size) { i =>
              colValues.forall(_.isDefinedAt(i))
            }
      }

      val size = source.size
      val columns: Map[ColumnRef, Column] = source.columns lazyMapValues { col =>
        cf.util.filter(0, source.size, defined)(col).get
      }
    }
  }

  def compact(filter: Slice, definedness: Definedness): Slice = {
    new Slice {
      private val cols = filter.columns

      lazy val retained = definedness match {
        case AnyDefined => {
          val acc = new ArrayIntList
          Loop.range(0, filter.size) { i =>
            if (cols.values.toArray.exists(_.isDefinedAt(i))) acc.add(i)
          }
          acc
        }

        case AllDefined => {
          val acc = new ArrayIntList
          val (numCols, otherCols) = cols partition {
            case (ColumnRef(_, ctype), _) =>
              ctype.isNumeric
          }

          val grouped = numCols groupBy { case (ColumnRef(cpath, _), _) => cpath }

          Loop.range(0, filter.size) { i =>
            val numBools = grouped.values map {
              case refs =>
                refs.values.toArray.exists(_.isDefinedAt(i))
            }

            val numBool   = numBools reduce { _ && _ }
            val otherBool = otherCols.values.toArray.forall(_.isDefinedAt(i))

            if (otherBool && numBool) acc.add(i)
          }
          acc
        }
      }

      lazy val size = retained.size
      lazy val columns: Map[ColumnRef, Column] = source.columns lazyMapValues { col =>
        (col |> cf.util.RemapIndices(retained)).get
      }
    }
  }

  def retain(refs: Set[ColumnRef]) = {
    new Slice {
      val size                            = source.size
      val columns: Map[ColumnRef, Column] = source.columns.filterKeys(refs)
    }
  }

  /**
    * Assumes that this and the previous slice (if any) are sorted.
    */
  def distinct(prevFilter: Option[Slice], filter: Slice): Slice = {
    new Slice {
      lazy val retained: ArrayIntList = {
        val acc = new ArrayIntList

        def findSelfDistinct(prevRow: Int, curRow: Int) = {
          val selfComparator = rowComparatorFor(filter, filter)(_.columns.keys map (_.selector))

          @tailrec
          def findSelfDistinct0(prevRow: Int, curRow: Int): ArrayIntList = {
            if (curRow >= filter.size) acc
            else {
              val retain = selfComparator.compare(prevRow, curRow) != EQ
              if (retain) acc.add(curRow)
              findSelfDistinct0(if (retain) curRow else prevRow, curRow + 1)
            }
          }

          findSelfDistinct0(prevRow, curRow)
        }

        def findStraddlingDistinct(prev: Slice, prevRow: Int, curRow: Int) = {
          val straddleComparator = rowComparatorFor(prev, filter)(_.columns.keys map (_.selector))

          @tailrec
          def findStraddlingDistinct0(prevRow: Int, curRow: Int): ArrayIntList = {
            if (curRow >= filter.size) acc
            else {
              val retain = straddleComparator.compare(prevRow, curRow) != EQ
              if (retain) acc.add(curRow)
              if (retain)
                findSelfDistinct(curRow, curRow + 1)
              else
                findStraddlingDistinct0(prevRow, curRow + 1)
            }
          }

          findStraddlingDistinct0(prevRow, curRow)
        }

        val lastDefined = prevFilter.flatMap { slice =>
          (slice.size - 1 to 0 by -1).find(row => slice.columns.values.exists(_.isDefinedAt(row)))
        }.map {
          (prevFilter.get, _)
        }

        val firstDefined = (0 until filter.size).find(i => filter.columns.values.exists(_.isDefinedAt(i)))

        (lastDefined, firstDefined) match {
          case (Some((prev, i)), Some(j)) => findStraddlingDistinct(prev, i, j)
          case (_, Some(j)) => acc.add(j); findSelfDistinct(j, j + 1)
          case _ => acc
        }
      }

      lazy val size = retained.size
      lazy val columns: Map[ColumnRef, Column] = source.columns lazyMapValues { col =>
        (col |> cf.util.RemapIndices(retained)).get
      }
    }
  }

  def order: spire.algebra.Order[Int] =
    if (columns.size == 1) {
      val col = columns.head._2
      Column.rowOrder(col)
    } else {

      // The 2 cases are handled differently. In the first case, we don't have
      // any pesky homogeneous arrays and only 1 column per path. In this case,
      // we don't need to use the CPathTraversal machinery.

      type GroupedCols = Either[Map[CPath, Column], Map[CPath, Set[Column]]]

      val grouped = columns.foldLeft(Left(Map.empty): GroupedCols) {
        case (Left(acc), (ColumnRef(path, CArrayType(_)), col)) =>
          val acc0 = acc.map { case (k, v) => (k, Set(v)) }
          Right(acc0 + (path -> Set(col)))

        case (Left(acc), (ColumnRef(path, _), col)) =>
          acc get path map { col0 =>
            val acc0 = acc.map { case (k, v) => (k, Set(v)) }
            Right(acc0 + (path         -> Set(col0, col)))
          } getOrElse Left(acc + (path -> col))

        case (Right(acc), (ColumnRef(path, _), col)) =>
          Right(acc + (path -> (acc.getOrElse(path, Set.empty[Column]) + col)))
      }

      grouped match {
        case Left(cols0) =>
          val cols = cols0.toList
            .sortBy(_._1)
            .map {
              case (_, col) =>
                Column.rowOrder(col)
            }
            .toArray

          new spire.algebra.Order[Int] {
            def compare(i: Int, j: Int): Int = {
              var k = 0
              while (k < cols.length) {
                val cmp = cols(k).compare(i, j)
                if (cmp != 0)
                  return cmp
                k += 1
              }
              0
            }
          }

        case Right(cols) =>
          val paths     = cols.keys.toList
          val traversal = CPathTraversal(paths)
          traversal.rowOrder(paths, cols)
      }
    }

  def sortWith(keySlice: Slice, sortOrder: DesiredSortOrder = SortAscending): (Slice, Slice) = {

    // We filter out rows that are completely undefined.
    val order: Array[Int] = Array.range(0, source.size) filter { row =>
      keySlice.isDefinedAt(row) && source.isDefinedAt(row)
    }
    val rowOrder = if (sortOrder == SortAscending) keySlice.order else cats.kernel.Order.reverse(keySlice.order)
    spire.math.MergeSort.sort(order)(rowOrder, implicitly)

    val remapOrder = new ArrayIntList(order.size)
    var i = 0
    while (i < order.length) {
      remapOrder.add(i, order(i))
      i += 1
    }

    val sortedSlice    = source.remap(remapOrder)
    val sortedKeySlice = keySlice.remap(remapOrder)

    // TODO Remove the duplicate distinct call. Should be able to handle this in 1 pass.
    (sortedSlice.distinct(None, sortedKeySlice), sortedKeySlice.distinct(None, sortedKeySlice))
  }

  def sortBy(prefixes: Vector[CPath], sortOrder: DesiredSortOrder = SortAscending): Slice = {
    // TODO This is slow... Faster would require a prefix map or something... argh.
    val keySlice = new Slice {
      val size = source.size
      val columns: Map[ColumnRef, Column] = {
        prefixes.zipWithIndex.flatMap({
          case (prefix, i) =>
            source.columns collect {
              case (ColumnRef(path, tpe), col) if path hasPrefix prefix =>
                (ColumnRef(CPathIndex(i) \ path, tpe), col)
            }
        })(collection.breakOut)
      }
    }

    source.sortWith(keySlice)._1
  }

  /**
    * Split the table at the specified index, exclusive. The
    * new prefix will contain all indices less than that index, and
    * the new suffix will contain indices >= that index.
    */
  def split(idx: Int): (Slice, Slice) = {
    (take(idx), drop(idx))
  }

  def take(sz: Int): Slice = {
    if (sz >= source.size) {
      source
    } else {
      new Slice {
        val size = sz
        val columns = source.columns lazyMapValues { col =>
          (col |> cf.util.RemapFilter(_ < sz, 0)).get
        }
      }
    }
  }

  def drop(sz: Int): Slice = {
    if (sz <= 0) {
      source
    } else {
      new Slice {
        val size = source.size - sz
        val columns = source.columns lazyMapValues { col =>
          (col |> cf.util.RemapFilter(_ < size, sz)).get
        }
      }
    }
  }

  def takeRange(startIndex: Int, numberToTake: Int): Slice = {
    val take2 = math.min(this.size, startIndex + numberToTake) - startIndex
    new Slice {
      val size = take2
      val columns = source.columns lazyMapValues { col =>
        (col |> cf.util.RemapFilter(_ < take2, startIndex)).get
      }
    }
  }

  def zip(other: Slice): Slice = {
    new Slice {
      val size = source.size min other.size
      val columns: Map[ColumnRef, Column] = other.columns.foldLeft(source.columns) {
        case (acc, (ref, col)) =>
          acc + (ref -> (acc get ref flatMap { c =>
                    cf.util.UnionRight(c, col)
                  } getOrElse col))
      }
    }
  }

  /**
    * This creates a new slice with the same size and columns as this slice, but
    * whose values have been materialized and stored in arrays.
    */
  def materialized: Slice = {
    new Slice {
      val size = source.size
      val columns = source.columns lazyMapValues {
        case col: BoolColumn =>
          val defined = col.definedAt(0, source.size)
          val values = BitSetUtil.filteredRange(0, source.size) { row =>
            defined(row) && col(row)
          }
          ArrayBoolColumn(defined, values)

        case col: LongColumn =>
          val defined = col.definedAt(0, source.size)
          val values  = new Array[Long](source.size)
          Loop.range(0, source.size) { row =>
            if (defined(row)) values(row) = col(row)
          }
          ArrayLongColumn(defined, values)

        case col: DoubleColumn =>
          val defined = col.definedAt(0, source.size)
          val values  = new Array[Double](source.size)
          Loop.range(0, source.size) { row =>
            if (defined(row)) values(row) = col(row)
          }
          ArrayDoubleColumn(defined, values)

        case col: NumColumn =>
          val defined = col.definedAt(0, source.size)
          val values  = new Array[BigDecimal](source.size)
          Loop.range(0, source.size) { row =>
            if (defined(row)) values(row) = col(row)
          }
          ArrayNumColumn(defined, values)

        case col: StrColumn =>
          val defined = col.definedAt(0, source.size)
          val values  = new Array[String](source.size)
          Loop.range(0, source.size) { row =>
            if (defined(row)) values(row) = col(row)
          }
          ArrayStrColumn(defined, values)

        case col: OffsetDateTimeColumn =>
          val defined = col.definedAt(0, source.size)
          val values  = new Array[OffsetDateTime](source.size)
          Loop.range(0, source.size) { row =>
            if (defined(row)) values(row) = col(row)
          }
          ArrayOffsetDateTimeColumn(defined, values)

        case col: OffsetTimeColumn =>
          val defined = col.definedAt(0, source.size)
          val values  = new Array[OffsetTime](source.size)
          Loop.range(0, source.size) { row =>
            if (defined(row)) values(row) = col(row)
          }
          ArrayOffsetTimeColumn(defined, values)

        case col: OffsetDateColumn =>
          val defined = col.definedAt(0, source.size)
          val values  = new Array[OffsetDate](source.size)
          Loop.range(0, source.size) { row =>
            if (defined(row)) values(row) = col(row)
          }
          ArrayOffsetDateColumn(defined, values)

        case col: LocalDateTimeColumn =>
          val defined = col.definedAt(0, source.size)
          val values  = new Array[LocalDateTime](source.size)
          Loop.range(0, source.size) { row =>
            if (defined(row)) values(row) = col(row)
          }
          ArrayLocalDateTimeColumn(defined, values)

        case col: LocalTimeColumn =>
          val defined = col.definedAt(0, source.size)
          val values  = new Array[LocalTime](source.size)
          Loop.range(0, source.size) { row =>
            if (defined(row)) values(row) = col(row)
          }
          ArrayLocalTimeColumn(defined, values)

        case col: LocalDateColumn =>
          val defined = col.definedAt(0, source.size)
          val values  = new Array[LocalDate](source.size)
          Loop.range(0, source.size) { row =>
            if (defined(row)) values(row) = col(row)
          }
          ArrayLocalDateColumn(defined, values)

        case col: IntervalColumn =>
          val defined = col.definedAt(0, source.size)
          val values  = new Array[DateTimeInterval](source.size)
          Loop.range(0, source.size) { row =>
            if (defined(row)) values(row) = col(row)
          }
          ArrayIntervalColumn(defined, values)

        case col: EmptyArrayColumn =>
          val ncol = MutableEmptyArrayColumn.empty()
          Loop.range(0, source.size) { row =>
            ncol.update(row, col.isDefinedAt(row))
          }
          ncol

        case col: EmptyObjectColumn =>
          val ncol = MutableEmptyObjectColumn.empty()
          Loop.range(0, source.size) { row =>
            ncol.update(row, col.isDefinedAt(row))
          }
          ncol

        case col: NullColumn =>
          val ncol = MutableNullColumn.empty()
          Loop.range(0, source.size) { row =>
            ncol.update(row, col.isDefinedAt(row))
          }
          ncol

        case col =>
          sys.error("Cannot materialise non-standard (extensible) column")
      }
    }
  }

  // will render a trailing newline
  // non-singleton inner lists represent type conflicts at a single CPath
  def renderCsv(
      headers: List[List[ColumnRef]],
      assumeHomogeneous: Boolean): Seq[CharBuffer] = {
<<<<<<< HEAD

    // faster caches
    val size = this.size

    /*
     * In the arrays below, use the scalar case of the union if
     * assumeHomogeneous = true, since we're assuming that we can't
     * have path-locus conflicts (i.e. multiple column types at the
     * same path). This is a significant fastpath.
     */

    // CType | Array[CType]
    val ctypes: Array[AnyRef] = headers map { refs =>
      if (assumeHomogeneous)
        refs.head.ctype
      else
        refs.filter(this.columns.contains).map(_.ctype).toArray
    } toArray

    // Column | Array[Column]
    val columns: Array[AnyRef] = headers map { refs =>
      if (assumeHomogeneous)
        this.columns(refs.head)
      else
        refs.flatMap(this.columns.get(_)).toArray
    } toArray

    def isDefinedAt(row: Int): Boolean = {
      var back = false
      var i = 0
      while (i < columns.length) {
        if (assumeHomogeneous) {
          back ||= columns(i).asInstanceOf[Column].isDefinedAt(row)
        } else {
          val candidates = columns(i).asInstanceOf[Array[Column]]
          var j = 0
          while (j < candidates.length) {
            back ||= candidates(j).isDefinedAt(row)

            if (back) {
              return true
            }
            j += 1
          }
        }

        if (back) {
          return true
        }
        i += 1
      }
      back
    }

    val ctx = BufferContext.csv(size) { (ctx, str) =>
      // fast-path the unescaped case
      if (str.indexOf('"') < 0 &&
          str.indexOf('\n') < 0 &&
          str.indexOf('\r') < 0 &&
          str.indexOf(',') < 0) {

        ctx.pushStr(str)
      } else {
        ctx.push('"')

        var i = 0
        while (i < str.length) {
          // pretty sure we don't need anything more elaborate than this?
          (str.charAt(i): @switch) match {
            case '"' => ctx.pushStr("\"\"")
            case c => ctx.push(c)
          }

          i += 1
        }

        ctx.push('"')
      }
    }

    @tailrec
    def renderColumns(row: Int, col: Int): Unit = {
      if (col < columns.length) {
        // we use assumeHomogeneous to determine the case in the union

        val candidates = if (!assumeHomogeneous)
          columns(col).asInstanceOf[Array[Column]]
        else
          null

        val column = if (assumeHomogeneous)
          columns(col).asInstanceOf[Column]
        else
          null

        def renderColumn(column: Column, tpe: CType): Unit = {
          tpe match {
            case CString =>
              val c = column.asInstanceOf[StrColumn]
              ctx.renderString(c(row))

            case CBoolean =>
              val c = column.asInstanceOf[BoolColumn]
              ctx.renderBoolean(c(row))

            case CLong =>
              val c = column.asInstanceOf[LongColumn]
              ctx.renderLong(c(row))

            case CDouble =>
              val c = column.asInstanceOf[DoubleColumn]
              ctx.renderDouble(c(row))

            case CNum =>
              val c = column.asInstanceOf[NumColumn]
              ctx.renderNum(c(row))

            case CNull =>
              ctx.renderNull()

            case CEmptyObject =>
              ctx.renderEmptyObject()

            case CEmptyArray =>
              ctx.renderEmptyArray()

            case COffsetDateTime =>
              val c = column.asInstanceOf[OffsetDateTimeColumn]
              ctx.renderOffsetDateTime(c(row))

            case COffsetTime =>
              val c = column.asInstanceOf[OffsetTimeColumn]
              ctx.renderOffsetTime(c(row))

            case COffsetDate =>
              val c = column.asInstanceOf[OffsetDateColumn]
              ctx.renderOffsetDate(c(row))

            case CLocalDateTime =>
              val c = column.asInstanceOf[LocalDateTimeColumn]
              ctx.renderLocalDateTime(c(row))

            case CLocalTime =>
              val c = column.asInstanceOf[LocalTimeColumn]
              ctx.renderLocalTime(c(row))

            case CLocalDate =>
              val c = column.asInstanceOf[LocalDateColumn]
              ctx.renderLocalDate(c(row))

            case CInterval =>
              val c = column.asInstanceOf[IntervalColumn]
              ctx.renderInterval(c(row))

            case CArrayType(_) => ???

=======

    // faster caches
    val size = this.size

    // the goal here is to fill in empty values wherever we get an unknown column from a previous slice
    val DummyColumn = new NullColumn {
      def isDefinedAt(row: Int) = false
    }

    /*
     * In the arrays below, use the scalar case of the union if
     * assumeHomogeneous = true, since we're assuming that we can't
     * have path-locus conflicts (i.e. multiple column types at the
     * same path). This is a significant fastpath.
     */

    // CType | Array[CType]
    val ctypes: Array[AnyRef] = headers map { refs =>
      if (assumeHomogeneous)
        refs.head.ctype
      else
        refs.filter(this.columns.contains).map(_.ctype).toArray
    } toArray

    // Column | Array[Column]
    val columns: Array[AnyRef] = headers map { refs =>
      if (assumeHomogeneous)
        this.columns.getOrElse(refs.head, DummyColumn)
      else
        refs.flatMap(this.columns.get(_)).toArray
    } toArray

    def isDefinedAt(row: Int): Boolean = {
      var back = false
      var i = 0
      while (i < columns.length) {
        if (assumeHomogeneous) {
          back ||= columns(i).asInstanceOf[Column].isDefinedAt(row)
        } else {
          val candidates = columns(i).asInstanceOf[Array[Column]]
          var j = 0
          while (j < candidates.length) {
            back ||= candidates(j).isDefinedAt(row)

            if (back) {
              return true
            }
            j += 1
          }
        }

        if (back) {
          return true
        }
        i += 1
      }
      back
    }

    val ctx = BufferContext.csv(size) { (ctx, str) =>
      // fast-path the unescaped case
      if (str.indexOf('"') < 0 &&
          str.indexOf('\n') < 0 &&
          str.indexOf('\r') < 0 &&
          str.indexOf(',') < 0) {

        ctx.pushStr(str)
      } else {
        ctx.push('"')

        var i = 0
        while (i < str.length) {
          // pretty sure we don't need anything more elaborate than this?
          (str.charAt(i): @switch) match {
            case '"' => ctx.pushStr("\"\"")
            case c => ctx.push(c)
          }

          i += 1
        }

        ctx.push('"')
      }
    }

    @tailrec
    def renderColumns(row: Int, col: Int): Unit = {
      if (col < columns.length) {
        // we use assumeHomogeneous to determine the case in the union

        val candidates = if (!assumeHomogeneous)
          columns(col).asInstanceOf[Array[Column]]
        else
          null

        val column = if (assumeHomogeneous)
          columns(col).asInstanceOf[Column]
        else
          null

        def renderColumn(column: Column, tpe: CType): Unit = {
          tpe match {
            case CString =>
              val c = column.asInstanceOf[StrColumn]
              ctx.renderString(c(row))

            case CBoolean =>
              val c = column.asInstanceOf[BoolColumn]
              ctx.renderBoolean(c(row))

            case CLong =>
              val c = column.asInstanceOf[LongColumn]
              ctx.renderLong(c(row))

            case CDouble =>
              val c = column.asInstanceOf[DoubleColumn]
              ctx.renderDouble(c(row))

            case CNum =>
              val c = column.asInstanceOf[NumColumn]
              ctx.renderNum(c(row))

            case CNull =>
              ctx.renderNull()

            case CEmptyObject =>
              ctx.renderEmptyObject()

            case CEmptyArray =>
              ctx.renderEmptyArray()

            case COffsetDateTime =>
              val c = column.asInstanceOf[OffsetDateTimeColumn]
              ctx.renderOffsetDateTime(c(row))

            case COffsetTime =>
              val c = column.asInstanceOf[OffsetTimeColumn]
              ctx.renderOffsetTime(c(row))

            case COffsetDate =>
              val c = column.asInstanceOf[OffsetDateColumn]
              ctx.renderOffsetDate(c(row))

            case CLocalDateTime =>
              val c = column.asInstanceOf[LocalDateTimeColumn]
              ctx.renderLocalDateTime(c(row))

            case CLocalTime =>
              val c = column.asInstanceOf[LocalTimeColumn]
              ctx.renderLocalTime(c(row))

            case CLocalDate =>
              val c = column.asInstanceOf[LocalDateColumn]
              ctx.renderLocalDate(c(row))

            case CInterval =>
              val c = column.asInstanceOf[IntervalColumn]
              ctx.renderInterval(c(row))

            case CArrayType(_) => ???

>>>>>>> fcf59a97
            case CUndefined =>
          }
        }

        if (assumeHomogeneous) {
          // this recomputes definedness :-(
          if (column.isDefinedAt(row)) {
            renderColumn(column, ctypes(col).asInstanceOf[CType])
          }
        } else {
          val hetTypes = ctypes(col).asInstanceOf[Array[CType]]

          @inline
          @tailrec
          def loop(i: Int): Unit = {
            if (i < candidates.length) {
              // this recomputes definedness :-(
              if (candidates(i).isDefinedAt(row))
                renderColumn(candidates(i), hetTypes(i))
              else
                loop(i + 1)
            }
          }

          loop(0)
        }

        if (col < columns.length - 1) {
          ctx.push(',')
        }

        renderColumns(row, col + 1)
      }
    }

    @inline
    @tailrec
    def render(row: Int): Unit = {
      if (row < size) {
        if (isDefinedAt(row)) {   // TODO do we want to just force a compact?
          renderColumns(row, 0)
          ctx.pushStr("\r\n")
        }

        render(row + 1)
      }
    }

    render(0)

    ctx.finish()
    ctx.toSeq()
  }

<<<<<<< HEAD
  def renderJson(delimiter: String, precise: Boolean): (Seq[CharBuffer], Boolean) = {
    sliceSchema.map(transformSchemaPrecise(precise)) match {
=======
  def renderJson(delimiter: String): (Seq[CharBuffer], Boolean) = {
    sliceSchema match {
>>>>>>> fcf59a97
      case Some(schema) =>
        val depth = {
          def loop(schema: SchemaNode): Int = schema match {
            case obj: SchemaNode.Obj =>
              4 + (obj.values map loop max)

            case arr: SchemaNode.Arr =>
              2 + (arr.nodes map loop max)

            case union: SchemaNode.Union =>
              union.possibilities map loop max

            case SchemaNode.Leaf(_, _) => 0
          }

          loop(schema)
        }

        val ctx = BufferContext.json(size) { (ctx, str) =>
          @inline
          @tailrec
          def loop(str: String, idx: Int): Unit = {
            if (idx == 0) {
              ctx.push('"')
            }

            if (idx < str.length) {
              val c = str.charAt(idx)

              (c: @switch) match {
                case '"' => ctx.pushStr("\\\"")
                case '\\' => ctx.pushStr("\\\\")
                case '\b' => ctx.pushStr("\\b")
                case '\f' => ctx.pushStr("\\f")
                case '\n' => ctx.pushStr("\\n")
                case '\r' => ctx.pushStr("\\r")
                case '\t' => ctx.pushStr("\\t")

                case c =>
                  if ((c >= '\u0000' && c < '\u001f') || (c >= '\u0080' && c < '\u00a0') || (c >= '\u2000' && c < '\u2100')) {
                    ctx.pushStr("\\u")
                    ctx.pushStr("%04x".format(Character.codePointAt(str, idx)))
                  } else {
                    ctx.push(c)
                  }
              }

              loop(str, idx + 1)
            } else {
              ctx.push('"')
            }
          }

          loop(str, 0)
        }

        val in = new RingDeque[String](depth + 1)
        val inFlags = new RingDeque[Boolean](depth + 1)

        @inline
        def pushIn(str: String, flag: Boolean): Unit = {
          in.pushBack(str)
          inFlags.pushBack(flag)
        }

        @inline
        def popIn(): Unit = {
          in.popBack()
          inFlags.popBack()
        }

        @inline
        @tailrec
        def flushIn(): Unit = {
          if (!in.isEmpty) {
            val str = in.popFront()
            val flag = inFlags.popFront()

            if (flag)
              ctx.renderString(str)
            else
              ctx.pushStr(str)

            flushIn()
          }
        }

        def traverseSchema(row: Int, schema: SchemaNode): Boolean = schema match {
          case obj: SchemaNode.Obj =>
            val keys   = obj.keys
            val values = obj.values

            @inline
            @tailrec
            def loop(idx: Int, done: Boolean): Boolean = {
              if (idx < keys.length) {
                val key   = keys(idx)
                val value = values(idx)

                if (done) {
                  pushIn(",", false)
                }

                pushIn(key, true)
                pushIn(":", false)

                val emitted = traverseSchema(row, value)

                if (!emitted) { // less efficient
                  popIn()
                  popIn()

                  if (done) {
                    popIn()
                  }
                }

                loop(idx + 1, done || emitted)
              } else {
                done
              }
            }

            pushIn("{", false)
            val done = loop(0, false)

            if (done)
              ctx.push('}')
            else
              popIn()

            done

          case arr: SchemaNode.Arr =>
            val values = arr.nodes

            @inline
            @tailrec
            def loop(idx: Int, done: Boolean): Boolean = {
              if (idx < values.length) {
                val value = values(idx)

                if (done) {
                  pushIn(",", false)
                }

                val emitted = traverseSchema(row, value)

                if (!emitted && done) { // less efficient
                  popIn()
                }

                loop(idx + 1, done || emitted)
              } else {
                done
              }
            }

            pushIn("[", false)
            val done = loop(0, false)

            if (done)
              ctx.push(']')
            else
              popIn()

            done

          case union: SchemaNode.Union =>
            val pos = union.possibilities

            @inline
            @tailrec
            def loop(idx: Int): Boolean = {
              if (idx < pos.length) {
                traverseSchema(row, pos(idx)) || loop(idx + 1)
              } else {
                false
              }
            }

            loop(0)

          case SchemaNode.Leaf(tpe, col) =>
            tpe match {
              case CString => {
                val specCol = col.asInstanceOf[StrColumn]

                if (specCol.isDefinedAt(row)) {
                  flushIn()
                  ctx.renderString(specCol(row))
                  true
                } else {
                  false
                }
              }

              case CBoolean => {
                val specCol = col.asInstanceOf[BoolColumn]

                if (specCol.isDefinedAt(row)) {
                  flushIn()
                  ctx.renderBoolean(specCol(row))
                  true
                } else {
                  false
                }
              }

              case CLong =>
                val specCol = col.asInstanceOf[LongColumn]

                if (specCol.isDefinedAt(row)) {
                  flushIn()
                  ctx.renderLong(specCol(row))
                  true
                } else {
                  false
                }

              case CDouble =>
                val specCol = col.asInstanceOf[DoubleColumn]

                if (specCol.isDefinedAt(row)) {
                  flushIn()
                  ctx.renderDouble(specCol(row))
                  true
                } else {
                  false
                }

              case CNum =>
                val specCol = col.asInstanceOf[NumColumn]

                if (specCol.isDefinedAt(row)) {
                  flushIn()
                  ctx.renderNum(specCol(row))
                  true
                } else {
                  false
                }

              case CNull =>
                val specCol = col.asInstanceOf[NullColumn]
                if (specCol.isDefinedAt(row)) {
                  flushIn()
                  ctx.renderNull()
                  true
                } else {
                  false
                }

              case CEmptyObject =>
                val specCol = col.asInstanceOf[EmptyObjectColumn]
                if (specCol.isDefinedAt(row)) {
                  flushIn()
                  ctx.renderEmptyObject()
                  true
                } else {
                  false
                }

              case CEmptyArray =>
                val specCol = col.asInstanceOf[EmptyArrayColumn]
                if (specCol.isDefinedAt(row)) {
                  flushIn()
                  ctx.renderEmptyArray()
                  true
                } else {
                  false
                }

              case COffsetDateTime =>
                val specCol = col.asInstanceOf[OffsetDateTimeColumn]

                if (specCol.isDefinedAt(row)) {
                  flushIn()
                  ctx.renderOffsetDateTime(specCol(row))
                  true
                } else {
                  false
                }

              case COffsetTime =>
                val specCol = col.asInstanceOf[OffsetTimeColumn]

                if (specCol.isDefinedAt(row)) {
                  flushIn()
                  ctx.renderOffsetTime(specCol(row))
                  true
                } else {
                  false
                }

              case COffsetDate =>
                val specCol = col.asInstanceOf[OffsetDateColumn]

                if (specCol.isDefinedAt(row)) {
                  flushIn()
                  ctx.renderOffsetDate(specCol(row))
                  true
                } else {
                  false
                }

              case CLocalDateTime =>
                val specCol = col.asInstanceOf[LocalDateTimeColumn]

                if (specCol.isDefinedAt(row)) {
                  flushIn()
                  ctx.renderLocalDateTime(specCol(row))
                  true
                } else {
                  false
                }

              case CLocalTime =>
                val specCol = col.asInstanceOf[LocalTimeColumn]

                if (specCol.isDefinedAt(row)) {
                  flushIn()
                  ctx.renderLocalTime(specCol(row))
                  true
                } else {
                  false
                }

              case CLocalDate =>
                val specCol = col.asInstanceOf[LocalDateColumn]

                if (specCol.isDefinedAt(row)) {
                  flushIn()
                  ctx.renderLocalDate(specCol(row))
                  true
                } else {
                  false
                }

              case CInterval =>
                val specCol = col.asInstanceOf[IntervalColumn]

                if (specCol.isDefinedAt(row)) {
                  flushIn()
                  ctx.renderInterval(specCol(row))
                  true
                } else {
                  false
                }

              // NB: I removed this implementation because it was horrible and broken
              case CArrayType(_) => ???

              case CUndefined => false
            }
        }

        @tailrec
        def render(row: Int, delimit: Boolean): Boolean = {
          if (row < size) {
            if (delimit) {
              pushIn(delimiter, false)
            }

            val rowRendered = traverseSchema(row, schema)

            if (delimit && !rowRendered) {
              popIn()
            }

            render(row + 1, delimit || rowRendered)
          } else {
            delimit
          }
        }

        val rendered = render(0, false)

        ctx.finish()

        // it's safe for us to expose this mutable Seq as "immutable" since we wont' be touching it anymore
        (ctx.toSeq(), rendered)

      case None =>
        Seq.empty[CharBuffer] -> false
    }
  }

  def toRValue(row: Int): RValue = {
    columns.foldLeft[RValue](CUndefined) {
      case (rv, (ColumnRef(selector, _), col)) if col.isDefinedAt(row) =>
        CPathUtils.cPathToJPaths(selector, col.cValue(row)).foldLeft(rv) {
          case (rv, (path, value)) => rv.unsafeInsert(CPath(path), value)
        }

      case (rv, _) => rv
    }
  }

  def toRValues: List[RValue] = {
    @tailrec
    def loop(idx: Int, rvalues: List[RValue]): List[RValue] =
      if (idx >= 0)
        toRValue(idx) match {
          case CUndefined => loop(idx - 1, rvalues)
          case rv => loop(idx - 1, rv :: rvalues)
        }
      else
        rvalues

    loop(source.size - 1, Nil)
  }

  def toJValue(row: Int) = {
    columns.foldLeft[JValue](JUndefined) {
      case (jv, (ColumnRef(selector, _), col)) if col.isDefinedAt(row) =>
        CPathUtils.cPathToJPaths(selector, col.cValue(row)).foldLeft(jv) {
          case (jv, (path, value)) => jv.unsafeInsert(path, value.toJValueRaw)
        }

      case (jv, _) => jv
    }
  }

  def toJson(row: Int): Option[JValue] = {
    toJValue(row) match {
      case JUndefined => None
      case jv => Some(jv)
    }
  }

  def toJsonElements: Vector[JValue] = {
    @tailrec def rec(i: Int, acc: Vector[JValue]): Vector[JValue] = {
      if (i < source.size) {
        toJValue(i) match {
          case JUndefined => rec(i + 1, acc)
          case jv => rec(i + 1, acc :+ jv)
        }
      } else acc
    }

    rec(0, Vector())
  }

  def toString(row: Int): Option[String] = {
    (columns.toList.sortBy(_._1) map { case (ref, col) => ref.toString + ": " + (if (col.isDefinedAt(row)) col.strValue(row) else "(undefined)") }) match {
      case Nil => None
      case l => Some(l.mkString("[", ", ", "]"))
    }
  }

  def toJsonString(prefix: String = ""): String = {
    (0 until size).map(i => prefix + " " + toJson(i)).mkString("\n")
  }

  override def toString = (0 until size).map(toString(_).getOrElse("")).mkString("\n", "\n", "\n")

<<<<<<< HEAD
  private[this] def transformSchemaPrecise(precise: Boolean)(node: SchemaNode): SchemaNode = {
    import DataCodec.PreciseKeys._

    def inner(node: SchemaNode): SchemaNode = node match {
      case obj @ SchemaNode.Obj(nodes) if obj.keys.exists(_.contains("$")) =>
        SchemaNode.Obj(Map(ObjKey -> SchemaNode.Obj(nodes.mapValues(inner))))

      case SchemaNode.Obj(nodes) =>
        SchemaNode.Obj(nodes.mapValues(inner))

      case SchemaNode.Arr(map) =>
        SchemaNode.Arr(map.mapValues(inner))

      case SchemaNode.Union(nodes) =>
        SchemaNode.Union(nodes.map(inner))

      case lf @ SchemaNode.Leaf(CLocalDateTime, col) =>
        SchemaNode.Obj(Map(LocalDateTimeKey -> lf))

      case lf @ SchemaNode.Leaf(CLocalDate, col) =>
        SchemaNode.Obj(Map(LocalDateKey -> lf))

      case lf @ SchemaNode.Leaf(CLocalTime, col) =>
        SchemaNode.Obj(Map(LocalTimeKey -> lf))

      case lf @ SchemaNode.Leaf(COffsetDateTime, col) =>
        SchemaNode.Obj(Map(OffsetDateTimeKey -> lf))

      case lf @ SchemaNode.Leaf(COffsetDate, col) =>
        SchemaNode.Obj(Map(OffsetDateKey -> lf))

      case lf @ SchemaNode.Leaf(COffsetTime, col) =>
        SchemaNode.Obj(Map(OffsetTimeKey -> lf))

      case lf @ SchemaNode.Leaf(CInterval, col) =>
        SchemaNode.Obj(Map(IntervalKey -> lf))

      case lf @ SchemaNode.Leaf(_, _) => lf
    }

    if (precise)
      normalizeSchema(inner(node)).getOrElse(sys.error("weird failure in precise transform"))
    else
      node
  }

=======
>>>>>>> fcf59a97
  private[this] def sliceSchema: Option[SchemaNode] = {
    if (columns.isEmpty) {
      None
    } else {
      def insert(target: SchemaNode, ref: ColumnRef, col: Column): SchemaNode = {
        val ColumnRef(selector, ctype) = ref

        selector.nodes match {
          case CPathField(name) :: tail =>
            target match {
              case SchemaNode.Obj(nodes) => {
                val subTarget = nodes get name getOrElse SchemaNode.Union(Set())
                val result    = insert(subTarget, ColumnRef(CPath(tail), ctype), col)
                SchemaNode.Obj(nodes + (name -> result))
              }

              case SchemaNode.Union(nodes) => {
                val objNode = nodes find {
                  case _: SchemaNode.Obj => true
                  case _ => false
                }

                val subTarget = objNode getOrElse SchemaNode.Obj(Map())
                SchemaNode.Union(nodes - subTarget + insert(subTarget, ref, col))
              }

              case node =>
                SchemaNode.Union(Set(node, insert(SchemaNode.Obj(Map()), ref, col)))
            }

          case CPathIndex(idx) :: tail =>
            target match {
              case SchemaNode.Arr(map) => {
                val subTarget = map get idx getOrElse SchemaNode.Union(Set())
                val result    = insert(subTarget, ColumnRef(CPath(tail), ctype), col)
                SchemaNode.Arr(map + (idx -> result))
              }

              case SchemaNode.Union(nodes) => {
                val objNode = nodes find {
                  case _: SchemaNode.Arr => true
                  case _ => false
                }

                val subTarget = objNode getOrElse SchemaNode.Arr(Map())
                SchemaNode.Union(nodes - subTarget + insert(subTarget, ref, col))
              }

              case node =>
                SchemaNode.Union(Set(node, insert(SchemaNode.Arr(Map()), ref, col)))
            }

          case CPathMeta(_) :: _ => target

          case CPathArray :: _ => sys.error("todo")

          case Nil =>
            val node = SchemaNode.Leaf(ctype, col)

            target match {
              case SchemaNode.Union(nodes) => SchemaNode.Union(nodes + node)
              case oldNode => SchemaNode.Union(Set(oldNode, node))
            }
        }
      }

<<<<<<< HEAD
      val schema = columns.foldLeft(SchemaNode.Union(Set()): SchemaNode) {
        case (acc, (ref, col)) => insert(acc, ref, col)
      }

      normalizeSchema(schema)
    }
  }

  private[this] def normalizeSchema(schema: SchemaNode): Option[SchemaNode] = schema match {
    case SchemaNode.Obj(nodes) =>
      val nodes2 = nodes flatMap {
        case (key, value) => normalizeSchema(value) map { key -> _ }
      }

      val back =
        if (nodes2.isEmpty)
          None
        else
          Some(SchemaNode.Obj(nodes2))

      back foreach { obj =>
        obj.keys = new Array[String](nodes2.size)
        obj.values = new Array[SchemaNode](nodes2.size)
      }

      var i = 0
      back foreach { obj =>
        for ((key, value) <- nodes2) {
          obj.keys(i) = key
          obj.values(i) = value
          i += 1
        }
      }

      back


    case SchemaNode.Arr(map) =>
      val map2 = map flatMap {
        case (idx, value) => normalizeSchema(value) map { idx -> _ }
      }

      val back =
        if (map2.isEmpty)
          None
        else
          Some(SchemaNode.Arr(map2))

      back foreach { arr =>
        arr.nodes = new Array[SchemaNode](map2.size)
      }

      var i = 0
      back foreach { arr =>
        val values = map2.toSeq sortBy { _._1 } map { _._2 }

        for (value <- values) {
          arr.nodes(i) = value
          i += 1
        }
      }

      back

    case SchemaNode.Union(nodes) =>
      val nodes2 = nodes.flatMap(normalizeSchema)

      if (nodes2.isEmpty)
        None
      else if (nodes2.size == 1)
        nodes2.headOption
      else {
        val union = SchemaNode.Union(nodes2)
        union.possibilities = nodes2.toArray
        Some(union)
      }

    case lf: SchemaNode.Leaf => Some(lf)
=======
      def normalize(schema: SchemaNode): Option[SchemaNode] = schema match {
        case SchemaNode.Obj(nodes) =>
          val nodes2 = nodes flatMap {
            case (key, value) => normalize(value) map { key -> _ }
          }

          val back =
            if (nodes2.isEmpty)
              None
            else
              Some(SchemaNode.Obj(nodes2))

          back foreach { obj =>
            obj.keys = new Array[String](nodes2.size)
            obj.values = new Array[SchemaNode](nodes2.size)
          }

          var i = 0
          back foreach { obj =>
            for ((key, value) <- nodes2) {
              obj.keys(i) = key
              obj.values(i) = value
              i += 1
            }
          }

          back


        case SchemaNode.Arr(map) =>
          val map2 = map flatMap {
            case (idx, value) => normalize(value) map { idx -> _ }
          }

          val back =
            if (map2.isEmpty)
              None
            else
              Some(SchemaNode.Arr(map2))

          back foreach { arr =>
            arr.nodes = new Array[SchemaNode](map2.size)
          }

          var i = 0
          back foreach { arr =>
            val values = map2.toSeq sortBy { _._1 } map { _._2 }

            for (value <- values) {
              arr.nodes(i) = value
              i += 1
            }
          }

          back

        case SchemaNode.Union(nodes) =>
          val nodes2 = nodes flatMap normalize

          if (nodes2.isEmpty)
            None
          else if (nodes2.size == 1)
            nodes2.headOption
          else {
            val union = SchemaNode.Union(nodes2)
            union.possibilities = nodes2.toArray
            Some(union)
          }

        case lf: SchemaNode.Leaf => Some(lf)
      }

      val schema = columns.foldLeft(SchemaNode.Union(Set()): SchemaNode) {
        case (acc, (ref, col)) => insert(acc, ref, col)
      }

      normalize(schema)
    }
>>>>>>> fcf59a97
  }
}

object Slice {
  def empty: Slice = Slice(Map.empty, 0)

  def apply(columns0: Map[ColumnRef, Column], dataSize: Int): Slice = {
    new Slice {
      val size    = dataSize
      val columns = columns0
    }
  }

  def updateRefs(rv: List[(CPath, CValue)], into: Map[ColumnRef, ArrayColumn[_]], sliceIndex: Int, sliceSize: Int): Map[ColumnRef, ArrayColumn[_]] = {
    var acc = into
    var cursor = rv
    while (cursor.isInstanceOf[::[(CPath, CValue)]]) {
      cursor.head match {
        case (cpath, CUndefined) =>
        case (cpath, cvalue) =>
          val ref = ColumnRef(cpath, cvalue.cType)

          val updatedColumn: ArrayColumn[_] = cvalue match {
            case CBoolean(b) =>
              val c = acc.getOrElse(ref, ArrayBoolColumn.empty(sliceSize)).asInstanceOf[ArrayBoolColumn]
              c.update(sliceIndex, b)

              c

            case CLong(d) =>
              val c = acc.getOrElse(ref, ArrayLongColumn.empty(sliceSize)).asInstanceOf[ArrayLongColumn]
              c.update(sliceIndex, d.toLong)

              c

            case CDouble(d) =>
              val c = acc.getOrElse(ref, ArrayDoubleColumn.empty(sliceSize)).asInstanceOf[ArrayDoubleColumn]
              c.update(sliceIndex, d.toDouble)

              c

            case CNum(d) =>
              val c = acc.getOrElse(ref, ArrayNumColumn.empty(sliceSize)).asInstanceOf[ArrayNumColumn]
              c.update(sliceIndex, d)

              c

            case CString(s) =>
              val c = acc.getOrElse(ref, ArrayStrColumn.empty(sliceSize)).asInstanceOf[ArrayStrColumn]
              c.update(sliceIndex, s)

              c

            case COffsetDateTime(d) =>
              val c = acc.getOrElse(ref, ArrayOffsetDateTimeColumn.empty(sliceSize)).asInstanceOf[ArrayOffsetDateTimeColumn]
              c.update(sliceIndex, d)

              c

            case COffsetTime(d) =>
              val c = acc.getOrElse(ref, ArrayOffsetTimeColumn.empty(sliceSize)).asInstanceOf[ArrayOffsetTimeColumn]
              c.update(sliceIndex, d)

              c

            case COffsetDate(d) =>
              val c = acc.getOrElse(ref, ArrayOffsetDateColumn.empty(sliceSize)).asInstanceOf[ArrayOffsetDateColumn]
              c.update(sliceIndex, d)

              c

            case CLocalDateTime(d) =>
              val c = acc.getOrElse(ref, ArrayLocalDateTimeColumn.empty(sliceSize)).asInstanceOf[ArrayLocalDateTimeColumn]
              c.update(sliceIndex, d)

              c

            case CLocalTime(d) =>
              val c = acc.getOrElse(ref, ArrayLocalTimeColumn.empty(sliceSize)).asInstanceOf[ArrayLocalTimeColumn]
              c.update(sliceIndex, d)

              c

            case CLocalDate(d) =>
              val c = acc.getOrElse(ref, ArrayLocalDateColumn.empty(sliceSize)).asInstanceOf[ArrayLocalDateColumn]
              c.update(sliceIndex, d)

              c

            case CInterval(p) =>
              val c = acc.getOrElse(ref, ArrayIntervalColumn.empty(sliceSize)).asInstanceOf[ArrayIntervalColumn]
              c.update(sliceIndex, p)

              c

            case CArray(arr, cType) =>
              val c = acc.getOrElse(ref, ArrayHomogeneousArrayColumn.empty(sliceSize)(cType)).asInstanceOf[ArrayHomogeneousArrayColumn[cType.tpe]]
              c.update(sliceIndex, arr)

              c

            case CEmptyArray =>
              val c = acc.getOrElse(ref, MutableEmptyArrayColumn.empty()).asInstanceOf[MutableEmptyArrayColumn]
              c.update(sliceIndex, true)

              c

            case CEmptyObject =>
              val c = acc.getOrElse(ref, MutableEmptyObjectColumn.empty()).asInstanceOf[MutableEmptyObjectColumn]
              c.update(sliceIndex, true)

              c

            case CNull =>
              val c = acc.getOrElse(ref, MutableNullColumn.empty()).asInstanceOf[MutableNullColumn]
              c.update(sliceIndex, true)

              c
            case x =>
              sys.error(s"Unexpected arg $x")
          }

          acc = acc.updated(ref, updatedColumn)
      }
      cursor = cursor.tail
    }
    acc
  }

  // doesn't return the next power of two
  // when the input is already a power of two
  private[table] def nextPowerOfTwo(i: Int): Int = {
    val highestOneBit = Integer.highestOneBit(i)
    if (i == highestOneBit)
      i
    else
      highestOneBit << 1
  }

  private[table] def fromRValuesStep(
    values: ArraySliced[RValue], maxRows: Int, maxColumns: Int, startingSize: Int
  ): (Slice, ArraySliced[RValue]) = {
    @tailrec
    def inner(
      next: ArraySliced[RValue], rows: Int, colsOverflowed: Boolean,
      acc: Map[ColumnRef, ArrayColumn[_]], allocatedColSize: Int
    ): (Slice, ArraySliced[RValue]) = {
      if (next.size == 0) {
        // there's no more data to make slices of.
        // we'll have to emit whatever data we have already as a slice.
        if (acc.isEmpty) {
          // println("no more data to use, emitting slice with no data")
          (Slice.empty, ArraySliced.noRValues)
        } else {
          // println("no more data to use, emitting slice with data")
          (new Slice {
            val size = rows
            val columns = acc
          }, ArraySliced.noRValues)
        }
      } else {
        // we have some data.
        if (rows >= maxRows) {
          // we'd have more rows than `maxRows` if we added
          // this row to the slice. so we have to emit the
          // data we have already as a slice, and pass
          // the row back to the caller.
          // println(s"we have the maximum ($maxRows) rows, cutting slice early")
          (new Slice {
            val size = rows
            val columns = acc
          }, next)
        } else if (rows >= allocatedColSize && !colsOverflowed) {
          // we'd have more rows than `allocatedColSize` if we added this
          // row to the slice. `allocatedColSize` is the size in rows of
          // all of the columns we've accumulated, so we'll
          // have to resize those columns to add further data.
          // `allocatedColSize` should always be a power of two, so we multiply
          // by two.
          val newSize =
            if (allocatedColSize == 2 && startingSize != 2) startingSize
            else allocatedColSize * 2
          // println(s"we're resizing the columns from $allocatedColSize to $newSize because we have too many rows")
          inner(next, rows, false, acc.map { case (k, c) => (k, c.resize(newSize)) }.toMap, newSize)
        } else {
          // we already have too many columns, so there's no need to check
          // if the next row would put us over the limit.
          if (colsOverflowed) {
          // println(s"we already have too many columns (${acc.size}), cutting slice early at $rows (allocated size $allocatedColSize)")
            (new Slice {
              val size = rows
              val columns = acc
            }, next)
          } else {
            // we *may* have enough space in this slice for the
            // next `RValue`. we're going to flatten the `RValue`
            // out to find out how many columns we would have
            // if we added that `RValue` to the current slice.
            // if we have no other rows, we'll start with a two-row
            // slice, just in case we have too many columns immediately.
            val flattened = next.head.flattenWithPath
            val newAcc = updateRefs(flattened, acc, rows, allocatedColSize)
            val newCols = newAcc.size
            if (newCols > maxColumns && rows > 0) {
              // we would have too many columns in this slice if we added this
              // `RValue`. so we're going to pass it back to the caller and
              // return a slice with the data we have already. we don't have to
              // clear the new `RValue`'s data out of the accumulated data,
              // because we've already made sure to set `size` correctly.
              // println(s"we would have too many columns with this new value ($newCols), cutting slice early at $rows")
              (new Slice {
                val size = rows
                val columns = acc
              }, next)
            } else {
              // we're okay with adding this RValue to the slice!
              // we already have the slice's data including RValue in `newAcc`,
              // so we pass that on and advance the data cursor.
              // println("we're adding an RValue to the slice")
              inner(next.tail, rows + 1, newCols > maxColumns, newAcc, allocatedColSize)
            }
          }
        }
      }
    }

    if (values.size == 0) {
      (Slice.empty, ArraySliced.noRValues)
    } else {
      val size = Math.min(maxRows, startingSize)
      inner(values, 0, false, Map.empty, size)
    }
  }

  def allFromRValues[F[_]](
      values: fs2.Stream[F, RValue],
      maxRows: Option[Int] = None,
      maxColumns: Option[Int] = None )
      : fs2.Stream[F, Slice] = {

    val maxRowsC = maxRows.getOrElse(Config.maxSliceRows)
    val maxColumnsC = maxColumns.getOrElse(Config.maxSliceColumns)
    // println(s"maxRows: $maxRowsC, maxCols: $maxColumnsC")

    def rec(next: ArraySliced[RValue], values: fs2.Stream[F, RValue]): fs2.Pull[F, Slice, Unit] =
      if (next.size == 0) {
        for {
          uncons <- values.pull.unconsChunk
          _ <- uncons match {
            case Some((chunk, next)) =>
              val chunkArr = chunk.toArray
              rec(ArraySliced(chunkArr, 0, chunkArr.length), next)
            case None                =>
              // println("Finished top-level loop")
              fs2.Pull.done
          }
        } yield ()
      } else {
        // println(s"extracting slice from data with size ${next.size}")
        val (nextSlice, remainingData) = Slice.fromRValuesStep(next, maxRowsC, maxColumnsC, Config.defaultMinRows)
        fs2.Pull.output1(nextSlice) >> rec(remainingData, values)
      }

    rec(ArraySliced(new Array[RValue](0), 0, 0), values).stream
  }

  @deprecated("use allFromRValues", "52.0.2")
  def fromJValues(values: Stream[JValue]): Slice =
    fromRValues(values.map(RValue.fromJValueRaw))

  // don't use this anymore. It doesn't limit the slice size properly,
  // unlike allFromRValues and fromRValuesStep.
  @deprecated("use allFromRValues", "52.0.2")
  def fromRValues(values: Stream[RValue]): Slice = {
    val sliceSize = values.size

    @tailrec def buildColArrays(from: Stream[RValue], into: Map[ColumnRef, ArrayColumn[_]], sliceIndex: Int): (Map[ColumnRef, ArrayColumn[_]], Int) = {
      from match {
        case jv #:: xs =>
          val refs = updateRefs(jv.flattenWithPath, into, sliceIndex, sliceSize)
          buildColArrays(xs, refs, sliceIndex + 1)
        case _ =>
          (into, sliceIndex)
      }
    }

    new Slice {
      val (columns, size) = buildColArrays(values, Map.empty[ColumnRef, ArrayColumn[_]], 0)
    }
  }

  /**
    * Concatenate multiple slices into 1 big slice. The slices will be
    * concatenated in the order they appear in `slices`.
    */
  def concat(slices: Seq[Slice]): Slice = {
    val (_columns, _size) = slices.foldLeft((Map.empty[ColumnRef, List[(Int, Column)]], 0)) {
      case ((cols, offset), slice) if slice.size > 0 =>
        (slice.columns.foldLeft(cols) {
          case (acc, (ref, col)) =>
            acc + (ref -> ((offset, col) :: acc.getOrElse(ref, Nil)))
        }, offset + slice.size)

      case ((cols, offset), _) => (cols, offset)
    }

    val slice = new Slice {
      val size = _size
      val columns = _columns.flatMap {
        case (ref, parts) =>
          cf.util.NConcat(parts) map ((ref, _))
      }
    }

    slice
  }

  def rowComparatorFor(s1: Slice, s2: Slice)(keyf: Slice => Iterable[CPath]): RowComparator = {
    val paths     = (keyf(s1) ++ keyf(s2)).toList
    val traversal = CPathTraversal(paths)
    val lCols     = s1.columns groupBy (_._1.selector) map { case (path, m) => path -> m.values.toSet }
    val rCols     = s2.columns groupBy (_._1.selector) map { case (path, m) => path -> m.values.toSet }
    val allPaths  = (lCols.keys ++ rCols.keys).toList
    val order     = traversal.rowOrder(allPaths, lCols, Some(rCols))
    new RowComparator {
      def compare(r1: Int, r2: Int): Ordering = scalaz.Ordering.fromInt(order.compare(r1, r2))
    }
  }

  /**
    * Given a JValue, an existing map of columnrefs to column data,
    * a sliceIndex, and a sliceSize, return an updated map.
    */
  def withIdsAndValues(jv: JValue,
                       into: Map[ColumnRef, ArrayColumn[_]],
                       sliceIndex: Int,
                       sliceSize: Int,
                       remapPath: Option[JPath => CPath] = None): Map[ColumnRef, ArrayColumn[_]] = {
    jv.flattenWithPath.foldLeft(into) {
      case (acc, (jpath, JUndefined)) => acc
      case (acc, (jpath, v)) =>
        val ctype = CType.forJValueRaw(v) getOrElse { sys.error("Cannot determine ctype for " + v + " at " + jpath + " in " + jv) }
        val ref   = ColumnRef(remapPath.map(_ (jpath)).getOrElse(CPath(jpath)), ctype)

        val updatedColumn: ArrayColumn[_] = v match {
          case JBool(b) =>
            val c = acc.getOrElse(ref, ArrayBoolColumn.empty(sliceSize)).asInstanceOf[ArrayBoolColumn]
            c.update(sliceIndex, b)

            c

          case JNum(d) =>
            ctype match {
              case CLong =>
                val c = acc.getOrElse(ref, ArrayLongColumn.empty(sliceSize)).asInstanceOf[ArrayLongColumn]
                c.update(sliceIndex, d.toLong)

                c

              case CDouble =>
                val c = acc.getOrElse(ref, ArrayDoubleColumn.empty(sliceSize)).asInstanceOf[ArrayDoubleColumn]
                c.update(sliceIndex, d.toDouble)

                c

              case CNum =>
                val c = acc.getOrElse(ref, ArrayNumColumn.empty(sliceSize)).asInstanceOf[ArrayNumColumn]
                c.update(sliceIndex, d)

                c

              case _ => sys.error("non-numeric type reached")
            }

          case JString(s) =>
            val c = acc.getOrElse(ref, ArrayStrColumn.empty(sliceSize)).asInstanceOf[ArrayStrColumn]
            c.update(sliceIndex, s)

            c

          case JArray(Nil) =>
            val c = acc.getOrElse(ref, MutableEmptyArrayColumn.empty()).asInstanceOf[MutableEmptyArrayColumn]
            c.update(sliceIndex, true)

            c

          case JObject.empty =>
            val c = acc.getOrElse(ref, MutableEmptyObjectColumn.empty()).asInstanceOf[MutableEmptyObjectColumn]
            c.update(sliceIndex, true)

            c

          case JNull =>
            val c = acc.getOrElse(ref, MutableNullColumn.empty()).asInstanceOf[MutableNullColumn]
            c.update(sliceIndex, true)

            c

          case _ => sys.error("non-flattened value reached")
        }

        acc + (ref -> updatedColumn)
    }
  }

  private sealed trait SchemaNode

  private object SchemaNode {
    final case class Obj(nodes: Map[String, SchemaNode]) extends SchemaNode {
      final var keys: Array[String]       = _
      final var values: Array[SchemaNode] = _
    }

    final case class Arr(map: Map[Int, SchemaNode]) extends SchemaNode {
      final var nodes: Array[SchemaNode] = _
    }

    final case class Union(nodes: Set[SchemaNode]) extends SchemaNode {
      final var possibilities: Array[SchemaNode] = _
    }

    final case class Leaf(tpe: CType, col: Column) extends SchemaNode
  }

  /*
   * We manually encode a bimorphic delegating to these function values
   * because we're probably going to have over 10k rows in a given dataset.
   * Having over 10k rows would mean that we would over-specialize to
   * monomorphism on the very first rendering call, then subsequently
   * despecialize *entirely* when subsequent renders come in. By manually
   * encoding the bimorphism, we can ensure that both call-sites get
   * specialized.
   */
  private final class BufferContext(
      size: Int,
      _renderJsonString: (BufferContext, String) => Unit,   // maybe null
      _renderCsvString: (BufferContext, String) => Unit) {  // maybe null

    val RenderBufferSize = 1024 * 10 // 10 KB

    private[this] var buffer = CharBuffer.allocate(RenderBufferSize)
    private[this] val vector = new mutable.ArrayBuffer[CharBuffer](math.max(1, size / 10))

    def checkPush(length: Int): Unit = {
      if (buffer.remaining < length) {
        buffer.flip()
        vector += buffer

        buffer = CharBuffer.allocate(RenderBufferSize)
      }
    }

    def push(c: Char): Unit = {
      checkPush(1)
      buffer.put(c)
    }

    def pushStr(str: String): Unit = {
      checkPush(str.length)
      buffer.put(str)
    }

    def renderString(str: String): Unit = {
      if (_renderJsonString eq null)
        _renderCsvString(this, str)
      else
        _renderJsonString(this, str)
    }

    def renderLong(ln: Long): Unit = {
      @tailrec
      def power10(ln: Long, seed: Long = 1): Long = {
        // note: we could be doing binary search here

        if (seed * 10 < 0) // overflow
          seed
        else if (seed * 10 > ln)
          seed
        else
          power10(ln, seed * 10)
      }

      @tailrec
      def renderPositive(ln: Long, power: Long): Unit = {
        if (power > 0) {
          val c = Character.forDigit((ln / power % 10).toInt, 10)
          push(c)
          renderPositive(ln, power / 10)
        }
      }

      if (ln == Long.MinValue) {
        pushStr("-9223372036854775808")
      } else if (ln == 0) {
        push('0')
      } else if (ln < 0) {
        push('-')

        val ln2 = ln * -1
        renderPositive(ln2, power10(ln2))
      } else {
        renderPositive(ln, power10(ln))
      }
    }

    // TODO is this a problem?
    def renderDouble(d: Double): Unit = pushStr(d.toString)

    // TODO is this a problem?
    def renderNum(d: BigDecimal): Unit = pushStr(d.toString)

    def renderBoolean(b: Boolean): Unit = {
      if (b)
        pushStr("true")
      else
        pushStr("false")
    }

    def renderNull(): Unit = pushStr("null")

    def renderEmptyObject(): Unit = pushStr("{}")

    def renderEmptyArray(): Unit = pushStr("[]")

    def renderOffsetDateTime(time: OffsetDateTime): Unit = renderString(time.toString)

    def renderOffsetTime(time: OffsetTime): Unit = renderString(time.toString)

    def renderOffsetDate(date: OffsetDate): Unit = renderString(date.toString)

    def renderLocalDateTime(time: LocalDateTime): Unit = renderString(time.toString)

    def renderLocalTime(time: LocalTime): Unit = renderString(time.toString)

    def renderLocalDate(date: LocalDate): Unit = renderString(date.toString)

    def renderInterval(duration: DateTimeInterval): Unit = renderString(duration.toString)

    def finish(): Unit = {
      buffer.flip()
      vector += buffer
    }

    def toSeq(): Seq[CharBuffer] = {
      buffer = null    // invalidate the state so we throw exceptions later
      vector
    }
  }

  private object BufferContext {

    @inline
    def json(size: Int)(renderString: (BufferContext, String) => Unit): BufferContext =
      new BufferContext(size, renderString, null)

    @inline
    def csv(size: Int)(renderString: (BufferContext, String) => Unit): BufferContext =
      new BufferContext(size, null, renderString)
  }
}<|MERGE_RESOLUTION|>--- conflicted
+++ resolved
@@ -996,10 +996,14 @@
   def renderCsv(
       headers: List[List[ColumnRef]],
       assumeHomogeneous: Boolean): Seq[CharBuffer] = {
-<<<<<<< HEAD
 
     // faster caches
     val size = this.size
+
+    // the goal here is to fill in empty values wherever we get an unknown column from a previous slice
+    val DummyColumn = new NullColumn {
+      def isDefinedAt(row: Int) = false
+    }
 
     /*
      * In the arrays below, use the scalar case of the union if
@@ -1019,7 +1023,7 @@
     // Column | Array[Column]
     val columns: Array[AnyRef] = headers map { refs =>
       if (assumeHomogeneous)
-        this.columns(refs.head)
+        this.columns.getOrElse(refs.head, DummyColumn)
       else
         refs.flatMap(this.columns.get(_)).toArray
     } toArray
@@ -1153,169 +1157,6 @@
 
             case CArrayType(_) => ???
 
-=======
-
-    // faster caches
-    val size = this.size
-
-    // the goal here is to fill in empty values wherever we get an unknown column from a previous slice
-    val DummyColumn = new NullColumn {
-      def isDefinedAt(row: Int) = false
-    }
-
-    /*
-     * In the arrays below, use the scalar case of the union if
-     * assumeHomogeneous = true, since we're assuming that we can't
-     * have path-locus conflicts (i.e. multiple column types at the
-     * same path). This is a significant fastpath.
-     */
-
-    // CType | Array[CType]
-    val ctypes: Array[AnyRef] = headers map { refs =>
-      if (assumeHomogeneous)
-        refs.head.ctype
-      else
-        refs.filter(this.columns.contains).map(_.ctype).toArray
-    } toArray
-
-    // Column | Array[Column]
-    val columns: Array[AnyRef] = headers map { refs =>
-      if (assumeHomogeneous)
-        this.columns.getOrElse(refs.head, DummyColumn)
-      else
-        refs.flatMap(this.columns.get(_)).toArray
-    } toArray
-
-    def isDefinedAt(row: Int): Boolean = {
-      var back = false
-      var i = 0
-      while (i < columns.length) {
-        if (assumeHomogeneous) {
-          back ||= columns(i).asInstanceOf[Column].isDefinedAt(row)
-        } else {
-          val candidates = columns(i).asInstanceOf[Array[Column]]
-          var j = 0
-          while (j < candidates.length) {
-            back ||= candidates(j).isDefinedAt(row)
-
-            if (back) {
-              return true
-            }
-            j += 1
-          }
-        }
-
-        if (back) {
-          return true
-        }
-        i += 1
-      }
-      back
-    }
-
-    val ctx = BufferContext.csv(size) { (ctx, str) =>
-      // fast-path the unescaped case
-      if (str.indexOf('"') < 0 &&
-          str.indexOf('\n') < 0 &&
-          str.indexOf('\r') < 0 &&
-          str.indexOf(',') < 0) {
-
-        ctx.pushStr(str)
-      } else {
-        ctx.push('"')
-
-        var i = 0
-        while (i < str.length) {
-          // pretty sure we don't need anything more elaborate than this?
-          (str.charAt(i): @switch) match {
-            case '"' => ctx.pushStr("\"\"")
-            case c => ctx.push(c)
-          }
-
-          i += 1
-        }
-
-        ctx.push('"')
-      }
-    }
-
-    @tailrec
-    def renderColumns(row: Int, col: Int): Unit = {
-      if (col < columns.length) {
-        // we use assumeHomogeneous to determine the case in the union
-
-        val candidates = if (!assumeHomogeneous)
-          columns(col).asInstanceOf[Array[Column]]
-        else
-          null
-
-        val column = if (assumeHomogeneous)
-          columns(col).asInstanceOf[Column]
-        else
-          null
-
-        def renderColumn(column: Column, tpe: CType): Unit = {
-          tpe match {
-            case CString =>
-              val c = column.asInstanceOf[StrColumn]
-              ctx.renderString(c(row))
-
-            case CBoolean =>
-              val c = column.asInstanceOf[BoolColumn]
-              ctx.renderBoolean(c(row))
-
-            case CLong =>
-              val c = column.asInstanceOf[LongColumn]
-              ctx.renderLong(c(row))
-
-            case CDouble =>
-              val c = column.asInstanceOf[DoubleColumn]
-              ctx.renderDouble(c(row))
-
-            case CNum =>
-              val c = column.asInstanceOf[NumColumn]
-              ctx.renderNum(c(row))
-
-            case CNull =>
-              ctx.renderNull()
-
-            case CEmptyObject =>
-              ctx.renderEmptyObject()
-
-            case CEmptyArray =>
-              ctx.renderEmptyArray()
-
-            case COffsetDateTime =>
-              val c = column.asInstanceOf[OffsetDateTimeColumn]
-              ctx.renderOffsetDateTime(c(row))
-
-            case COffsetTime =>
-              val c = column.asInstanceOf[OffsetTimeColumn]
-              ctx.renderOffsetTime(c(row))
-
-            case COffsetDate =>
-              val c = column.asInstanceOf[OffsetDateColumn]
-              ctx.renderOffsetDate(c(row))
-
-            case CLocalDateTime =>
-              val c = column.asInstanceOf[LocalDateTimeColumn]
-              ctx.renderLocalDateTime(c(row))
-
-            case CLocalTime =>
-              val c = column.asInstanceOf[LocalTimeColumn]
-              ctx.renderLocalTime(c(row))
-
-            case CLocalDate =>
-              val c = column.asInstanceOf[LocalDateColumn]
-              ctx.renderLocalDate(c(row))
-
-            case CInterval =>
-              val c = column.asInstanceOf[IntervalColumn]
-              ctx.renderInterval(c(row))
-
-            case CArrayType(_) => ???
-
->>>>>>> fcf59a97
             case CUndefined =>
           }
         }
@@ -1370,13 +1211,8 @@
     ctx.toSeq()
   }
 
-<<<<<<< HEAD
   def renderJson(delimiter: String, precise: Boolean): (Seq[CharBuffer], Boolean) = {
     sliceSchema.map(transformSchemaPrecise(precise)) match {
-=======
-  def renderJson(delimiter: String): (Seq[CharBuffer], Boolean) = {
-    sliceSchema match {
->>>>>>> fcf59a97
       case Some(schema) =>
         val depth = {
           def loop(schema: SchemaNode): Int = schema match {
@@ -1833,7 +1669,6 @@
 
   override def toString = (0 until size).map(toString(_).getOrElse("")).mkString("\n", "\n", "\n")
 
-<<<<<<< HEAD
   private[this] def transformSchemaPrecise(precise: Boolean)(node: SchemaNode): SchemaNode = {
     import DataCodec.PreciseKeys._
 
@@ -1880,8 +1715,6 @@
       node
   }
 
-=======
->>>>>>> fcf59a97
   private[this] def sliceSchema: Option[SchemaNode] = {
     if (columns.isEmpty) {
       None
@@ -1948,7 +1781,6 @@
         }
       }
 
-<<<<<<< HEAD
       val schema = columns.foldLeft(SchemaNode.Union(Set()): SchemaNode) {
         case (acc, (ref, col)) => insert(acc, ref, col)
       }
@@ -2027,86 +1859,6 @@
       }
 
     case lf: SchemaNode.Leaf => Some(lf)
-=======
-      def normalize(schema: SchemaNode): Option[SchemaNode] = schema match {
-        case SchemaNode.Obj(nodes) =>
-          val nodes2 = nodes flatMap {
-            case (key, value) => normalize(value) map { key -> _ }
-          }
-
-          val back =
-            if (nodes2.isEmpty)
-              None
-            else
-              Some(SchemaNode.Obj(nodes2))
-
-          back foreach { obj =>
-            obj.keys = new Array[String](nodes2.size)
-            obj.values = new Array[SchemaNode](nodes2.size)
-          }
-
-          var i = 0
-          back foreach { obj =>
-            for ((key, value) <- nodes2) {
-              obj.keys(i) = key
-              obj.values(i) = value
-              i += 1
-            }
-          }
-
-          back
-
-
-        case SchemaNode.Arr(map) =>
-          val map2 = map flatMap {
-            case (idx, value) => normalize(value) map { idx -> _ }
-          }
-
-          val back =
-            if (map2.isEmpty)
-              None
-            else
-              Some(SchemaNode.Arr(map2))
-
-          back foreach { arr =>
-            arr.nodes = new Array[SchemaNode](map2.size)
-          }
-
-          var i = 0
-          back foreach { arr =>
-            val values = map2.toSeq sortBy { _._1 } map { _._2 }
-
-            for (value <- values) {
-              arr.nodes(i) = value
-              i += 1
-            }
-          }
-
-          back
-
-        case SchemaNode.Union(nodes) =>
-          val nodes2 = nodes flatMap normalize
-
-          if (nodes2.isEmpty)
-            None
-          else if (nodes2.size == 1)
-            nodes2.headOption
-          else {
-            val union = SchemaNode.Union(nodes2)
-            union.possibilities = nodes2.toArray
-            Some(union)
-          }
-
-        case lf: SchemaNode.Leaf => Some(lf)
-      }
-
-      val schema = columns.foldLeft(SchemaNode.Union(Set()): SchemaNode) {
-        case (acc, (ref, col)) => insert(acc, ref, col)
-      }
-
-      normalize(schema)
-    }
->>>>>>> fcf59a97
   }
 }
 
