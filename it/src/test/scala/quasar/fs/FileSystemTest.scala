/*
 * Copyright 2014–2017 SlamData Inc.
 *
 * Licensed under the Apache License, Version 2.0 (the "License");
 * you may not use this file except in compliance with the License.
 * You may obtain a copy of the License at
 *
 *     http://www.apache.org/licenses/LICENSE-2.0
 *
 * Unless required by applicable law or agreed to in writing, software
 * distributed under the License is distributed on an "AS IS" BASIS,
 * WITHOUT WARRANTIES OR CONDITIONS OF ANY KIND, either express or implied.
 * See the License for the specific language governing permissions and
 * limitations under the License.
 */

package quasar.fs

import slamdata.Predef._
import quasar.{BackendCapability, BackendName, BackendRef, Data, TestConfig}
import quasar.contrib.pathy._
import quasar.contrib.scalaz.eitherT._
import quasar.fp._
import quasar.fp.free._
import quasar.fs.mount._, FileSystemDef.DefinitionResult
import quasar.effect._
import quasar.main.{KvsMounter, HierarchicalFsEffM, PhysFsEff, PhysFsEffM}
import quasar.mimir
import quasar.physical._
import quasar.physical.couchbase.Couchbase
import quasar.physical.marklogic.MarkLogic
import quasar.regression.{interpretHfsIO, HfsIO}

import scala.Either

import eu.timepit.refined.auto._
import monocle.Optional
import monocle.function.Index
import org.specs2.specification.core.{Fragment, Fragments}
import org.specs2.execute.{Failure => _, _}
import pathy.Path._
import scalaz.{EphemeralStream => EStream, Optional => _, Failure => _, _}, Scalaz._
import scalaz.concurrent.Task
import scalaz.stream.Process

/** Executes all the examples defined within the `fileSystemShould` block
  * for each file system in `fileSystems`.
  *
  * TODO: Currently, examples for a single filesystem are executed concurrently,
  *       but the suites themselves are executed sequentially due to the `step`s
  *       inserted for setup/teardown. It'd be nice if the tests for all
  *       filesystems would run concurrently.
  */
abstract class FileSystemTest[S[_]](
  val fileSystems: Task[IList[SupportedFs[S]]]
) extends quasar.Qspec {

  sequential

  type F[A]      = Free[S, A]
  type FsTask[A] = FileSystemErrT[Task, A]
  type Run       = F ~> Task

  def fileSystemShould(examples: (FileSystemUT[S], FileSystemUT[S]) => Fragment): Fragments =
    fileSystems.map { fss =>
      Fragments.foreach(fss.toList)(fs =>
        (fs.impl |@| fs.implNonChrooted.orElse(fs.impl)) { (f0, f1) =>
          s"${fs.ref.name.shows} FileSystem" >>
            Fragments(examples(f0, f1), step(f0.close.unsafePerformSync))
        } getOrElse {
          val confParamName = TestConfig.backendConfName(fs.ref.name)
          Fragments(s"${fs.ref.name.shows} FileSystem" >> 
            skipped(s"No connection uri found to test this FileSystem, set config parameter $confParamName in '${TestConfig.confFile}' in order to do so"))
        })
    }.unsafePerformSync

  /** Returns the given result if the filesystem supports the given capabilities or `Skipped` otherwise. */
  def ifSupports[A: AsResult](fs: FileSystemUT[S], capability: BackendCapability, capabilities: BackendCapability*)(a: => A): Result =
    NonEmptyList(capability, capabilities: _*)
      .traverse_(c => fs.supports(c).fold(().successNel[BackendCapability], c.failureNel))
      .as(AsResult(a))
      .valueOr(cs => skipped(s"Doesn't support: ${cs.map(_.shows).intercalate(", ")}"))

  def pendingFor[A: AsResult](fs: FileSystemUT[S])(toPend: Set[String])(a: => A): Result = {
    val name: String = fs.ref.name.name
    toPend.contains(name).fold(pending(s"PENDING: Not supported for $name."), AsResult(a))
  }

  def pendingForF[A: AsResult](fs: FileSystemUT[S])(toPend: Set[String])(fa: => F[A])(implicit run: Run): Result =
    pendingFor(fs)(toPend)(run(fa).unsafePerformSync)

  def runT(run: Run): FileSystemErrT[F, ?] ~> FsTask =
    Hoist[FileSystemErrT].hoist(run)

  def runLog[A](run: Run, p: Process[F, A]): Task[Vector[A]] =
    p.translate[Task](run).runLog

  def runLogT[A](run: Run, p: Process[FileSystemErrT[F, ?], A]): FsTask[Vector[A]] =
    p.translate[FsTask](runT(run)).runLog

  def execT[A](run: Run, p: Process[FileSystemErrT[F, ?], A]): FsTask[Unit] =
    p.translate[FsTask](runT(run)).run

  ////

  implicit class FSExample(s: String) {
    def >>*[A: AsResult](fa: => F[A])(implicit run: Run): Fragment =
      s >> run(fa).unsafePerformSync
  }

  implicit class RunFsTask[A](fst: FsTask[A]) {
    import Leibniz.===

    def run_\/ : FileSystemError \/ A =
      fst.run.unsafePerformSync

    def runEither: Either[FileSystemError, A] =
      fst.run.unsafePerformSync.toEither

    def runOption(implicit ev: A === Unit): Option[FileSystemError] =
      fst.run.unsafePerformSync.swap.toOption

    def runVoid(implicit ev: A === Unit): Unit =
      fst.run.void.unsafePerformSync
  }
}

object FileSystemTest {

  val oneDoc: Vector[Data] =
    Vector(Data.Obj(ListMap("a" -> Data.Int(1))))

  val anotherDoc: Vector[Data] =
    Vector(Data.Obj(ListMap("b" -> Data.Int(2))))

  def manyDocs(n: Int): EStream[Data] =
    EStream.range(0, n) map (n => Data.Obj(ListMap("a" -> Data.Int(n))))

  def vectorFirst[A]: Optional[Vector[A], A] =
    Index.index[Vector[A], Int, A](0)

  //--- FileSystems to Test ---

  def allFsUT: Task[IList[SupportedFs[AnalyticalFileSystem]]] =
    (localFsUT |@| externalFsUT) { (loc, ext) =>
      (loc ::: ext) map (sf => sf.copy(impl = sf.impl.map(ut => ut.contramapF(chroot.analyticalFileSystem[AnalyticalFileSystem](ut.testDir)))))
    }

  def fsTestConfig(fsType: FileSystemType, fsDef: FileSystemDef[Free[filesystems.Eff, ?]])
    : PartialFunction[(MountConfig, ADir), Task[(AnalyticalFileSystem ~> Task, Task[Unit])]] = {
    case (MountConfig.FileSystemConfig(FileSystemType(fsType.value), uri), dir) =>
      filesystems.testFileSystem(uri, dir, fsDef.apply(fsType, uri).run)
  }

  def externalFsUT = {
    val marklogicDef =
      MarkLogic(10000L, 10000L).definition translate injectFT[Task, filesystems.Eff]

    TestConfig.externalFileSystems {
      fsTestConfig(couchbase.fs.FsType,       Couchbase.definition translate injectFT[Task, filesystems.Eff]) orElse
<<<<<<< HEAD
      fsTestConfig(marklogic.fs.FsType,       marklogicDef)                  orElse
      fsTestConfig(mongodb.fs.FsType,         mongodb.fs.definition)         orElse
      fsTestConfig(postgresql.fs.FsType,      postgresql.fs.definition)      orElse
      fsTestConfig(sparkcore.fs.hdfs.FsType,  sparkcore.fs.hdfs.definition)  orElse
=======
      fsTestConfig(marklogic.fs.FsType,       marklogicDef) orElse
      fsTestConfig(mimir.Mimir.Type,          mimir.Mimir.definition translate injectFT[Task, filesystems.Eff]) orElse
      fsTestConfig(mongodb.fs.FsType,         mongodb.fs.definition) orElse
      fsTestConfig(mongodb.fs.QScriptFsType,  mongodb.fs.qscriptDefinition) orElse
      fsTestConfig(postgresql.fs.FsType,      postgresql.fs.definition) orElse
      fsTestConfig(sparkcore.fs.hdfs.FsType,  sparkcore.fs.hdfs.definition) orElse
>>>>>>> 6e15928a
      fsTestConfig(sparkcore.fs.local.FsType, sparkcore.fs.local.definition)
    }
  }

  def localFsUT: Task[IList[SupportedFs[AnalyticalFileSystem]]] =
    (inMemUT |@| hierarchicalUT |@| nullViewUT) { (mem, hier, nullUT) =>
      IList(
        SupportedFs(mem.ref, mem.some),
        SupportedFs(hier.ref, hier.some),
        SupportedFs(nullUT.ref, nullUT.some)
      )
    }

  def nullViewUT: Task[FileSystemUT[AnalyticalFileSystem]] =
    (
      inMemUT                                             |@|
      TaskRef(0L)                                         |@|
      ViewState.toTask(Map())                             |@|
      TaskRef(Map[APath, MountConfig]())                  |@|
      TaskRef(Empty.analyticalFileSystem[HierarchicalFsEffM])       |@|
      TaskRef(Mounts.empty[DefinitionResult[PhysFsEffM]])
    ) {
      (mem, seqRef, viewState, cfgsRef, hfsRef, mntdRef) =>

      val mounting: Mounting ~> Task = {
        val toPhysFs = KvsMounter.interpreter[Task, PhysFsEff](
          KeyValueStore.impl.fromTaskRef(cfgsRef), hfsRef, mntdRef)

        foldMapNT(reflNT[Task] :+: Failure.toRuntimeError[Task, PhysicalError])
          .compose(toPhysFs)
      }

      type ViewAnalyticalFileSystem[A] = (
        Mounting
          :\: PathMismatchFailure
          :\: MountingFailure
          :\: ViewState
          :\: MonotonicSeq
          :/: AnalyticalFileSystem
      )#M[A]

      val memPlus: ViewAnalyticalFileSystem ~> Task = mounting :+:
      Failure.toRuntimeError[Task, Mounting.PathTypeMismatch] :+:
      Failure.toRuntimeError[Task, MountingError] :+:
      viewState :+:
      MonotonicSeq.fromTaskRef(seqRef) :+:
      mem.testInterp

      val fs = foldMapNT(memPlus) compose view.analyticalFileSystem[ViewAnalyticalFileSystem]
      val ref = BackendRef.name.set(BackendName("No-view"))(mem.ref)

      FileSystemUT(ref, fs, fs, mem.testDir, mem.close)
    }

  def hierarchicalUT: Task[FileSystemUT[AnalyticalFileSystem]] = {
    val mntDir: ADir = rootDir </> dir("mnt") </> dir("inmem")

    def fs(f: HfsIO ~> Task, r: AnalyticalFileSystem ~> Task) =
      foldMapNT[HfsIO, Task](f) compose
        hierarchical.analyticalFileSystem[Task, HfsIO](Mounts.singleton(mntDir, r))

    (interpretHfsIO |@| inMemUT)((f, mem) =>
      FileSystemUT(
        BackendRef.name.set(BackendName("hierarchical"))(mem.ref),
        fs(f, mem.testInterp),
        fs(f, mem.setupInterp),
        mntDir,
        mem.close))
  }

  def inMemUT: Task[FileSystemUT[AnalyticalFileSystem]] = {
    val ref = BackendRef(BackendName("in-memory"), ISet singleton BackendCapability.write())

    InMemory.runStatefully(InMemory.InMemState.empty)
      .map(_ compose InMemory.fileSystem)
      .map(f => Empty.analyze[Task] :+: f)
      .map(f => FileSystemUT(ref, f, f, rootDir, ().point[Task]))
  }
}<|MERGE_RESOLUTION|>--- conflicted
+++ resolved
@@ -158,19 +158,11 @@
 
     TestConfig.externalFileSystems {
       fsTestConfig(couchbase.fs.FsType,       Couchbase.definition translate injectFT[Task, filesystems.Eff]) orElse
-<<<<<<< HEAD
       fsTestConfig(marklogic.fs.FsType,       marklogicDef)                  orElse
+      fsTestConfig(mimir.Mimir.Type,          mimir.Mimir.definition translate injectFT[Task, filesystems.Eff]) orElse
       fsTestConfig(mongodb.fs.FsType,         mongodb.fs.definition)         orElse
       fsTestConfig(postgresql.fs.FsType,      postgresql.fs.definition)      orElse
       fsTestConfig(sparkcore.fs.hdfs.FsType,  sparkcore.fs.hdfs.definition)  orElse
-=======
-      fsTestConfig(marklogic.fs.FsType,       marklogicDef) orElse
-      fsTestConfig(mimir.Mimir.Type,          mimir.Mimir.definition translate injectFT[Task, filesystems.Eff]) orElse
-      fsTestConfig(mongodb.fs.FsType,         mongodb.fs.definition) orElse
-      fsTestConfig(mongodb.fs.QScriptFsType,  mongodb.fs.qscriptDefinition) orElse
-      fsTestConfig(postgresql.fs.FsType,      postgresql.fs.definition) orElse
-      fsTestConfig(sparkcore.fs.hdfs.FsType,  sparkcore.fs.hdfs.definition) orElse
->>>>>>> 6e15928a
       fsTestConfig(sparkcore.fs.local.FsType, sparkcore.fs.local.definition)
     }
   }
