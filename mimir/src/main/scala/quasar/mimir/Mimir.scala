--- conflicted
+++ resolved
@@ -31,11 +31,7 @@
 import quasar.qscript._
 
 import quasar.blueeyes.json.{JNum, JValue}
-<<<<<<< HEAD
-import quasar.precog.common.{ColumnRef, CPath, CPathIndex, Path}
-=======
-import quasar.precog.common.{CEmptyArray, ColumnRef, CPath, CPathField, CPathIndex, Path}
->>>>>>> aef8c790
+import quasar.precog.common.{ColumnRef, CPath, CPathField, CPathIndex, Path}
 import quasar.yggdrasil.TableModule
 import quasar.yggdrasil.bytecode.{JArrayFixedT, JType}
 
@@ -254,8 +250,11 @@
 
     def combineTransSpecs(P: Precog)(specs: Seq[P.trans.TransSpec1]): P.trans.TransSpec1 = {
       import P.trans._
-      if (specs.isEmpty) TransSpec1.Id
-      else OuterArrayConcat(specs.map(WrapArray(_): TransSpec1) : _*)
+
+      if (specs.isEmpty)
+        TransSpec1.Id
+      else
+        OuterArrayConcat(specs.map(WrapArray(_): TransSpec1) : _*)
     }
 
     lazy val planQScriptCore: AlgebraM[Backend, QScriptCore[T, ?], Repr] = {
@@ -276,22 +275,23 @@
           } yield SortState(newBucket, newOrderings)
         } yield Repr.withSort(src.P)(src.table.transform(trans))(newSort)
 
-      // Single bucket and single Arbitrary reducer of the same bucket is distinct.
-      case qscript.Reduce(src, bucket :: Nil, ReduceFuncs.Arbitrary(arb) :: Nil, Embed(CoEnv(-\/(ReduceIndex(\/-(0)))))) if bucket ≟ arb =>
-        import src.P.trans._
+      // special-case for distinct (TODO this should be a new node in qscript)
+      case qscript.Reduce(src, bucket :: Nil, ReduceFuncs.Arbitrary(arb) :: Nil, Embed(CoEnv(-\/(ReduceIndex(\/-(0)))))) if bucket === arb =>
         for {
           trans <- interpretMapFunc[Backend](src.P)(bucket)
           transformed = src.table.transform(trans)
-          sorted <- transformed.sort(TransSpec1.Id, unique = true).toTask.liftM[MT].liftB
-        } yield Repr(src.P)(sorted)
+
+          back <- sortT[src.P.type](Repr.single[src.P](src))(
+            transformed,
+            src.P.trans.TransSpec1.Id,
+            unique = true).liftM[MT].liftB.asInstanceOf[Backend[Repr]]    // TODO remove this cast; it's safe, but annoying
+        } yield back
 
       case qscript.Reduce(src, buckets, reducers, repair) =>
         import src.P.trans._
         import src.P.Library
 
-<<<<<<< HEAD
-        def extractReduction(red: ReduceFunc[FreeMap[T]])
-            : (Library.Reduction, FreeMap[T]) = red match {
+        def extractReduction(red: ReduceFunc[FreeMap[T]]): (Library.Reduction, FreeMap[T]) = red match {
           case ReduceFuncs.Count(f) => (Library.Count, f)
           case ReduceFuncs.Sum(f) => (Library.Sum, f)
           case ReduceFuncs.Min(f) => (Library.Min, f)
@@ -303,185 +303,100 @@
           case ReduceFuncs.UnshiftArray(f) => ???
           case ReduceFuncs.UnshiftMap(f1, f2) => ???
         }
-=======
-        // empty reduction is distinct
-        if (reducers.isEmpty) {
-          for {
-            trans <- repair.cataM[Backend, TransSpec1](
-              interpretM(
-                {
-                  case ReduceIndex(Some(_)) => ???    // this should be impossible
-                  case ReduceIndex(None) => interpretMapFunc[Backend](src.P)(bucket)
-                },
-                mapFuncPlanner[Backend].plan(src.P)[Source1](TransSpec1.Id)
-              )
-            )
-
-            transformed = src.table.transform(trans)
-
-            sorted <- sortT[src.P.type](Repr.single[src.P](src))(transformed,
-              TransSpec1.Id,
-              unique = true).liftM[MT].liftB
-          } yield sorted
-        } else {
-          def extractReduction(red: ReduceFunc[FreeMap[T]])
-              : (Library.Reduction, FreeMap[T]) = red match {
-            case ReduceFuncs.Count(f) => (Library.Count, f)
-            case ReduceFuncs.Sum(f) => (Library.Sum, f)
-            case ReduceFuncs.Min(f) => (Library.Min, f)
-            case ReduceFuncs.Max(f) => (Library.Max, f)
-            case ReduceFuncs.Avg(f) => (Library.Mean, f)
-            case ReduceFuncs.Arbitrary(f) => (Library.First, f)   // first is the most efficient for Table
-            case ReduceFuncs.First(f) => (Library.First, f)
-            case ReduceFuncs.Last(f) => (Library.Last, f)
-            case ReduceFuncs.UnshiftArray(f) => ???
-            case ReduceFuncs.UnshiftMap(f1, f2) => ???
-          }
->>>>>>> aef8c790
 
         val pairs: List[(Library.Reduction, FreeMap[T])] =
           reducers.map(extractReduction)
 
-        val reductions: List[Library.Reduction] = pairs.map(_._1)
+        // we add First so we can pull out the group key
+        def reductions(bucketed: Boolean): List[Library.Reduction] = {
+          if (bucketed)
+            Library.First :: pairs.map(_._1)
+          else
+            pairs.map(_._1)
+        }
+
+        // note that this means that funcs will NOT align with reductions!
         val funcs: List[FreeMap[T]] = pairs.map(_._2)
 
-<<<<<<< HEAD
         def makeJArray(idx: Int)(tpe: JType): JType =
           JArrayFixedT(ScalaMap(idx -> tpe))
-=======
-          // we add First so we can pull out the group key
-          def reductions(bucketed: Boolean): List[Library.Reduction] = {
-            if (bucketed)
-              Library.First :: pairs.map(_._1)
-            else
-              pairs.map(_._1)
-          }
-
-          // note that this means that funcs will NOT align with reductions!
-          val funcs: List[FreeMap[T]] = pairs.map(_._2)
->>>>>>> aef8c790
 
         def derefArray(idx: Int)(ref: ColumnRef): Option[ColumnRef] =
           ref.selector.dropPrefix(CPath.Identity \ idx).map(ColumnRef(_, ref.ctype))
 
-        val megaReduction: Library.Reduction =
-          Library.coalesce(reductions.zipWithIndex.map {
+        def megaReduction(bucketed: Boolean): Library.Reduction = {
+          Library.coalesce(reductions(bucketed).zipWithIndex map {
             case (r, i) => (r, Some((makeJArray(i)(_), derefArray(i)(_))))
           })
-
-<<<<<<< HEAD
+        }
+
         // mimir reverses the order of the returned results
-        def remapIndex: ScalaMap[Int, Int] =
-          (0 until reducers.length).reverse.zipWithIndex.toMap
+        def remapIndex(bucketed: Boolean): ScalaMap[Int, Int] =
+          (0 until (reducers.length + (if (bucketed) 1 else 0))).reverse.zipWithIndex.toMap
 
         for {
           specs <- funcs.traverse(interpretMapFunc[Backend](src.P)(_))
-          megaSpec = combineTransSpecs(src.P)(specs)
+
+          adjustedSpecs = { bucketed: Boolean =>
+            if (bucketed) {
+              specs map { spec =>
+                TransSpec.deepMap(spec) {
+                  case Leaf(source) =>
+                    DerefObjectStatic(Leaf(source), CPathField("1"))
+                }
+              }
+            } else {
+              specs
+            }
+          }
+
+          // add back in the group key reduction (corresponds with the First we add above)
+          megaSpec = { bucketed: Boolean =>
+            combineTransSpecs(src.P)(DerefObjectStatic(Leaf(Source), CPathField("0")) :: adjustedSpecs(bucketed))
+          }
 
           table <- {
-            def reduceAll(table: src.P.Table): Future[src.P.Table] = {
+            def reduceAll(bucketed: Boolean)(table: src.P.Table): Future[src.P.Table] = {
               for {
-                red <- megaReduction(table.transform(megaSpec))
+                // ok this isn't working right now because we throw away the key when we reduce; need to fold in a First reducer to carry along the key
+                red <- megaReduction(bucketed)(table.transform(megaSpec(bucketed)))
                 trans <- repair.cataM[Future, TransSpec1](
+                  // note that .0 is the partition key
+                  // and .1 is the value (if bucketed)
+                  // if we aren't bucketed, everything is unwrapped
+                  // these are effectively implementation details of partitionMerge
                   interpretM(
                     {
-                      case ReduceIndex(\/-(idx)) => remapIndex.get(idx) match {
-                        case Some(i) =>
-                          (DerefArrayStatic(TransSpec1.Id, CPathIndex(i)): TransSpec1).point[Future]
-                        case None => ???
-                      }
-                      // FIXME: Handle the bucket index
-                      case ReduceIndex(-\/(_)) =>
-                        (TransSpec1.Id: TransSpec1).point[Future]
+                      case ReduceIndex(\/-(idx)) =>
+                        // we don't add First if we aren't bucketed
+                        remapIndex(bucketed).get(idx + (if (bucketed) 1 else 0)) match {
+                          case Some(i) =>
+                            (DerefArrayStatic(Leaf(Source), CPathIndex(i)): TransSpec1).point[Future]
+
+                          case None => ???
+                        }
+
+                      case ReduceIndex(-\/(idx)) =>
+                        // note that an undefined bucket will still retain indexing as long as we don't compact the slice
+                        Future(scala.Predef.assert(bucketed, s"bucketed was false in a ReduceIndex(-\\/($idx))")) >>
+                          (DerefArrayStatic(DerefArrayStatic(Leaf(Source), CPathIndex(remapIndex(bucketed)(0))), CPathIndex(idx)): TransSpec1).point[Future]
                     },
                     mapFuncPlanner[Future].plan(src.P)[Source1](TransSpec1.Id)))
               } yield red.transform(trans)
             }
 
             if (buckets.isEmpty) {
-              reduceAll(src.table).toTask.liftM[MT].liftB
+              reduceAll(false)(src.table).toTask.liftM[MT].liftB
             } else {
               for {
-                bucketTranses <- buckets traverse interpretMapFunc[Backend](src.P)
+                bucketTranses <- buckets.traverse(interpretMapFunc[Backend](src.P))
                 bucketTrans = combineTransSpecs(src.P)(bucketTranses)
 
-                prepared <- src.table.sort(bucketTrans).toTask.liftM[MT].liftB
-                table <- prepared.partitionMerge(bucketTrans)(reduceAll).toTask.liftM[MT].liftB
+                prepared <- sortT[src.P.type](Repr.single[src.P](src))(src.table, bucketTrans)
+                  .liftM[MT].liftB.map(r => src.unsafeMergeTable(r.table))
+
+                table <- prepared.partitionMerge(bucketTrans, keepKey = true)(reduceAll(true)).toTask.liftM[MT].liftB
               } yield table
-=======
-          def megaReduction(bucketed: Boolean): Library.Reduction = {
-            Library.coalesce(reductions(bucketed).zipWithIndex map {
-              case (r, i) => (r, Some((makeJArray(i)(_), derefArray(i)(_))))
-            })
-          }
-
-          // mimir reverses the order of the returned results
-          def remapIndex(bucketed: Boolean): ScalaMap[Int, Int] =
-            (0 until (reducers.length + (if (bucketed) 1 else 0))).reverse.zipWithIndex.toMap
-
-          for {
-            specs <- funcs.traverse(interpretMapFunc[Backend](src.P)(_))
-
-            adjustedSpecs = { bucketed: Boolean =>
-              if (bucketed) {
-                specs map { spec =>
-                  TransSpec.deepMap(spec) {
-                    case Leaf(source) =>
-                      DerefObjectStatic(Leaf(source), CPathField("1"))
-                  }
-                }
-              } else {
-                specs
-              }
-            }
-
-            // add back in the group key reduction (corresponds with the First we add above)
-            megaSpec = { bucketed: Boolean =>
-              combineTransSpecs(DerefObjectStatic(Leaf(Source), CPathField("0")) :: adjustedSpecs(bucketed))
-            }
-
-            table <- {
-              def reduceAll(bucketed: Boolean)(table: src.P.Table): Future[src.P.Table] = {
-                for {
-                  // ok this isn't working right now because we throw away the key when we reduce; need to fold in a First reducer to carry along the key
-                  red <- megaReduction(bucketed)(table.transform(megaSpec(bucketed)))
-                  trans <- repair.cataM[Future, TransSpec1](
-                    // note that .0 is the partition key
-                    // and .1 is the value (if bucketed)
-                    // if we aren't bucketed, everything is unwrapped
-                    // these are effectively implementation details of partitionMerge
-                    interpretM(
-                      {
-                        case ReduceIndex(Some(idx)) =>
-                          // we don't add First if we aren't bucketed
-                          remapIndex(bucketed).get(idx + (if (bucketed) 1 else 0)) match {
-                            case Some(i) =>
-                              (DerefArrayStatic(Leaf(Source), CPathIndex(i)): TransSpec1).point[Future]
-
-                            case None => ???
-                          }
-
-                        case ReduceIndex(None) =>
-                          Future(scala.Predef.assert(bucketed, "bucketed was false in a ReduceIndex(None)")) >>
-                            (DerefArrayStatic(Leaf(Source), CPathIndex(remapIndex(bucketed)(0))): TransSpec1).point[Future]
-                      },
-                      mapFuncPlanner[Future].plan(src.P)[Source1](TransSpec1.Id)))
-                } yield red.transform(trans)
-              }
-
-              if (bucket === MapFuncsCore.NullLit()) {
-                reduceAll(false)(src.table).toTask.liftM[MT].liftB
-              } else {
-                for {
-                  bucketTrans <- interpretMapFunc[Backend](src.P)(bucket)
-
-                  prepared <- sortT[src.P.type](Repr.single[src.P](src))(src.table, bucketTrans)
-                    .liftM[MT].liftB.map(r => src.unsafeMergeTable(r.table))
-
-                  table <- prepared.partitionMerge(bucketTrans, keepKey = true)(reduceAll(true)).toTask.liftM[MT].liftB
-                } yield table
-              }
->>>>>>> aef8c790
             }
           }
         } yield Repr(src.P)(table)
@@ -516,7 +431,7 @@
           repaired = shifted.transform(repairTrans)
         } yield Repr(src.P)(repaired)
 
-      case qscript.Sort(src, bucket, orders) =>
+      case qscript.Sort(src, buckets, orders) =>
         import src.P.trans._
         import TableModule.DesiredSortOrder
 
@@ -545,20 +460,12 @@
 
           (sorts, _) = pair
 
-<<<<<<< HEAD
-          table <- {
-            def sortAll(table: src.P.Table): Future[src.P.Table] = {
-              sorts.foldRightM(table) {
-                case ((transes, sortOrder), table) =>
-                  val sortKey = combineTransSpecs(src.P)(transes)
-=======
           tableAndSort <- {
             val sortOrderings = sorts.foldRight(List.empty[SortOrdering[TransSpec1]]) {
               case ((transes, sortOrder), a) =>
                 val sortKey = OuterArrayConcat(transes.map(WrapArray(_)): _*)
                 SortOrdering[TransSpec1](Set(sortKey), sortOrder, unique = false) :: a
             }
->>>>>>> aef8c790
 
             def sortAll(table: src.P.Table): Future[src.P.Table] = {
               sortOrderings.foldRightM(table) {
@@ -567,39 +474,34 @@
               }
             }
 
-<<<<<<< HEAD
-            if (bucket.isEmpty) {
-              sortAll(src.table).toTask.liftM[MT].liftB
-            } else {
-              for {
-                bucketTranses <- bucket traverse interpretMapFunc[Backend](src.P)
-                bucketTrans = combineTransSpecs(src.P)(bucketTranses)
-
-                prepared <- src.table.sort(bucketTrans).toTask.liftM[MT].liftB
-                table <- prepared.partitionMerge(bucketTrans)(sortAll).toTask.liftM[MT].liftB
-              } yield table
-            }
-=======
             for {
-              bucketNotNullTrans <- Some(bucket)
-                .filterNot(_ === MapFuncsCore.NullLit())
-                .traverse(interpretMapFunc[Backend](src.P))
-              newSort = SortState(bucketNotNullTrans, sortOrderings)
+              bucketTranses <-
+                buckets.traverse(interpretMapFunc[Backend](src.P))
+
+              bucketTrans = combineTransSpecs(src.P)(bucketTranses)
+
+              newSort = SortState(
+                Some(bucketTrans).filterNot(_ => buckets.isEmpty),
+                sortOrderings)
+
               sortNeeded = src.lastSort.fold(true)(last => needToSort(Repr.single[src.P](src).P)(last, newSort))
-              sortedTable <-
-              if (sortNeeded) {
-                bucketNotNullTrans.fold(sortAll(src.table).toTask.liftM[MT].liftB) { bucketTrans =>
-                  for {
-                    prepared <- sortT[src.P.type](Repr.single[src.P](src))(src.table, bucketTrans)
-                      .liftM[MT].liftB.map(r => src.unsafeMergeTable(r.table))
-                    table <- prepared.partitionMerge(bucketTrans)(sortAll).toTask.liftM[MT].liftB
-                  } yield table
+
+              sortedTable <- {
+                if (sortNeeded) {
+                  if (buckets.isEmpty) {
+                    sortAll(src.table).toTask.liftM[MT].liftB
+                  } else {
+                    for {
+                      prepared <- sortT[src.P.type](Repr.single[src.P](src))(src.table, bucketTrans)
+                        .liftM[MT].liftB.map(r => src.unsafeMergeTable(r.table))
+                      table <- prepared.partitionMerge(bucketTrans)(sortAll).toTask.liftM[MT].liftB
+                    } yield table
+                  }
+                } else {
+                  src.table.point[Backend]
                 }
-              } else {
-                src.table.point[Backend]
               }
             } yield (sortedTable, newSort)
->>>>>>> aef8c790
           }
           (table, sort) = tableAndSort
         } yield Repr.withSort(src.P)(table)(Some(sort))
@@ -658,23 +560,21 @@
     }
 
     lazy val planEquiJoin: AlgebraM[Backend, EquiJoin[T, ?], Repr] = {
-<<<<<<< HEAD
       case qscript.EquiJoin(src, lbranch, rbranch, keys, tpe, combine) =>
-        import src.P.trans._
-=======
-      case qscript.EquiJoin(src, lbranch, rbranch, lkey, rkey, tpe, combine) =>
         import src.P.trans._, scalaz.syntax.std.option._
+
         def rephrase2(projection: TransSpec2, rootL: TransSpec1, rootR: TransSpec1): Option[SortOrdering[TransSpec1]] = {
           val leftRephrase = TransSpec.rephrase(projection, SourceLeft, rootL).fold(Set.empty[TransSpec1])(Set(_))
           val rightRephrase = TransSpec.rephrase(projection, SourceRight, rootR).fold(Set.empty[TransSpec1])(Set(_))
           val bothRephrased = leftRephrase ++ rightRephrase
-          if (bothRephrased.isEmpty) {
+
+          if (bothRephrased.isEmpty)
             None
-          } else {
+          else
             SortOrdering(bothRephrased, SortAscending, unique = false).some
-          }
         }
->>>>>>> aef8c790
+
+        val (lkeys, rkeys) = keys.unfzip
 
         for {
           leftRepr <- lbranch.cataM(interpretM(κ(src.point[Backend]), planQST))
@@ -685,6 +585,11 @@
 
           rmerged = src.unsafeMerge(rightRepr)
           rtable = rmerged.table
+
+          transLKeys <- lkeys traverse interpretMapFunc[Backend](src.P)
+          transLKey = combineTransSpecs(src.P)(transLKeys)
+          transRKeys <- rkeys traverse interpretMapFunc[Backend](src.P)
+          transRKey = combineTransSpecs(src.P)(transRKeys)
 
           transMiddle <- combine.cataM[Backend, TransSpec2](
             interpretM(
@@ -697,70 +602,57 @@
           ) // TODO weirdly left-biases things like constants
 
           // identify full-cross and avoid cogroup
-<<<<<<< HEAD
-          result <- if (keys.isEmpty) {
-=======
-          resultAndSort <-
-          if (transLKey == transRKey && transLKey == ConstLiteral(CEmptyArray, TransSpec1.Id)) {
->>>>>>> aef8c790
-            log.trace("EQUIJOIN: full-cross detected!")
-
-            (ltable.cross(rtable)(transMiddle), src.unsafeMerge(leftRepr).lastSort).point[Backend]
-          } else {
-            log.trace("EQUIJOIN: not a full-cross; sorting and cogrouping")
-
-            val (lkeys, rkeys) = keys.unfzip
-
-            for {
-<<<<<<< HEAD
-              transLKeys <- lkeys traverse interpretMapFunc[Backend](src.P)
-              transLKey = combineTransSpecs(src.P)(transLKeys)
-              transRKeys <- rkeys traverse interpretMapFunc[Backend](src.P)
-              transRKey = combineTransSpecs(src.P)(transRKeys)
-              lsorted <- ltable.sort(transLKey).toTask.liftM[MT].liftB
-              rsorted <- rtable.sort(transRKey).toTask.liftM[MT].liftB
-=======
-              lsorted <- sortT[leftRepr.P.type](Repr.single[leftRepr.P](leftRepr))(leftRepr.table, leftRepr.mergeTS1(transLKey))
-                .liftM[MT].liftB.map(r => src.unsafeMergeTable(r.table))
-              rsorted <- sortT[rightRepr.P.type](Repr.single[rightRepr.P](rightRepr))(rightRepr.table, rightRepr.mergeTS1(transRKey))
-                .liftM[MT].liftB.map(r => src.unsafeMergeTable(r.table))
->>>>>>> aef8c790
-
-              transLeft <- tpe match {
-                case JoinType.LeftOuter | JoinType.FullOuter =>
-                  combine.cataM[Backend, TransSpec1](
-                    interpretM(
-                      {
-                        case qscript.LeftSide => TransSpec1.Id.point[Backend]
-                        case qscript.RightSide => TransSpec1.Undef.point[Backend]
-                      },
-                      mapFuncPlanner[Backend].plan(src.P)[Source1](TransSpec1.Id)
+          resultAndSort <- {
+            if (keys.isEmpty) {
+              log.trace("EQUIJOIN: full-cross detected!")
+
+              (ltable.cross(rtable)(transMiddle), src.unsafeMerge(leftRepr).lastSort).point[Backend]
+            } else {
+              log.trace("EQUIJOIN: not a full-cross; sorting and cogrouping")
+
+              for {
+                lsorted <- sortT[leftRepr.P.type](Repr.single[leftRepr.P](leftRepr))(leftRepr.table, leftRepr.mergeTS1(transLKey))
+                  .liftM[MT].liftB.map(r => src.unsafeMergeTable(r.table))
+                rsorted <- sortT[rightRepr.P.type](Repr.single[rightRepr.P](rightRepr))(rightRepr.table, rightRepr.mergeTS1(transRKey))
+                  .liftM[MT].liftB.map(r => src.unsafeMergeTable(r.table))
+
+                transLeft <- tpe match {
+                  case JoinType.LeftOuter | JoinType.FullOuter =>
+                    combine.cataM[Backend, TransSpec1](
+                      interpretM(
+                        {
+                          case qscript.LeftSide => TransSpec1.Id.point[Backend]
+                          case qscript.RightSide => TransSpec1.Undef.point[Backend]
+                        },
+                        mapFuncPlanner[Backend].plan(src.P)[Source1](TransSpec1.Id)
+                      )
                     )
-                  )
-
-                case JoinType.Inner | JoinType.RightOuter =>
-                  TransSpec1.Undef.point[Backend]
-              }
-
-              transRight <- tpe match {
-                case JoinType.RightOuter | JoinType.FullOuter =>
-                  combine.cataM[Backend, TransSpec1](
-                    interpretM(
-                      {
-                        case qscript.LeftSide => TransSpec1.Undef.point[Backend]
-                        case qscript.RightSide => TransSpec1.Id.point[Backend]
-                      },
-                      mapFuncPlanner[Backend].plan(src.P)[Source1](TransSpec1.Id)
+
+                  case JoinType.Inner | JoinType.RightOuter =>
+                    TransSpec1.Undef.point[Backend]
+                }
+
+                transRight <- tpe match {
+                  case JoinType.RightOuter | JoinType.FullOuter =>
+                    combine.cataM[Backend, TransSpec1](
+                      interpretM(
+                        {
+                          case qscript.LeftSide => TransSpec1.Undef.point[Backend]
+                          case qscript.RightSide => TransSpec1.Id.point[Backend]
+                        },
+                        mapFuncPlanner[Backend].plan(src.P)[Source1](TransSpec1.Id)
+                      )
                     )
-                  )
-
-                case JoinType.Inner | JoinType.LeftOuter =>
-                  TransSpec1.Undef.point[Backend]
-              }
-              newSortOrder = rephrase2(transMiddle, transLKey, transRKey)
-            } yield (lsorted.cogroup(transLKey, transRKey, rsorted)(transLeft, transRight, transMiddle),
-                newSortOrder.map(order => SortState(None, order :: Nil)))
+
+                  case JoinType.Inner | JoinType.LeftOuter =>
+                    TransSpec1.Undef.point[Backend]
+                }
+                newSortOrder = rephrase2(transMiddle, transLKey, transRKey)
+              } yield (lsorted.cogroup(transLKey, transRKey, rsorted)(transLeft, transRight, transMiddle),
+                  newSortOrder.map(order => SortState(None, order :: Nil)))
+            }
           }
+
           (result, newSort) = resultAndSort
         } yield Repr.withSort(src.P)(result)(newSort)
     }
