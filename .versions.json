{
<<<<<<< HEAD
  "precog-tectonic": "12.0.0-236ebd7",
  "precog-qdata": "14.0.44",
=======
  "precog-tectonic": "12.0.0",
  "precog-qdata": "15.0.0",
>>>>>>> 2285cee6
  "precog-fs2-job": "1.0.23"
}<|MERGE_RESOLUTION|>--- conflicted
+++ resolved
@@ -1,10 +1,5 @@
 {
-<<<<<<< HEAD
-  "precog-tectonic": "12.0.0-236ebd7",
-  "precog-qdata": "14.0.44",
-=======
   "precog-tectonic": "12.0.0",
   "precog-qdata": "15.0.0",
->>>>>>> 2285cee6
   "precog-fs2-job": "1.0.23"
 }