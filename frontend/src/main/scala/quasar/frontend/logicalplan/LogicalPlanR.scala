/*
 * Copyright 2014–2017 SlamData Inc.
 *
 * Licensed under the Apache License, Version 2.0 (the "License");
 * you may not use this file except in compliance with the License.
 * You may obtain a copy of the License at
 *
 *     http://www.apache.org/licenses/LICENSE-2.0
 *
 * Unless required by applicable law or agreed to in writing, software
 * distributed under the License is distributed on an "AS IS" BASIS,
 * WITHOUT WARRANTIES OR CONDITIONS OF ANY KIND, either express or implied.
 * See the License for the specific language governing permissions and
 * limitations under the License.
 */

package quasar.frontend.logicalplan

import slamdata.Predef._
import quasar._, SemanticError.TypeError
import quasar.common.{JoinType, SortDir}
import quasar.contrib.pathy._
import quasar.contrib.shapeless._
import quasar.fp._
import quasar.fp.ski._
import quasar.frontend.{logicalplan => lp}, lp.{LogicalPlan => LP}
import quasar.namegen._
import quasar.sql.CIName

import scala.Predef.$conforms
import scala.Symbol

import matryoshka._
import matryoshka.data._
import matryoshka.implicits._
import scalaz._, Scalaz._, Validation.{failure, success}, Validation.FlatMap._
import shapeless.{nat, Nat, Sized}

final case class NamedConstraint[T]
  (name: Symbol, inferred: Type, term: T)
final case class ConstrainedPlan[T]
  (inferred: Type, constraints: List[NamedConstraint[T]], plan: T)

// TODO: Move constraints to methods and/or pull the constructors into own class.
final class LogicalPlanR[T]
  (implicit TR: Recursive.Aux[T, LP], TC: Corecursive.Aux[T, LP]) {
  import quasar.std.StdLib, StdLib._, structural._
  import quasar.TemporalPart

  def read(path: FPath) = lp.read[T](path).embed
  def constant(data: Data) = lp.constant[T](data).embed
  def invoke[N <: Nat](func: GenericFunc[N], values: Func.Input[T, N]) =
    Invoke(func, values).embed
  def invoke1(func: GenericFunc[nat._1], v1: T) =
    invoke[nat._1](func, Func.Input1(v1))
  def invoke2(func: GenericFunc[nat._2], v1: T, v2: T) =
    invoke[nat._2](func, Func.Input2(v1, v2))
  def invoke3(func: GenericFunc[nat._3], v1: T, v2: T, v3: T) =
    invoke[nat._3](func, Func.Input3(v1, v2, v3))
  def joinSideName(name: Symbol) = lp.joinSideName[T](name).embed
  def join(left: T, right: T, tpe: JoinType, cond: JoinCondition[T]) =
    lp.join(left, right, tpe, cond).embed
  def free(name: Symbol) = lp.free[T](name).embed
  def let(name: Symbol, form: T, in: T) =
    lp.let(name, form, in).embed
  def sort(src: T, order: NonEmptyList[(T, SortDir)]) =
    lp.sort(src, order).embed
  def typecheck(expr: T, typ: Type, cont: T, fallback: T) =
    lp.typecheck(expr, typ, cont, fallback).embed
  def temporalTrunc(part: TemporalPart, src: T) =
    lp.temporalTrunc(part, src).embed

  // NB: this can't currently be generalized to Binder, because the key type
  //     isn't exposed there.
  def renameƒ[M[_]: Monad](f: Symbol => M[Symbol])
      : CoalgebraM[M, LP, (Map[Symbol, Symbol], T)] = {
    case (bound, t) =>
      t.project match {
        case Let(sym, expr, body) =>
          f(sym).map(sym1 =>
            lp.let(sym1, (bound, expr), (bound + (sym -> sym1), body)))
        case Free(sym) =>
          lp.free(bound.get(sym).getOrElse(sym)).point[M]
        case t => t.strengthL(bound).point[M]
      }
  }

  def rename[M[_]: Monad](f: Symbol => M[Symbol])(t: T): M[T] =
    (Map[Symbol, Symbol](), t).anaM[T](renameƒ(f))

  def normalizeTempNames(t: T) =
    rename[State[NameGen, ?]](κ(freshName("tmp")))(t).evalZero

  def bindFree(vars: Map[CIName, T])(t: T): T =
    t.cata[T] {
      case Free(sym) => vars.get(CIName(sym.name)).getOrElse((Free(sym):LP[T]).embed)
      case other     => other.embed
    }

  /** Per the following:
    * 1. Successive Lets are re-associated to the right:
    *    (let a = (let b = x1 in x2) in x3) becomes
    *    (let b = x1 in (let a = x2 in x3))
    * 2. Lets are "hoisted" outside of Invoke and Typecheck nodes:
    *    (add (let a = x1 in x2) (let b = x3 in x4)) becomes
    *    (let a = x1 in (let b = x3 in (add x2 x4))
    * Note that this is safe only if all bound names are unique; otherwise
    * it could create spurious shadowing. normalizeTempNames is recommended.
    * NB: at the moment, Lets are only hoisted one level.
    */
  @SuppressWarnings(Array("org.wartremover.warts.Equals"))
  val normalizeLetsƒ: LP[T] => Option[LP[T]] = {
    case Let(b, Embed(Let(a, x1, x2)), x3) =>
      lp.let(a, x1, let(b, x2, x3)).some

    // TODO generalize the following three `GenericFunc` cases
    case InvokeUnapply(func @ UnaryFunc(_, _, _, _, _, _, _), Sized(a1)) => a1 match {
      case Embed(Let(a, x1, x2)) =>
        lp.let(a, x1, invoke[nat._1](func, Func.Input1(x2))).some
      case _ => None
    }

    case InvokeUnapply(func @ BinaryFunc(_, _, _, _, _, _, _), Sized(a1, a2)) => (a1, a2) match {
      case (Embed(Let(a, x1, x2)), a2) =>
        lp.let(a, x1, invoke[nat._2](func, Func.Input2(x2, a2))).some
      case (a1, Embed(Let(a, x1, x2))) =>
        lp.let(a, x1, invoke[nat._2](func, Func.Input2(a1, x2))).some
      case _ => None
    }

    // NB: avoids illegally rewriting the continuation
    case InvokeUnapply(relations.Cond, Sized(a1, a2, a3)) => (a1, a2, a3) match {
      case (Embed(Let(a, x1, x2)), a2, a3) =>
        lp.let(a, x1, invoke[nat._3](relations.Cond, Func.Input3(x2, a2, a3))).some
      case _ => None
    }

    case InvokeUnapply(func @ TernaryFunc(_, _, _, _, _, _, _), Sized(a1, a2, a3)) => (a1, a2, a3) match {
      case (Embed(Let(a, x1, x2)), a2, a3) =>
        lp.let(a, x1, invoke[nat._3](func, Func.Input3(x2, a2, a3))).some
      case (a1, Embed(Let(a, x1, x2)), a3) =>
        lp.let(a, x1, invoke[nat._3](func, Func.Input3(a1, x2, a3))).some
      case (a1, a2, Embed(Let(a, x1, x2))) =>
        lp.let(a, x1, invoke[nat._3](func, Func.Input3(a1, a2, x2))).some
      case _ => None
    }

    case Join(l, r, tpe, cond) =>
      (l, r) match {
        case (Embed(Let(a, x1, x2)), r) =>
          lp.let(a, x1, join(x2, r, tpe, cond)).some
        case (l, Embed(Let(a, x1, x2))) =>
          lp.let(a, x1, join(l, x2, tpe, cond)).some
        case _ => None
      }

    // we don't rewrite a `Let` as the `cont` to avoid illegally rewriting the continuation
    case Typecheck(Embed(Let(a, x1, x2)), typ, cont, fallback) =>
      lp.let(a, x1, typecheck(x2, typ, cont, fallback)).some
    case Typecheck(expr, typ, cont, Embed(Let(a, x1, x2))) =>
      lp.let(a, x1, typecheck(expr, typ, cont, x2)).some

    case t => None
  }

  def normalizeLets(t: T) = t.transAna[T](repeatedly(normalizeLetsƒ))

  type Typed[F[_]] = Cofree[F, Type]
  type SemValidation[A] = ValidationNel[SemanticError, A]
  type SemDisj[A] = NonEmptyList[SemanticError] \/ A

  @SuppressWarnings(Array("org.wartremover.warts.Recursion"))
  def inferTypes(typ: Type, term: T):
      SemValidation[Typed[LP]] = {

    (term.project match {
      case Read(c) => success(lp.read[Typed[LP]](c))

      case Constant(d) => success(lp.constant[Typed[LP]](d))

      case Invoke(func, args) => for {
        types <- func.untpe(typ)
        args0 <- types.zip(args).traverse {
          case (t, arg) => inferTypes(t, arg)
        }
      } yield lp.invoke(func, args0)

      case JoinSideName(n) => success(lp.joinSideName[Typed[LP]](n))

      case Join(l, r, joinType, JoinCondition(lName, rName, cond)) =>
        LP.funcFromJoinType(joinType).untpe(typ).flatMap { types =>
          inferTypes(types(2), cond).flatMap { cond0 =>
            // FIXME: single pass for both names
            val lTyp = cond0.collect {
              case Cofree(typ0, JoinSideName(`lName`)) => typ0
            }.concatenate(Type.TypeGlbMonoid)
            val rTyp = cond0.collect {
              case Cofree(typ0, JoinSideName(`rName`)) => typ0
            }.concatenate(Type.TypeGlbMonoid)
            (inferTypes(Type.glb(lTyp, types(0)), l) |@| inferTypes(Type.glb(rTyp, types(1)), r))(
              lp.join(_, _, joinType, JoinCondition(lName, rName, cond0)))
          }
        }

      case Free(n) => success(lp.free[Typed[LP]](n))

      case Let(n, form, in) =>
        inferTypes(typ, in).flatMap { in0 =>
          val formTyp = in0.collect {
            case Cofree(typ0, Free(n0)) if n0 == n => typ0
          }.concatenate(Type.TypeGlbMonoid)
          inferTypes(formTyp, form).map(lp.let[Typed[LP]](n, _, in0))
        }

      case Sort(src, ords) =>
        (inferTypes(typ, src) ⊛ ords.traverse {
          case (a, d) => inferTypes(Type.Top, a) strengthR d
        })(lp.sort[Typed[LP]](_, _))

      case TemporalTrunc(part, src) =>
        typ.contains(Type.Temporal).fold(
          inferTypes(Type.Temporal, src) ∘ (lp.temporalTrunc[Typed[LP]](part, _)),
          failure((TypeError(Type.Temporal, typ, none): SemanticError).wrapNel)
        )

      case Typecheck(expr, t, cont, fallback) =>
        (inferTypes(t, expr) ⊛ inferTypes(typ, cont) ⊛ inferTypes(typ, fallback))(
          lp.typecheck[Typed[LP]](_, t, _, _))

    }).map(Cofree(typ, _))
  }

  private def lift[A](v: SemDisj[A]): NameT[SemDisj, A] =
    quasar.namegen.lift[SemDisj](v)

  def constrain(inf: Type, poss: Type): Option[Type] = {
    @inline def coproductMembers(ty: Type): Option[NonEmptyList[Type]] = ty match {
      case tc: Type.Coproduct => Some(tc.flatten)
      case _                  => None
    }
    (coproductMembers(inf) |@| coproductMembers(poss)) { (is, ps) =>
      is.list.toList.intersect(ps.list.toList) match {
        case (x :: xs) => Some(xs.foldLeft(x)(Type.Coproduct(_, _)))
        case Nil => None
      }
    }.flatten.orElse(Some(inf).filter(poss.contains))
  }

  /** This function compares the inferred (required) type with the possible type
    * from the collection.
    * • if it’s a const type, replace the node with a constant
    * • if the possible is a subtype of the inferred, we’re good
    * • if the inferred is a subtype of the possible, we need a runtime check
    * • otherwise, we fail
    */
  private def unifyOrCheck(inf: Type, poss: Type, term: T)
      : NameT[SemDisj, ConstrainedPlan[T]] =
    if (inf.contains(poss)) {
      emit(ConstrainedPlan(poss, Nil, poss match {
        case Type.Const(d) => constant(d)
        case _             => term
      }))
    } else {
      constrain(inf, poss).fold(
        lift[ConstrainedPlan[T]]((SemanticError.genericError(s"You provided a ${poss.shows} where we expected a ${inf.shows} in $term")).wrapNel.left)
      )(constraint =>
        emitName(freshName("checku").map(name =>
          ConstrainedPlan(inf, List(NamedConstraint(name, constraint, term)), free(name))))
      )
    }

  private def appConst
    (constraints: ConstrainedPlan[T], fallback: T) =
    constraints.constraints.foldLeft(constraints.plan)((acc, con) =>
      let(con.name, con.term,
        typecheck(free(con.name), con.inferred, acc, fallback)))

  /** This inserts a constraint on a node that might not strictly require a type
    * check. It protects operations (EG, array flattening) that need a certain
    * shape.
    */
  private def ensureConstraint
    (constraints: ConstrainedPlan[T], fallback: T)
      : State[NameGen, T] = {
    val ConstrainedPlan(typ, consts, term) = constraints
      (consts match {
        case Nil =>
          freshName("checke").map(name =>
            ConstrainedPlan(typ, List(NamedConstraint(name, typ, term)), free(name)))
        case _   => constraints.point[State[NameGen, ?]]
      }).map(appConst(_, fallback))
  }

  // TODO: This can perhaps be decomposed into separate folds for annotating
  //       with “found” types, folding constants, and adding runtime checks.
  // FIXME: No exhaustiveness checking here
  val checkTypesƒ:
      ((Type, LP[ConstrainedPlan[T]])) => NameT[SemDisj, ConstrainedPlan[T]] = {
    case (inf, term) =>
      def applyConstraints
        (poss: Type, constraints: ConstrainedPlan[T])
        (f: T => T) =
        unifyOrCheck(
          inf,
          poss,
          f(appConst(constraints, constant(Data.NA))))

      term match {
        case Read(c)         => unifyOrCheck(inf, Type.Top, read(c))
        case Constant(d)     => unifyOrCheck(inf, Type.Const(d), constant(d))
        case InvokeUnapply(MakeMap, Sized(name, value)) =>
          lift(MakeMap.tpe(Func.Input2(name, value).map(_.inferred)).disjunction).flatMap(
            applyConstraints(_, value)(MakeMap(name.plan, _).embed))
        case InvokeUnapply(MakeArray, Sized(value)) =>
          lift(MakeArray.tpe(Func.Input1(value).map(_.inferred)).disjunction).flatMap(
            applyConstraints(_, value)(MakeArray(_).embed))
        // TODO: Move this case to the Mongo planner once type information is
        //       available there.
        case InvokeUnapply(ConcatOp, Sized(left, right)) =>
          val (types, constraints0, terms) = Func.Input2(left, right).map {
            case ConstrainedPlan(in, con, pl) => (in, (con, pl))
          }.unzip3[Type, List[NamedConstraint[T]], T]

          val constraints = constraints0.unsized.flatten

          lift(ConcatOp.tpe(types).disjunction).flatMap[NameGen, ConstrainedPlan[T]](poss => poss match {
            case t if Type.Str.contains(t) => unifyOrCheck(inf, poss, invoke(string.Concat, terms))
            case t if t.arrayLike => unifyOrCheck(inf, poss, invoke(ArrayConcat, terms))
            case _                => lift(-\/(NonEmptyList(SemanticError.GenericError("can't concat mixed/unknown types"))))
          }).map(cp =>
            cp.copy(constraints = cp.constraints ++ constraints))
        case InvokeUnapply(relations.Or, Sized(left, right)) =>
          lift(relations.Or.tpe(Func.Input2(left, right).map(_.inferred)).disjunction).flatMap(unifyOrCheck(inf, _, relations.Or(left, right).map(appConst(_, constant(Data.NA))).embed))
        case InvokeUnapply(structural.FlattenArray, Sized(arg)) =>
          for {
            types <- lift(structural.FlattenArray.tpe(Func.Input1(arg).map(_.inferred)).disjunction)
            consts <- emitName[SemDisj, Func.Input[T, nat._1]](Func.Input1(arg).traverse(ensureConstraint(_, constant(Data.Arr(List(Data.NA))))))
            plan  <- unifyOrCheck(inf, types, invoke[nat._1](structural.FlattenArray, consts))
          } yield plan
        case InvokeUnapply(structural.FlattenMap, Sized(arg)) => for {
          types <- lift(structural.FlattenMap.tpe(Func.Input1(arg).map(_.inferred)).disjunction)
          consts <- emitName[SemDisj, Func.Input[T, nat._1]](Func.Input1(arg).traverse(ensureConstraint(_, constant(Data.Obj(ListMap("" -> Data.NA))))))
          plan  <- unifyOrCheck(inf, types, invoke(structural.FlattenMap, consts))
        } yield plan
        case InvokeUnapply(func @ NullaryFunc(_, _, _, _), Sized()) =>
          checkGenericInvoke(inf, func, Sized[List]())
        case InvokeUnapply(func @ UnaryFunc(_, _, _, _, _, _, _), Sized(a1)) =>
          checkGenericInvoke(inf, func, Func.Input1(a1))
        case InvokeUnapply(func @ BinaryFunc(_, _, _, _, _, _, _), Sized(a1, a2)) =>
          checkGenericInvoke(inf, func, Func.Input2(a1, a2))
        case InvokeUnapply(func @ TernaryFunc(_, _, _, _, _, _, _), Sized(a1, a2, a3)) =>
          checkGenericInvoke(inf, func, Func.Input3(a1, a2, a3))
        case Typecheck(expr, typ, cont, fallback) =>
          val typer: Func.Domain[Nat._3] => Func.VCodomain = {
            case Sized(_, t2, _) => Type.glb(t2, typ).success
          }
          val construct: Func.Input[T, Nat._3] => T = {
            case Sized(a1, a2, a3) => typecheck(a1, typ, a2, a3)
          }
          val (constrs, plan): (List[NamedConstraint[T]], T) = expr.constraints.foldLeftM(expr.plan) {
            case (acc, constr) =>
              if ((Free(constr.name) == expr.plan) && (constr.inferred == typ))
                (Nil, constr.term)
              else
                (List(constr), expr.plan)
          }
          val expr0 = ConstrainedPlan(expr.inferred, constrs, plan)
          checkInvoke(inf, typer, construct, Func.Input3(expr0, cont, fallback))
        case Let(name, value, in) =>
          unifyOrCheck(inf, in.inferred, let(name, appConst(value, constant(Data.NA)), appConst(in, constant(Data.NA))))
        case JoinSideName(v) => emit(ConstrainedPlan(inf, Nil, joinSideName(v)))
        case Join(l, r, tpe, JoinCondition(lName, rName, c)) =>
          checkJoin(inf, LP.funcFromJoinType(tpe), Func.Input3(l, r, c), lName, rName, tpe)
        // TODO: Get the possible type from the LetF
        case Free(v) => emit(ConstrainedPlan(inf, Nil, free(v)))
        case Sort(expr, ords) =>
          unifyOrCheck(inf, expr.inferred, sort(appConst(expr, constant(Data.NA)), ords map (_ leftMap (appConst(_, constant(Data.NA))))))
        case TemporalTrunc(part, src) =>
<<<<<<< HEAD
          import DataDateTimeExtractors._
          val typer: Func.Typer[Nat._1] = StdLib.partialTyperV[nat._1] {
            // TODO: Add offset/datetime types
              case Sized(Type.Const(CanLensDateTime(s))) => Type.Const(s.peeks(datetime.truncDateTime(part, _))).success
              case Sized(Type.Const(CanLensTime(s)))     => Type.Const(s.peeks(datetime.truncTime(part, _))).success
              case Sized(Type.Const(CanLensDate(s)))     => Type.Const(s.peeks(datetime.truncDate(part, _))).success
              case Sized(t)                              => t.success
=======
          val typer: Func.Domain[Nat._1] => Func.VCodomain = {
              case Sized(Type.Const(d @ Data.Date(_)))      => truncDate(part, d).validationNel ∘ (Type.Const(_))
              case Sized(Type.Const(t @ Data.Time(_)))      => truncTime(part, t).validationNel ∘ (Type.Const(_))
              case Sized(Type.Const(t @ Data.Timestamp(_))) => truncTimestamp(part, t).validationNel ∘ (Type.Const(_))
              case Sized(t)                                 => t.success
>>>>>>> 318ee703
            }

          val constructLPNode: Func.Input[T, Nat._1] => T = { case Sized(i) => temporalTrunc(part, i) }

          checkInvoke(inf, typer, constructLPNode, Func.Input1(src))
      }
  }

  private def checkInvoke[N <: Nat](
    inf: Type,
    typer: Func.Domain[N] => Func.VCodomain,
    constructLPNode: Func.Input[T, N] => T,
    args: Func.Input[ConstrainedPlan[T], N]
  ): NameT[SemDisj, ConstrainedPlan[T]] = {
    val (types, constraints0, terms) = args.map {
      case ConstrainedPlan(in, con, pl) => (in, (con, pl))
    }.unzip3[Type, List[NamedConstraint[T]], T]

    val constraints = constraints0.unsized.flatten

    lift(typer(types).disjunction).flatMap(
      unifyOrCheck(inf, _, constructLPNode(terms))).map(cp =>
      cp.copy(constraints = cp.constraints ++ constraints))
  }

  private def checkGenericInvoke[N <: Nat](
    inf: Type, func: GenericFunc[N], args: Func.Input[ConstrainedPlan[T], N]
  ): NameT[SemDisj, ConstrainedPlan[T]] = {
    val constructLPNode = invoke(func, _: Func.Input[T, N])
    func.effect match {
      case Mapping =>
        checkInvoke(inf, func.tpe, constructLPNode, args)
      case _ =>
        lift(func.tpe(args.map(_.inferred)).disjunction).flatMap(
          unifyOrCheck(inf, _, constructLPNode(args.map(appConst(_, constant(Data.NA))))))
    }
  }

  private def checkJoin(
    inf: Type,
    func: GenericFunc[nat._3],
    args: Func.Input[ConstrainedPlan[T], nat._3],
    lName: Symbol,
    rName: Symbol,
    tpe: JoinType)
      : NameT[SemDisj, ConstrainedPlan[T]] = {
    val const = args.map(appConst(_, constant(Data.NA)))
    lift(func.tpe(args.map(_.inferred)).disjunction).flatMap(
      unifyOrCheck(inf, _, join(const(0), const(1), tpe, JoinCondition(lName, rName, const(2)))))
  }

  type SemNames[A] = NameT[SemDisj, A]

  def ensureCorrectTypes(term: T):
      ValidationNel[SemanticError, T] = {
    // TODO[scalaz]: Shadow the scalaz.Monad.monadMTMAB SI-2712 workaround
    import StateT.stateTMonadState

    // Firstly we infer the types in the LogicalPlan. We start with the assumption
    // that the entire thing returns `Type.Top`, then we feed that into the outermost untyper,
    // asking "if this expression returns `Type.Top`, what are the types of the arguments?"
    // We then continue in a top-down fashion, calling untypers exclusively to infer all of the types.
    // Only the type *checker* calls the typers, because untypers always have the option to "give up"
    // and return a fixed input type regardless of the expected output.
    // In several other areas where we have no type information, we feed in `Type.Top` as well.

    // Secondly we check the types. Type checking means calling typers in a bottom-up
    // fashion, to verify that all of the argument types returned by untypers actually correspond
    // to the result types returned by untypers. This includes propagation of constant types.

    // Note that this means there is *no reason* to return a constant type from an untyper.
    // Not only do they not exist yet, because `Type.Top` is the starting assumption of
    // type inference, but even if they did, they could only propagate backwards.
    // Elaborating, there is no way to work back from the knowledge that a function returns a constant
    // to the knowledge that the function's parameters are constants, because
    // there is no way to know a function returns a constant unless you already know
    // the parameters are constants!
    inferTypes(Type.Top, term).flatMap(
      _.cataM(liftTM(checkTypesƒ)).map(appConst(_, constant(Data.NA))).evalZero.validation)
  }

  // TODO: Generalize this to Binder
  def lpParaZygoHistoM[M[_]: Monad, A, B](
    t: T)(
    f: LP[(T, B)] => B,
      g: LP[Cofree[LP, (B, A)]] => M[A]):
      M[A] = {
    @SuppressWarnings(Array("org.wartremover.warts.Recursion"))
    def loop(t: T, bind: Map[Symbol, Cofree[LP, (B, A)]]):
        M[Cofree[LP, (B, A)]] = {
      lazy val default: M[Cofree[LP, (B, A)]] = for {
        lp <- t.project.traverse(x => for {
          co <- loop(x, bind)
        } yield ((x, co.head._1), co))
        (xb, co) = lp.unfzip
        b = f(xb)
        a <- g(co)
      } yield Cofree((b, a), co)

      t.project match {
        case Free(name)            => bind.get(name).fold(default)(_.point[M])
        case Let(name, form, body) =>
          loop(form, bind) >>= (form1 => loop(body, bind + (name -> form1)))
        case _                     => default
      }
    }

    for {
      rez <- loop(t, Map())
    } yield rez.head._2
  }

  def lpParaZygoHistoS[S, A, B] = lpParaZygoHistoM[State[S, ?], A, B] _
  def lpParaZygoHisto[A, B] = lpParaZygoHistoM[Id, A, B] _

  /** The set of paths referenced in the given plan. */
  def paths(lp: T): ISet[FPath] =
    lp.foldMap(_.cata[ISet[FPath]] {
      case Read(p) => ISet singleton p
      case other   => other.fold
    })

  /** The set of absolute paths referenced in the given plan. */
  def absolutePaths(lp: T): ISet[APath] =
    paths(lp) foldMap (p => ISet fromFoldable refineTypeAbs(p).swap)
}<|MERGE_RESOLUTION|>--- conflicted
+++ resolved
@@ -376,21 +376,13 @@
         case Sort(expr, ords) =>
           unifyOrCheck(inf, expr.inferred, sort(appConst(expr, constant(Data.NA)), ords map (_ leftMap (appConst(_, constant(Data.NA))))))
         case TemporalTrunc(part, src) =>
-<<<<<<< HEAD
           import DataDateTimeExtractors._
-          val typer: Func.Typer[Nat._1] = StdLib.partialTyperV[nat._1] {
+          val typer: Func.Domain[nat._1] => Func.VCodomain = {
             // TODO: Add offset/datetime types
               case Sized(Type.Const(CanLensDateTime(s))) => Type.Const(s.peeks(datetime.truncDateTime(part, _))).success
               case Sized(Type.Const(CanLensTime(s)))     => Type.Const(s.peeks(datetime.truncTime(part, _))).success
               case Sized(Type.Const(CanLensDate(s)))     => Type.Const(s.peeks(datetime.truncDate(part, _))).success
-              case Sized(t)                              => t.success
-=======
-          val typer: Func.Domain[Nat._1] => Func.VCodomain = {
-              case Sized(Type.Const(d @ Data.Date(_)))      => truncDate(part, d).validationNel ∘ (Type.Const(_))
-              case Sized(Type.Const(t @ Data.Time(_)))      => truncTime(part, t).validationNel ∘ (Type.Const(_))
-              case Sized(Type.Const(t @ Data.Timestamp(_))) => truncTimestamp(part, t).validationNel ∘ (Type.Const(_))
-              case Sized(t)                                 => t.success
->>>>>>> 318ee703
+              case Sized(t) => t.success
             }
 
           val constructLPNode: Func.Input[T, Nat._1] => T = { case Sized(i) => temporalTrunc(part, i) }
