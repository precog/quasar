--- conflicted
+++ resolved
@@ -28,13 +28,7 @@
 import scalaz._
 
 class PipelineSpec extends quasar.QuasarSpecification with ScalaCheck with ArbBsonField {
-<<<<<<< HEAD
-  import quasar.physical.mongodb.accumulator._
-  import quasar.physical.mongodb.expression._
   import CollectionUtil._
-  import Workflow._
-=======
->>>>>>> e5db3d14
   import ArbitraryExprOp._
 
   implicit def arbitraryOp: Arbitrary[PipelineOp] = Arbitrary { Gen.resize(5, Gen.sized { size =>
