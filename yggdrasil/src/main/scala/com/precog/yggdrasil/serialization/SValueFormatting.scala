/*
 *  ____    ____    _____    ____    ___     ____ 
 * |  _ \  |  _ \  | ____|  / ___|  / _/    / ___|        Precog (R)
 * | |_) | | |_) | |  _|   | |     | |  /| | |  _         Advanced Analytics Engine for NoSQL Data
 * |  __/  |  _ <  | |___  | |___  |/ _| | | |_| |        Copyright (C) 2010 - 2013 SlamData, Inc.
 * |_|     |_| \_\ |_____|  \____|   /__/   \____|        All Rights Reserved.
 *
 * This program is free software: you can redistribute it and/or modify it under the terms of the 
 * GNU Affero General Public License as published by the Free Software Foundation, either version 
 * 3 of the License, or (at your option) any later version.
 *
 * This program is distributed in the hope that it will be useful, but WITHOUT ANY WARRANTY; 
 * without even the implied warranty of MERCHANTABILITY or FITNESS FOR A PARTICULAR PURPOSE. See 
 * the GNU Affero General Public License for more details.
 *
 * You should have received a copy of the GNU Affero General Public License along with this 
 * program. If not, see <http://www.gnu.org/licenses/>.
 *
 */
package com.precog.yggdrasil
package serialization

import bijections._

import com.precog.common.VectorCase
import com.precog.yggdrasil.SValue._
import com.precog.yggdrasil.CType._
import com.precog.util.Bijection._

import blueeyes.json._
import blueeyes.json.JPath._

import java.io._
import scala.annotation.tailrec
import scalaz.effect._
import scalaz.syntax.monad._


trait SValueFormatting {
  def writeStructure(out: DataOutputStream, structure: Seq[(JPath, CType)]): Unit
  def readStructure(in: DataInputStream): Seq[(JPath, CType)]

  def writeValue(out: DataOutputStream, sv: SValue, structure: Seq[(JPath, CType)]): Unit
  def readValue(in: DataInputStream, structure: Seq[(JPath, CType)]): SValue
}

trait IdentitiesFormatting {
  def writeIdentities(out: DataOutputStream, id: Identities): Unit
  def readIdentities(in: DataInputStream, length: Int): Identities
}

trait BinarySValueFormatting extends SValueFormatting with IdentitiesFormatting {
  def writeStructure(out: DataOutputStream, structure: Seq[(JPath, CType)]): Unit = {
    out.writeInt(structure.size)
    structure foreach {
      case (sel, valType) => {       
        out.writeUTF(sel.toString)
        out.writeUTF(nameOf(valType))
      }
    }
  }

  def readStructure(in: DataInputStream): Seq[(JPath, CType)] = {
    @tailrec def loop(in: DataInputStream, acc: Seq[(JPath, CType)], i: Int): Seq[(JPath, CType)] = {
      if (i > 0) {
        val selector = JPath(in.readUTF())
        CType.fromName(in.readUTF()) match {
          case Some(ctype) => loop(in, acc :+ ((selector, ctype)), i - 1)
          case None        => sys.error("Memoization header corrupt: unable to read back column type indicator.")
        }
      } else {
        acc
      }
    }

    val columns = in.readInt()
    loop(in, Vector.empty[(JPath, CType)], columns)
  }

  def writeValue(out: DataOutputStream, sv: SValue, structure: Seq[(JPath, CType)]): Unit = {
    for ((selector, ctype) <- structure) {
      val leaf = (sv \ selector) 
      leaf match {
        case Some(SString(str))  => out.writeUTF(str)
        case Some(STrue)         => out.writeBoolean(true)
        case Some(SFalse)        => out.writeBoolean(false)
        case Some(SDecimal(num)) => 
          val bytes = num.as[Array[Byte]]
          assert(bytes.length > 0)

          out.writeInt(bytes.length)
          out.write(bytes, 0, bytes.length)
        
<<<<<<< HEAD
=======
        case Some(SNull) => out.writeInt(0)
        case Some(SArray(values)) if(values.size == 0) => out.writeInt(0)
        case Some(SObject(fields)) if(fields.size == 0) => out.writeInt(0)
>>>>>>> 21eae162
        case _ => sys.error("Value structure " + sv.structure + " for value " + sv.toString + " does not correspond to write header " + structure)
      }
    }
  }

  def readValue(in: DataInputStream, structure: Seq[(JPath, CType)]): SValue = {
    structure.foldLeft(Option.empty[SValue]) {
      case (None     , (JPath.Identity, ctype)) => Some(readColumn(in, ctype).toSValue)
      case (None     , (jpath, ctype))          => 
        jpath.nodes match {
          case JPathIndex(_) :: xs => SArray(Vector()).set(jpath, readColumn(in, ctype))
          case JPathField(_) :: xs => SObject(Map()).set(jpath, readColumn(in, ctype))
        }
      case (Some(obj), (JPath.Identity, ctype)) => sys.error("Illegal data header: multiple values at a selector root.")
      case (Some(obj), (jpath, ctype))          => obj.set(jpath, readColumn(in, ctype))
    } getOrElse {
      SNull
    }
  }

  private def readColumn(in: DataInputStream, ctype: CType): CValue = {
    ctype match {
  //    case CStringFixed(_)   => CString(in.readUTF())
      case CStringArbitrary  => CString(in.readUTF())
      case CBoolean          => CBoolean(in.readBoolean())
  //    case CInt              => CInt(in.readInt())
  //    case CLong             => CLong(in.readLong())
  //    case CFloat            => CFloat(in.readFloat())
  //    case CDouble           => CDouble(in.readDouble())
      case CInt | CLong | CFloat | CDouble | CDecimalArbitrary => 
        val length = in.readInt()
        assert(length > 0)

        val bytes: Array[Byte] = new Array(length)
        in.readFully(bytes)
        CNum(bytes.as[BigDecimal])
<<<<<<< HEAD
=======

      case CNull => 
        assert(in.readInt() == 0)
        CNull
      
      case CEmptyObject => 
        assert(in.readInt() == 0)
        CEmptyObject
      
      case CEmptyArray => 
        assert(in.readInt() == 0)
        CEmptyArray
>>>>>>> 21eae162
    }
  }

  def writeIdentities(out: DataOutputStream, id: Identities): Unit = {
    id.foreach(out.writeLong(_))
  }

  def readIdentities(in: DataInputStream, length: Int): Identities = {
    @tailrec def loop(in: DataInputStream, acc: VectorCase[Long], i: Int): Identities = {
      if (i > 0) {
        loop(in, acc :+ in.readLong(), i - 1)
      } else {
        acc
      }
    }

    loop(in, VectorCase.empty[Long], length)
  }
}
// vim: set ts=4 sw=4 et:<|MERGE_RESOLUTION|>--- conflicted
+++ resolved
@@ -91,12 +91,9 @@
           out.writeInt(bytes.length)
           out.write(bytes, 0, bytes.length)
         
-<<<<<<< HEAD
-=======
         case Some(SNull) => out.writeInt(0)
         case Some(SArray(values)) if(values.size == 0) => out.writeInt(0)
         case Some(SObject(fields)) if(fields.size == 0) => out.writeInt(0)
->>>>>>> 21eae162
         case _ => sys.error("Value structure " + sv.structure + " for value " + sv.toString + " does not correspond to write header " + structure)
       }
     }
@@ -133,21 +130,18 @@
         val bytes: Array[Byte] = new Array(length)
         in.readFully(bytes)
         CNum(bytes.as[BigDecimal])
-<<<<<<< HEAD
-=======
 
       case CNull => 
         assert(in.readInt() == 0)
-        CNull
+        null
       
       case CEmptyObject => 
         assert(in.readInt() == 0)
-        CEmptyObject
+        null
       
       case CEmptyArray => 
         assert(in.readInt() == 0)
-        CEmptyArray
->>>>>>> 21eae162
+        null
     }
   }
 
