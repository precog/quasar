package slamdata.engine.physical.mongodb

import slamdata.engine._
import slamdata.engine.fp._
import slamdata.engine.analysis.fixplate._
import slamdata.engine.analysis._
import slamdata.engine.sql.SQLParser
import slamdata.engine.std._

import scalaz._

import collection.immutable.ListMap

import org.specs2.mutable._
import org.specs2.matcher.{Matcher, Expectable}

class PlannerSpec extends Specification with CompilerHelpers {
  import StdLib._
  import structural._
  import math._
  import LogicalPlan._
  import SemanticAnalysis._
  import WorkflowTask._
  import PipelineOp._
  import ExprOp._

  case class equalToWorkflow(expected: Workflow) extends Matcher[Workflow] {
    def apply[S <: Workflow](s: Expectable[S]) = {
      def diff(l: S, r: Workflow): String = {
        val lt = RenderTree[Workflow].render(l)
        val rt = RenderTree[Workflow].render(r)
        RenderTree.show(lt diff rt)(new RenderTree[RenderedTree] { override def render(v: RenderedTree) = v }).toString
      }
      result(expected == s.value,
             "\ntrees are equal:\n" + diff(s.value, expected),
             "\ntrees are not equal:\n" + diff(s.value, expected),
             s)
    }
  }

  def plan(query: String): Either[PlannerError, Workflow] = {
    (for {
      logical <- compile(query).leftMap(e => PlannerError.InternalError("query could not be compiled: " + e))
      simplified <- \/-(Optimizer.simplify(logical))
      phys <- MongoDbPlanner.plan(simplified)
    } yield phys).toEither
  }

  def plan(logical: Term[LogicalPlan]): Either[PlannerError, Workflow] =
    (for {
      simplified <- \/-(Optimizer.simplify(logical))
      phys <- MongoDbPlanner.plan(simplified)
    } yield phys).toEither

  def beWorkflow(task: WorkflowTask) = beRight(equalToWorkflow(Workflow(task)))

  "plan from query string" should {
    "plan simple select *" in {
      plan("select * from foo") must beWorkflow(ReadTask(Collection("foo")))
    }

    "plan count(*)" in {
      plan("select count(*) from foo") must beWorkflow( 
        PipelineTask(
          ReadTask(Collection("foo")),
          Pipeline(List(
            Group(
              Grouped(ListMap(BsonField.Name("0") -> Count)),
              -\/(Literal(Bson.Int32(1))))))))
    }

    "plan simple field projection on single set" in {
      plan("select foo.bar from foo") must
        beWorkflow(
          PipelineTask(
            ReadTask(Collection("foo")),
            Pipeline(List(
              Project(Reshape.Doc(ListMap(BsonField.Name("bar") -> -\/(DocField(BsonField.Name("bar"))))))
            ))
          )
        )
    }

    "plan simple field projection on single set when table name is inferred" in {
      plan("select bar from foo") must
       beWorkflow(
          PipelineTask(
            ReadTask(Collection("foo")),
            Pipeline(List(
              Project(Reshape.Doc(ListMap(BsonField.Name("bar") -> -\/(DocField(BsonField.Name("bar"))))))
            ))
          )
        )
    }
    
    "plan multiple field projection on single set when table name is inferred" in {
      plan("select bar, baz from foo") must
       beWorkflow(
          PipelineTask(
            ReadTask(Collection("foo")),
            Pipeline(List(
              Project(Reshape.Doc(ListMap(
                BsonField.Name("bar") -> -\/(DocField(BsonField.Name("bar"))),
                BsonField.Name("baz") -> -\/(DocField(BsonField.Name("baz")))
              )))
            ))
          )
        )
    }

    "plan simple addition on two fields" in {
      plan("select foo + bar from baz") must
       beWorkflow(
          PipelineTask(
            ReadTask(Collection("baz")),
            Pipeline(List(
              Project(Reshape.Doc(ListMap(BsonField.Name("0") -> -\/ (ExprOp.Add(DocField(BsonField.Name("foo")), DocField(BsonField.Name("bar")))))))
            ))
          )
        )
    }
    
    "plan concat" in {
      plan("select concat(bar, baz) from foo") must
       beWorkflow(
          PipelineTask(
            ReadTask(Collection("foo")),
            Pipeline(List(
              Project(Reshape.Doc(ListMap(
                BsonField.Name("0") -> -\/ (ExprOp.Concat(
                  DocField(BsonField.Name("bar")),
                  DocField(BsonField.Name("baz")),
                  Nil
                ))
              )))
            ))
          )
        )
    }

    "plan lower" in {
      plan("select lower(bar) from foo") must
       beWorkflow(
          PipelineTask(
            ReadTask(Collection("foo")),
            Pipeline(List(
              Project(Reshape.Doc(ListMap(
                BsonField.Name("0") ->
                  -\/(ExprOp.ToLower(DocField(BsonField.Name("bar")))))))))))
    }

    "plan coalesce" in {
      plan("select coalesce(bar, baz) from foo") must
       beWorkflow(
          PipelineTask(
            ReadTask(Collection("foo")),
            Pipeline(List(
              Project(Reshape.Doc(ListMap(
                BsonField.Name("0") ->
                  -\/(ExprOp.IfNull(
                    DocField(BsonField.Name("bar")),
                    DocField(BsonField.Name("baz")))))))))))
    }

    "plan date field extraction" in {
      plan("select date_part('day', baz) from foo") must
       beWorkflow(
          PipelineTask(
            ReadTask(Collection("foo")),
            Pipeline(List(
              Project(Reshape.Doc(ListMap(
                BsonField.Name("0") ->
                  -\/(ExprOp.DayOfMonth(DocField(BsonField.Name("baz")))))))))))
    }

    "plan complex date field extraction" in {
      plan("select date_part('quarter', baz) from foo") must
       beWorkflow(
          PipelineTask(
            ReadTask(Collection("foo")),
            Pipeline(List(
              Project(Reshape.Doc(ListMap(
                BsonField.Name("0") ->
                  -\/(
                    ExprOp.Add(
                      ExprOp.Divide(
                        ExprOp.DayOfYear(DocField(BsonField.Name("baz"))),
                        ExprOp.Literal(Bson.Int32(92))),
                      ExprOp.Literal(Bson.Int32(1)))))))))))
    }

    "plan array length" in {
      plan("select array_length(bar, 1) from foo") must
       beWorkflow(
          PipelineTask(
            ReadTask(Collection("foo")),
            Pipeline(List(
              Project(Reshape.Doc(ListMap(
                BsonField.Name("0") ->
                  -\/(ExprOp.Size(DocField(BsonField.Name("bar")))))))))))
    }

    "plan conditional" in {
      plan("select case when pop < 10000 then city else loc end from zips") must
       beWorkflow(
          PipelineTask(
            ReadTask(Collection("zips")),
            Pipeline(List(
              Project(Reshape.Doc(ListMap(
                BsonField.Name("0") ->
                  -\/(Cond(
                    Lt(
                      DocField(BsonField.Name("pop")),
                      ExprOp.Literal(Bson.Int64(10000))),
                    DocField(BsonField.Name("city")),
                    DocField(BsonField.Name("loc")))))))))))
    }
    
    "plan simple filter" in {
      plan("select * from foo where bar > 10") must
       beWorkflow(
          PipelineTask(
            ReadTask(Collection("foo")),
            Pipeline(List(
              Match(Selector.Doc(BsonField.Name("bar") -> Selector.Gt(Bson.Int64(10))))
            ))
          )
        )
    }
    
    "plan simple filter with expression in projection" in {
      plan("select a + b from foo where bar > 10") must
       beWorkflow(
          PipelineTask(
            ReadTask(Collection("foo")),
            Pipeline(List(
              Match(Selector.Doc(BsonField.Name("bar") -> Selector.Gt(Bson.Int64(10)))),
              Project(Reshape.Doc(ListMap(BsonField.Name("0") -> -\/ (ExprOp.Add(
                                                                    DocField(BsonField.Name("a")), 
                                                                    DocField(BsonField.Name("b"))
                                                                  ))
              )))
            ))
          )
        )
    }
    
    "plan filter with between" in {
      plan("select * from foo where bar between 10 and 100") must
       beWorkflow(
          PipelineTask(
            ReadTask(Collection("foo")),
            Pipeline(List(
              Match(
                Selector.And(
                  Selector.Doc(BsonField.Name("bar") -> Selector.Gte(Bson.Int64(10))),
                  Selector.Doc(BsonField.Name("bar") -> Selector.Lte(Bson.Int64(100)))
                )
              )
            ))
          )
        )
    }
    
    "plan filter with like" in {
      plan("select * from foo where bar like 'A%'") must
       beWorkflow(
          PipelineTask(
            ReadTask(Collection("foo")),
            Pipeline(List(
              Match(
                Selector.Doc(BsonField.Name("bar") -> Selector.Regex("^A.*$", false, false, false, false))
              )
            ))
          )
        )
    }
    
    "plan complex filter" in {
      plan("select * from foo where bar > 10 and (baz = 'quux' or foop = 'zebra')") must
       beWorkflow(
          PipelineTask(
            ReadTask(Collection("foo")),
            Pipeline(List(
              Match(Selector.And(
                Selector.Doc(BsonField.Name("bar") -> Selector.Gt(Bson.Int64(10))),
                Selector.Or(
                  Selector.Doc(BsonField.Name("baz") -> Selector.Eq(Bson.Text("quux"))),
                  Selector.Doc(BsonField.Name("foop") -> Selector.Eq(Bson.Text("zebra")))
                )
              ))
            ))
          )
        )
    }.pendingUntilFixed // failing during type-checking

    "plan simple sort with field in projection" in {
      plan("select bar from foo order by bar") must
       beWorkflow(
          PipelineTask(
            ReadTask(Collection("foo")),
            Pipeline(List(
<<<<<<< HEAD
              Project(Reshape.Doc(Map(
                BsonField.Name("lEft") -> \/- (Reshape.Arr(Map(
                                                BsonField.Index(0) -> \/- (Reshape.Doc(Map(
                                                                            BsonField.Name("key") -> -\/ (ExprOp.DocField(BsonField.Name("bar"))), 
                                                                            BsonField.Name("order") -> -\/(ExprOp.Literal(Bson.Text("ASC"))))))
                                              ))), 
                BsonField.Name("rIght") -> \/-  (Reshape.Doc(Map(
                                                  BsonField.Name("rIght") -> \/-  (Reshape.Doc(Map(
                                                                                    BsonField.Name("bar") -> -\/ (ExprOp.DocField(BsonField.Name("bar")))
                                                                                  )))
                                                )))
              ))), 
              Sort(NonEmptyList(BsonField.Name("lEft") \ BsonField.Index(0) \ BsonField.Name("key") -> Ascending)),
              Project(Reshape.Doc(Map(
                BsonField.Name("bar") -> -\/ (ExprOp.DocField(BsonField.Name("rIght") \ BsonField.Name("rIght") \ BsonField.Name("bar")))
              )))
=======
              Project(Reshape.Doc(ListMap(
                BsonField.Name("bar")   -> -\/ (DocField(BsonField.Name("bar")))
              ))), 
              Project(Reshape.Doc(ListMap(
                BsonField.Name("bar")         -> -\/  (DocField(BsonField.Name("bar"))), 
                BsonField.Name("__sd_tmp_1")  ->  \/- (Reshape.Arr(ListMap(
                                                        BsonField.Index(0) -> -\/ (DocField(BsonField.Name("bar")))
                                                      )))
              ))), 
              Sort(NonEmptyList(
                BsonField.Name("__sd_tmp_1") \ BsonField.Index(0) -> Ascending
              ))
>>>>>>> d38d368f
            ))
          )
        )
    }
    
    "plan simple sort with wildcard" in {
      plan("select * from foo order by bar") must
       beWorkflow(
          PipelineTask(
            ReadTask(Collection("foo")),
            Pipeline(List(
              Sort(NonEmptyList(BsonField.Name("bar") -> Ascending))
            ))
          )
        )
    }.pendingUntilFixed

    "plan sort with expression in key" in {
      plan("select baz from foo order by bar/10") must
       beWorkflow(
          PipelineTask(
            ReadTask(Collection("foo")),
            Pipeline(List(
<<<<<<< HEAD
              Project(Reshape.Doc(Map(
                BsonField.Name("lEft") -> \/- (Reshape.Arr(Map(
                                                BsonField.Index(0) -> \/- (Reshape.Doc(Map(
                                                                            BsonField.Name("key") -> -\/(ExprOp.Divide(ExprOp.DocField(BsonField.Name("bar")), ExprOp.Literal(Bson.Int64(10)))),
                                                                            BsonField.Name("order") -> -\/(ExprOp.Literal(Bson.Text("ASC"))))))))), 
                BsonField.Name("rIght") -> \/-  (Reshape.Doc(Map(
                                                  BsonField.Name("rIght") -> \/-  (Reshape.Doc(Map(
                                                                                    BsonField.Name("baz") -> -\/(ExprOp.DocField(BsonField.Name("baz"))), 
                                                                                    BsonField.Name("__sd__0") -> -\/(ExprOp.Divide(ExprOp.DocField(BsonField.Name("bar")), ExprOp.Literal(Bson.Int64(10))))))))))))), 
              Sort(NonEmptyList(BsonField.Name("lEft") \ BsonField.Index(0) \ BsonField.Name("key") -> Ascending)), 
              Project(Reshape.Doc(Map(BsonField.Name("baz") -> -\/(ExprOp.DocField(BsonField.Name("rIght") \ BsonField.Name("rIght") \ BsonField.Name("baz")))))))))
=======
              Project(Reshape.Doc(ListMap(
                BsonField.Name("baz")    -> -\/ (DocField(BsonField.Name("baz"))),
                BsonField.Name("__sd__0") -> -\/ (ExprOp.Divide(
                                                    DocField(BsonField.Name("bar")),
                                                    Literal(Bson.Int64(10))))
              ))),
              Project(Reshape.Doc(ListMap(
                BsonField.Name("baz")        -> -\/  (DocField(BsonField.Name("baz"))),
                BsonField.Name("__sd__0")     -> -\/  (DocField(BsonField.Name("__sd__0"))),
                BsonField.Name("__sd_tmp_1")  ->  \/- (Reshape.Arr(ListMap(
                                                        BsonField.Index(0) -> -\/ (DocField(BsonField.Name("__sd__0")))
                                                       )))
              ))),
              Sort(NonEmptyList(
                BsonField.Name("__sd_tmp_1") \ BsonField.Index(0) -> Ascending
              )),
              Project(Reshape.Doc(ListMap(
                BsonField.Name("baz") -> -\/ (DocField(BsonField.Name("baz")))
              )))
            ))
          )
>>>>>>> d38d368f
        )
    }

    "plan sort with wildcard and expression in key" in {
      plan("select * from foo order by bar/10") must
       beWorkflow(
          PipelineTask(
            ReadTask(Collection("foo")),
            ???  // TODO: Currently cannot deal with logical plan having ObjectConcat with collection as an arg
          )
        )
    }.pendingUntilFixed
    
    "plan simple sort with field not in projections" in {
      plan("select name from person order by height") must
       beWorkflow(
          PipelineTask(
            ReadTask(Collection("person")),
            Pipeline(List(
<<<<<<< HEAD
              Project(Reshape.Doc(Map(BsonField.Name("lEft") -> \/-(Reshape.Arr(Map(BsonField.Index(0) -> \/-(Reshape.Doc(Map(BsonField.Name("key") -> -\/(ExprOp.DocField(BsonField.Name("height"))), BsonField.Name("order") -> -\/(ExprOp.Literal(Bson.Text("ASC"))))))))), BsonField.Name("rIght") -> \/-(Reshape.Doc(Map(BsonField.Name("rIght") -> \/-(Reshape.Doc(Map(BsonField.Name("name") -> -\/(ExprOp.DocField(BsonField.Name("name"))), BsonField.Name("__sd__0") -> -\/(ExprOp.DocField(BsonField.Name("height")))))))))))), 
              Sort(NonEmptyList(BsonField.Name("lEft") \ BsonField.Index(0) \ BsonField.Name("key") -> Ascending)), 
              Project(Reshape.Doc(Map(BsonField.Name("name") -> -\/(ExprOp.DocField(BsonField.Name("rIght") \ BsonField.Name("rIght") \ BsonField.Name("name")))))))))
=======
              Project(Reshape.Doc(ListMap(
                BsonField.Name("name")    -> -\/ (DocField(BsonField.Name("name"))),
                BsonField.Name("__sd__0") -> -\/ (DocField(BsonField.Name("height")))
              ))),
              Project(Reshape.Doc(ListMap(
                BsonField.Name("name")        -> -\/  (DocField(BsonField.Name("name"))),
                BsonField.Name("__sd__0")     -> -\/  (DocField(BsonField.Name("__sd__0"))),
                BsonField.Name("__sd_tmp_1")  ->  \/- (Reshape.Arr(ListMap(
                                                        BsonField.Index(0) -> -\/ (DocField(BsonField.Name("__sd__0")))
                                                       )))
              ))),
              Sort(NonEmptyList(
                BsonField.Name("__sd_tmp_1") \ BsonField.Index(0) -> Ascending
              )),
              Project(Reshape.Doc(ListMap(
                BsonField.Name("name") -> -\/ (DocField(BsonField.Name("name")))
              )))
            ))
          )
>>>>>>> d38d368f
        )
    }
    
    "plan sort with expression and alias" in {
      plan("select pop/1000 as popInK from zips order by popInK") must
       beWorkflow(
          PipelineTask(
            ReadTask(Collection("zips")),
            Pipeline(List(
<<<<<<< HEAD
              Project(Reshape.Doc(Map(BsonField.Name("lEft") -> \/-(Reshape.Arr(Map(BsonField.Index(0) -> \/-(Reshape.Doc(Map(BsonField.Name("key") -> -\/(ExprOp.Divide(ExprOp.DocField(BsonField.Name("pop")), ExprOp.Literal(Bson.Int64(1000)))), BsonField.Name("order") -> -\/(ExprOp.Literal(Bson.Text("ASC"))))))))), BsonField.Name("rIght") -> \/-(Reshape.Doc(Map(BsonField.Name("rIght") -> \/-(Reshape.Doc(Map(BsonField.Name("popInK") -> -\/(ExprOp.Divide(ExprOp.DocField(BsonField.Name("pop")), ExprOp.Literal(Bson.Int64(1000))))))))))))), 
              Sort(NonEmptyList(BsonField.Name("lEft") \ BsonField.Index(0) \ BsonField.Name("key") -> Ascending)), 
              Project(Reshape.Doc(Map(BsonField.Name("popInK") -> -\/(ExprOp.DocField(BsonField.Name("rIght") \ BsonField.Name("rIght") \ BsonField.Name("popInK")))))))))
=======
              Project(Reshape.Doc(ListMap(
                BsonField.Name("popInK") -> -\/ (ExprOp.Divide(DocField(BsonField.Name("pop")), Literal(Bson.Int64(1000)))) 
              ))),
              Project(Reshape.Doc(ListMap(
                BsonField.Name("popInK")     -> -\/  (DocField(BsonField.Name("popInK"))),
                BsonField.Name("__sd_tmp_1") ->  \/- (Reshape.Arr(ListMap(
                                                        BsonField.Index(0) -> -\/ (DocField(BsonField.Name("popInK")))
                                                       )))
              ))),
              Sort(NonEmptyList(
                BsonField.Name("__sd_tmp_1") \ BsonField.Index(0) -> Ascending
              ))
            ))
          )
>>>>>>> d38d368f
        )
    }
    
    "plan sort with filter" in {
      plan("select city, pop from zips where pop <= 1000 order by pop desc, city") must
        beWorkflow(
          PipelineTask(
            ReadTask(Collection("zips")),
            Pipeline(List(
<<<<<<< HEAD
              Match(Selector.Doc(BsonField.Name("pop") -> Selector.Lte(Bson.Int64(1000)))), 
              Project(Reshape.Doc(Map(BsonField.Name("lEft") -> \/-(Reshape.Arr(Map(BsonField.Index(0) -> \/-(Reshape.Doc(Map(BsonField.Name("key") -> -\/(ExprOp.DocField(BsonField.Name("city"))), BsonField.Name("order") -> -\/(ExprOp.Literal(Bson.Text("ASC"))))))))), BsonField.Name("rIght") -> \/-(Reshape.Doc(Map(BsonField.Name("rIght") -> \/-(Reshape.Doc(Map(BsonField.Name("city") -> -\/(ExprOp.DocField(BsonField.Name("city"))), BsonField.Name("pop") -> -\/(ExprOp.DocField(BsonField.Name("pop")))))))))))),
              Sort(NonEmptyList(BsonField.Name("lEft") \ BsonField.Index(0) \ BsonField.Name("key") -> Ascending)),
              Project(Reshape.Doc(Map(BsonField.Name("city") -> -\/(ExprOp.DocField(BsonField.Name("rIght") \ BsonField.Name("rIght") \ BsonField.Name("city"))), BsonField.Name("pop") -> -\/(ExprOp.DocField(BsonField.Name("rIght") \ BsonField.Name("rIght") \ BsonField.Name("pop")))))))))  
=======
              Match(Selector.Doc(
                BsonField.Name("pop") -> Selector.Lte(Bson.Int64(1000))
              )),
              Project(Reshape.Doc(ListMap(
                BsonField.Name("city") -> -\/ (DocField(BsonField.Name("city"))),
                BsonField.Name("pop")  -> -\/ (DocField(BsonField.Name("pop")))
              ))),
              Project(Reshape.Doc(ListMap(
                BsonField.Name("city") -> -\/ (DocField(BsonField.Name("city"))),
                BsonField.Name("pop")  -> -\/ (DocField(BsonField.Name("pop"))),
                BsonField.Name("__sd_tmp_1") ->  \/- (Reshape.Arr(ListMap(
                                                        BsonField.Index(0) -> -\/ (DocField(BsonField.Name("pop"))),
                                                        BsonField.Index(1) -> -\/ (DocField(BsonField.Name("city")))
                                                       )))
              ))),
              Sort(NonEmptyList(
                BsonField.Name("__sd_tmp_1") \ BsonField.Index(0) -> Descending,
                BsonField.Name("__sd_tmp_1") \ BsonField.Index(1) -> Ascending
              ))
              // Note: this would be better... to remove the inserted sort value
              // Project(Reshape.Doc(ListMap(
              //   BsonField.Name("city") -> -\/ (DocField(BsonField.Name("city"))),
              //   BsonField.Name("pop")  -> -\/ (DocField(BsonField.Name("pop")))
              // )))
            ))
          )
>>>>>>> d38d368f
        )
    }
    
    "plan sort with expression, alias, and filter" in {
      plan("select pop/1000 as popInK from zips where pop >= 1000 order by popInK") must
        beWorkflow(
          PipelineTask(
            ReadTask(Collection("zips")),
            Pipeline(List(
<<<<<<< HEAD
              Match(Selector.Doc(BsonField.Name("pop") -> Selector.Gte(Bson.Int64(1000)))), 
              Project(Reshape.Doc(Map(BsonField.Name("lEft") -> \/-(Reshape.Arr(Map(BsonField.Index(0) -> \/-(Reshape.Doc(Map(BsonField.Name("key") -> -\/(ExprOp.Divide(ExprOp.DocField(BsonField.Name("pop")), ExprOp.Literal(Bson.Int64(1000)))), BsonField.Name("order") -> -\/(ExprOp.Literal(Bson.Text("ASC"))))))))), BsonField.Name("rIght") -> \/-(Reshape.Doc(Map(BsonField.Name("rIght") -> \/-(Reshape.Doc(Map(BsonField.Name("popInK") -> -\/(ExprOp.Divide(ExprOp.DocField(BsonField.Name("pop")), ExprOp.Literal(Bson.Int64(1000))))))))))))),
              Sort(NonEmptyList(BsonField.Name("lEft") \ BsonField.Index(0) \ BsonField.Name("key") -> Ascending)),
              Project(Reshape.Doc(Map(BsonField.Name("popInK") -> -\/(ExprOp.DocField(BsonField.Name("rIght") \ BsonField.Name("rIght") \ BsonField.Name("popInK")))))))))  
=======
              Match(Selector.Doc(
                BsonField.Name("pop") -> Selector.Gte(Bson.Int64(1000))
              )),
              Project(Reshape.Doc(ListMap(
                BsonField.Name("popInK") -> -\/ (ExprOp.Divide(DocField(BsonField.Name("pop")), Literal(Bson.Int64(1000)))) 
              ))),
              Project(Reshape.Doc(ListMap(
                BsonField.Name("popInK")     -> -\/  (DocField(BsonField.Name("popInK"))),
                BsonField.Name("__sd_tmp_1") ->  \/- (Reshape.Arr(ListMap(
                                                        BsonField.Index(0) -> -\/ (DocField(BsonField.Name("popInK")))
                                                       )))
              ))),
              Sort(NonEmptyList(
                BsonField.Name("__sd_tmp_1") \ BsonField.Index(0) -> Ascending
              ))
            ))
          )
>>>>>>> d38d368f
        )
    }

    "plan multiple column sort with wildcard" in {
      plan("select * from foo order by bar, baz desc") must
       beWorkflow(
          PipelineTask(
            ReadTask(Collection("foo")),
            Pipeline(List(
              Sort(NonEmptyList(BsonField.Name("bar") -> Ascending, 
                                BsonField.Name("baz") -> Descending
              ))
            ))
          )
        )
    }.pendingUntilFixed
    
    "plan many sort columns" in {
      plan("select * from foo order by a1, a2, a3, a4, a5, a6") must
       beWorkflow(
          PipelineTask(
            ReadTask(Collection("foo")),
            Pipeline(List(
              Sort(NonEmptyList(BsonField.Name("a1") -> Ascending, 
                                BsonField.Name("a2") -> Ascending, 
                                BsonField.Name("a3") -> Ascending, 
                                BsonField.Name("a4") -> Ascending, 
                                BsonField.Name("a5") -> Ascending, 
                                BsonField.Name("a6") -> Ascending
              ))
            ))
          )
        )
    }.pendingUntilFixed
  }
  
  "plan from LogicalPlan" should {
    "plan simple OrderBy" in {
      val lp = LogicalPlan.Let(
                  'tmp0, read("foo"),
                  LogicalPlan.Let(
                    'tmp1, makeObj("bar" -> ObjectProject(Free('tmp0), Constant(Data.Str("bar")))),
                    LogicalPlan.Let('tmp2, 
                      set.OrderBy(
                        Free('tmp1),
                        MakeArrayN(
                          makeObj(
                            "key" -> ObjectProject(Free('tmp1), Constant(Data.Str("bar"))),
                            "order" -> Constant(Data.Str("ASC"))
                          )
                        )
                      ),
                      Free('tmp2)
                    )
                  )
                )

      val exp = PipelineTask(
<<<<<<< HEAD
        ReadTask(Collection("foo")),
        Pipeline(List(
          Project(Reshape.Doc(Map(BsonField.Name("lEft") -> \/-(Reshape.Arr(Map(BsonField.Index(0) -> \/-(Reshape.Doc(Map(BsonField.Name("key") -> -\/(ExprOp.DocField(BsonField.Name("bar"))), BsonField.Name("order") -> -\/(ExprOp.Literal(Bson.Text("ASC"))))))))), BsonField.Name("rIght") -> \/-(Reshape.Doc(Map(BsonField.Name("rIght") -> \/-(Reshape.Doc(Map(BsonField.Name("bar") -> -\/(ExprOp.DocField(BsonField.Name("bar")))))))))))), 
          Sort(NonEmptyList(BsonField.Name("lEft") \ BsonField.Index(0) \ BsonField.Name("key") -> Ascending)), 
          Project(Reshape.Doc(Map(BsonField.Name("bar") -> -\/(ExprOp.DocField(BsonField.Name("rIght") \ BsonField.Name("rIght") \ BsonField.Name("bar")))))))))
=======
                  ReadTask(Collection("foo")),
                  Pipeline(List(
                    Project(Reshape.Doc(ListMap(
                      BsonField.Name("bar") -> -\/ (DocField(BsonField.Name("bar")))
                    ))),
                    Project(Reshape.Doc(ListMap(
                      BsonField.Name("bar")        -> -\/  (DocField(BsonField.Name("bar"))),
                      BsonField.Name("__sd_tmp_1") ->  \/- (Reshape.Arr(ListMap(
                        BsonField.Index(0) -> -\/ (DocField(BsonField.Name("bar")))
                      )))
                    ))),
                    Sort(NonEmptyList(BsonField.Name("__sd_tmp_1") \ BsonField.Index(0) -> Ascending))
                  ))
                )
>>>>>>> d38d368f

      plan(lp) must beWorkflow(exp)
    }

    "plan OrderBy with expression" in {
      val lp = LogicalPlan.Let('tmp0, 
                  read("foo"),
                  set.OrderBy(
                    Free('tmp0),
                    MakeArrayN(
                      makeObj(
                        "key" -> math.Divide(
                                  ObjectProject(Free('tmp0), Constant(Data.Str("bar"))),
                                  Constant(Data.Dec(10.0))),
                        "order" -> Constant(Data.Str("ASC"))
                      )
                    )
                  )
                )

      val exp = PipelineTask(
                  ReadTask(Collection("foo")),
                  Pipeline(List(
                    Project(Reshape.Doc(ListMap(
                      BsonField.Name("__sd_tmp_1") ->  \/- (Reshape.Arr(ListMap(
                        BsonField.Index(0) -> -\/ (ExprOp.Divide(
                                                            DocField(BsonField.Name("bar")), 
                                                            Literal(Bson.Dec(10.0))))
                      )))
                    ))),
                    Sort(NonEmptyList(BsonField.Name("__sd_tmp_1") \ BsonField.Index(0) -> Ascending))
                    // We'll want another Project here to remove the temporary field
                  ))
                )

      plan(lp) must beWorkflow(exp)
    }.pendingUntilFixed

    "plan OrderBy with expression and earlier pipeline op" in {
      val lp = LogicalPlan.Let('tmp0,
                  read("foo"),
                  LogicalPlan.Let('tmp1,
                    set.Filter(
                      Free('tmp0),
                      relations.Eq(
                        ObjectProject(Free('tmp0), Constant(Data.Str("baz"))),
                        Constant(Data.Int(0))
                      )
                    ),
                    set.OrderBy(
                      Free('tmp1),
                      MakeArrayN(
                        makeObj(
                          "key" -> ObjectProject(Free('tmp1), Constant(Data.Str("bar"))),
                          "order" -> Constant(Data.Str("ASC"))
                        )
                      )
                    )
                  )
                )

      val exp = PipelineTask(
                  ReadTask(Collection("foo")),
                  Pipeline(List(
                    Match(
                      Selector.Doc(
                        BsonField.Name("baz") -> Selector.Eq(Bson.Int64(0))
                      )
                    ),
                    Sort(NonEmptyList(BsonField.Name("bar") -> Ascending))
                  ))
                )

      plan(lp) must beWorkflow(exp)
    }.pendingUntilFixed

    "plan OrderBy with expression (and extra project)" in {
      val lp = LogicalPlan.Let('tmp0, 
                  read("foo"),
                  LogicalPlan.Let('tmp9,
                    makeObj(
                      "bar" -> ObjectProject(Free('tmp0), Constant(Data.Str("bar")))
                    ),
                    set.OrderBy(
                      Free('tmp9),
                      MakeArrayN(
                        makeObj(
                          "key" -> math.Divide(
                                    ObjectProject(Free('tmp9), Constant(Data.Str("bar"))),
                                    Constant(Data.Dec(10.0))),
                          "order" -> Constant(Data.Str("ASC"))
                        )
                      )
                    )
                  )
                )

      val exp = PipelineTask(
<<<<<<< HEAD
        ReadTask(Collection("foo")),
        Pipeline(List(
          Project(Reshape.Doc(Map(BsonField.Name("lEft") -> \/-(Reshape.Arr(Map(BsonField.Index(0) -> \/-(Reshape.Doc(Map(BsonField.Name("key") -> -\/(ExprOp.Divide(ExprOp.DocField(BsonField.Name("bar")), ExprOp.Literal(Bson.Dec(10.0)))), BsonField.Name("order") -> -\/(ExprOp.Literal(Bson.Text("ASC"))))))))), BsonField.Name("rIght") -> \/-(Reshape.Doc(Map(BsonField.Name("rIght") -> \/-(Reshape.Doc(Map(BsonField.Name("bar") -> -\/(ExprOp.DocField(BsonField.Name("bar")))))))))))), 
          Sort(NonEmptyList(BsonField.Name("lEft") \ BsonField.Index(0) \ BsonField.Name("key") -> Ascending)), 
          Project(Reshape.Doc(Map(BsonField.Name("bar") -> -\/(ExprOp.DocField(BsonField.Name("rIght") \ BsonField.Name("rIght") \ BsonField.Name("bar")))))))))
=======
                  ReadTask(Collection("foo")),
                  Pipeline(List(
                    Project(Reshape.Doc(ListMap(
                      BsonField.Name("bar") -> -\/ (DocField(BsonField.Name("bar")))
                    ))),
                    Project(Reshape.Doc(ListMap(
                      BsonField.Name("bar") -> -\/ (DocField(BsonField.Name("bar"))),
                      BsonField.Name("__sd_tmp_1") ->  \/- (Reshape.Arr(ListMap(
                        BsonField.Index(0) -> -\/ (ExprOp.Divide(
                                                            DocField(BsonField.Name("bar")), 
                                                            Literal(Bson.Dec(10.0))))
                      )))
                    ))),
                    Sort(NonEmptyList(BsonField.Name("__sd_tmp_1") \ BsonField.Index(0) -> Ascending))
                    // We'll want another Project here to remove the temporary field
                  ))
                )
>>>>>>> d38d368f

      plan(lp) must beWorkflow(exp)
    }
  }
}<|MERGE_RESOLUTION|>--- conflicted
+++ resolved
@@ -300,37 +300,22 @@
           PipelineTask(
             ReadTask(Collection("foo")),
             Pipeline(List(
-<<<<<<< HEAD
-              Project(Reshape.Doc(Map(
-                BsonField.Name("lEft") -> \/- (Reshape.Arr(Map(
-                                                BsonField.Index(0) -> \/- (Reshape.Doc(Map(
+              Project(Reshape.Doc(ListMap(
+                BsonField.Name("lEft") -> \/- (Reshape.Arr(ListMap(
+                                                BsonField.Index(0) -> \/- (Reshape.Doc(ListMap(
                                                                             BsonField.Name("key") -> -\/ (ExprOp.DocField(BsonField.Name("bar"))), 
                                                                             BsonField.Name("order") -> -\/(ExprOp.Literal(Bson.Text("ASC"))))))
                                               ))), 
-                BsonField.Name("rIght") -> \/-  (Reshape.Doc(Map(
-                                                  BsonField.Name("rIght") -> \/-  (Reshape.Doc(Map(
+                BsonField.Name("rIght") -> \/-  (Reshape.Doc(ListMap(
+                                                  BsonField.Name("rIght") -> \/-  (Reshape.Doc(ListMap(
                                                                                     BsonField.Name("bar") -> -\/ (ExprOp.DocField(BsonField.Name("bar")))
                                                                                   )))
                                                 )))
               ))), 
               Sort(NonEmptyList(BsonField.Name("lEft") \ BsonField.Index(0) \ BsonField.Name("key") -> Ascending)),
-              Project(Reshape.Doc(Map(
+              Project(Reshape.Doc(ListMap(
                 BsonField.Name("bar") -> -\/ (ExprOp.DocField(BsonField.Name("rIght") \ BsonField.Name("rIght") \ BsonField.Name("bar")))
               )))
-=======
-              Project(Reshape.Doc(ListMap(
-                BsonField.Name("bar")   -> -\/ (DocField(BsonField.Name("bar")))
-              ))), 
-              Project(Reshape.Doc(ListMap(
-                BsonField.Name("bar")         -> -\/  (DocField(BsonField.Name("bar"))), 
-                BsonField.Name("__sd_tmp_1")  ->  \/- (Reshape.Arr(ListMap(
-                                                        BsonField.Index(0) -> -\/ (DocField(BsonField.Name("bar")))
-                                                      )))
-              ))), 
-              Sort(NonEmptyList(
-                BsonField.Name("__sd_tmp_1") \ BsonField.Index(0) -> Ascending
-              ))
->>>>>>> d38d368f
             ))
           )
         )
@@ -354,41 +339,17 @@
           PipelineTask(
             ReadTask(Collection("foo")),
             Pipeline(List(
-<<<<<<< HEAD
-              Project(Reshape.Doc(Map(
-                BsonField.Name("lEft") -> \/- (Reshape.Arr(Map(
-                                                BsonField.Index(0) -> \/- (Reshape.Doc(Map(
+              Project(Reshape.Doc(ListMap(
+                BsonField.Name("lEft") -> \/- (Reshape.Arr(ListMap(
+                                                BsonField.Index(0) -> \/- (Reshape.Doc(ListMap(
                                                                             BsonField.Name("key") -> -\/(ExprOp.Divide(ExprOp.DocField(BsonField.Name("bar")), ExprOp.Literal(Bson.Int64(10)))),
                                                                             BsonField.Name("order") -> -\/(ExprOp.Literal(Bson.Text("ASC"))))))))), 
-                BsonField.Name("rIght") -> \/-  (Reshape.Doc(Map(
-                                                  BsonField.Name("rIght") -> \/-  (Reshape.Doc(Map(
+                BsonField.Name("rIght") -> \/-  (Reshape.Doc(ListMap(
+                                                  BsonField.Name("rIght") -> \/-  (Reshape.Doc(ListMap(
                                                                                     BsonField.Name("baz") -> -\/(ExprOp.DocField(BsonField.Name("baz"))), 
                                                                                     BsonField.Name("__sd__0") -> -\/(ExprOp.Divide(ExprOp.DocField(BsonField.Name("bar")), ExprOp.Literal(Bson.Int64(10))))))))))))), 
               Sort(NonEmptyList(BsonField.Name("lEft") \ BsonField.Index(0) \ BsonField.Name("key") -> Ascending)), 
-              Project(Reshape.Doc(Map(BsonField.Name("baz") -> -\/(ExprOp.DocField(BsonField.Name("rIght") \ BsonField.Name("rIght") \ BsonField.Name("baz")))))))))
-=======
-              Project(Reshape.Doc(ListMap(
-                BsonField.Name("baz")    -> -\/ (DocField(BsonField.Name("baz"))),
-                BsonField.Name("__sd__0") -> -\/ (ExprOp.Divide(
-                                                    DocField(BsonField.Name("bar")),
-                                                    Literal(Bson.Int64(10))))
-              ))),
-              Project(Reshape.Doc(ListMap(
-                BsonField.Name("baz")        -> -\/  (DocField(BsonField.Name("baz"))),
-                BsonField.Name("__sd__0")     -> -\/  (DocField(BsonField.Name("__sd__0"))),
-                BsonField.Name("__sd_tmp_1")  ->  \/- (Reshape.Arr(ListMap(
-                                                        BsonField.Index(0) -> -\/ (DocField(BsonField.Name("__sd__0")))
-                                                       )))
-              ))),
-              Sort(NonEmptyList(
-                BsonField.Name("__sd_tmp_1") \ BsonField.Index(0) -> Ascending
-              )),
-              Project(Reshape.Doc(ListMap(
-                BsonField.Name("baz") -> -\/ (DocField(BsonField.Name("baz")))
-              )))
-            ))
-          )
->>>>>>> d38d368f
+              Project(Reshape.Doc(ListMap(BsonField.Name("baz") -> -\/(ExprOp.DocField(BsonField.Name("rIght") \ BsonField.Name("rIght") \ BsonField.Name("baz")))))))))
         )
     }
 
@@ -408,31 +369,9 @@
           PipelineTask(
             ReadTask(Collection("person")),
             Pipeline(List(
-<<<<<<< HEAD
-              Project(Reshape.Doc(Map(BsonField.Name("lEft") -> \/-(Reshape.Arr(Map(BsonField.Index(0) -> \/-(Reshape.Doc(Map(BsonField.Name("key") -> -\/(ExprOp.DocField(BsonField.Name("height"))), BsonField.Name("order") -> -\/(ExprOp.Literal(Bson.Text("ASC"))))))))), BsonField.Name("rIght") -> \/-(Reshape.Doc(Map(BsonField.Name("rIght") -> \/-(Reshape.Doc(Map(BsonField.Name("name") -> -\/(ExprOp.DocField(BsonField.Name("name"))), BsonField.Name("__sd__0") -> -\/(ExprOp.DocField(BsonField.Name("height")))))))))))), 
+              Project(Reshape.Doc(ListMap(BsonField.Name("lEft") -> \/-(Reshape.Arr(ListMap(BsonField.Index(0) -> \/-(Reshape.Doc(ListMap(BsonField.Name("key") -> -\/(ExprOp.DocField(BsonField.Name("height"))), BsonField.Name("order") -> -\/(ExprOp.Literal(Bson.Text("ASC"))))))))), BsonField.Name("rIght") -> \/-(Reshape.Doc(ListMap(BsonField.Name("rIght") -> \/-(Reshape.Doc(ListMap(BsonField.Name("name") -> -\/(ExprOp.DocField(BsonField.Name("name"))), BsonField.Name("__sd__0") -> -\/(ExprOp.DocField(BsonField.Name("height")))))))))))), 
               Sort(NonEmptyList(BsonField.Name("lEft") \ BsonField.Index(0) \ BsonField.Name("key") -> Ascending)), 
-              Project(Reshape.Doc(Map(BsonField.Name("name") -> -\/(ExprOp.DocField(BsonField.Name("rIght") \ BsonField.Name("rIght") \ BsonField.Name("name")))))))))
-=======
-              Project(Reshape.Doc(ListMap(
-                BsonField.Name("name")    -> -\/ (DocField(BsonField.Name("name"))),
-                BsonField.Name("__sd__0") -> -\/ (DocField(BsonField.Name("height")))
-              ))),
-              Project(Reshape.Doc(ListMap(
-                BsonField.Name("name")        -> -\/  (DocField(BsonField.Name("name"))),
-                BsonField.Name("__sd__0")     -> -\/  (DocField(BsonField.Name("__sd__0"))),
-                BsonField.Name("__sd_tmp_1")  ->  \/- (Reshape.Arr(ListMap(
-                                                        BsonField.Index(0) -> -\/ (DocField(BsonField.Name("__sd__0")))
-                                                       )))
-              ))),
-              Sort(NonEmptyList(
-                BsonField.Name("__sd_tmp_1") \ BsonField.Index(0) -> Ascending
-              )),
-              Project(Reshape.Doc(ListMap(
-                BsonField.Name("name") -> -\/ (DocField(BsonField.Name("name")))
-              )))
-            ))
-          )
->>>>>>> d38d368f
+              Project(Reshape.Doc(ListMap(BsonField.Name("name") -> -\/(ExprOp.DocField(BsonField.Name("rIght") \ BsonField.Name("rIght") \ BsonField.Name("name")))))))))
         )
     }
     
@@ -442,26 +381,9 @@
           PipelineTask(
             ReadTask(Collection("zips")),
             Pipeline(List(
-<<<<<<< HEAD
-              Project(Reshape.Doc(Map(BsonField.Name("lEft") -> \/-(Reshape.Arr(Map(BsonField.Index(0) -> \/-(Reshape.Doc(Map(BsonField.Name("key") -> -\/(ExprOp.Divide(ExprOp.DocField(BsonField.Name("pop")), ExprOp.Literal(Bson.Int64(1000)))), BsonField.Name("order") -> -\/(ExprOp.Literal(Bson.Text("ASC"))))))))), BsonField.Name("rIght") -> \/-(Reshape.Doc(Map(BsonField.Name("rIght") -> \/-(Reshape.Doc(Map(BsonField.Name("popInK") -> -\/(ExprOp.Divide(ExprOp.DocField(BsonField.Name("pop")), ExprOp.Literal(Bson.Int64(1000))))))))))))), 
+              Project(Reshape.Doc(ListMap(BsonField.Name("lEft") -> \/-(Reshape.Arr(ListMap(BsonField.Index(0) -> \/-(Reshape.Doc(ListMap(BsonField.Name("key") -> -\/(ExprOp.Divide(ExprOp.DocField(BsonField.Name("pop")), ExprOp.Literal(Bson.Int64(1000)))), BsonField.Name("order") -> -\/(ExprOp.Literal(Bson.Text("ASC"))))))))), BsonField.Name("rIght") -> \/-(Reshape.Doc(ListMap(BsonField.Name("rIght") -> \/-(Reshape.Doc(ListMap(BsonField.Name("popInK") -> -\/(ExprOp.Divide(ExprOp.DocField(BsonField.Name("pop")), ExprOp.Literal(Bson.Int64(1000))))))))))))), 
               Sort(NonEmptyList(BsonField.Name("lEft") \ BsonField.Index(0) \ BsonField.Name("key") -> Ascending)), 
-              Project(Reshape.Doc(Map(BsonField.Name("popInK") -> -\/(ExprOp.DocField(BsonField.Name("rIght") \ BsonField.Name("rIght") \ BsonField.Name("popInK")))))))))
-=======
-              Project(Reshape.Doc(ListMap(
-                BsonField.Name("popInK") -> -\/ (ExprOp.Divide(DocField(BsonField.Name("pop")), Literal(Bson.Int64(1000)))) 
-              ))),
-              Project(Reshape.Doc(ListMap(
-                BsonField.Name("popInK")     -> -\/  (DocField(BsonField.Name("popInK"))),
-                BsonField.Name("__sd_tmp_1") ->  \/- (Reshape.Arr(ListMap(
-                                                        BsonField.Index(0) -> -\/ (DocField(BsonField.Name("popInK")))
-                                                       )))
-              ))),
-              Sort(NonEmptyList(
-                BsonField.Name("__sd_tmp_1") \ BsonField.Index(0) -> Ascending
-              ))
-            ))
-          )
->>>>>>> d38d368f
+              Project(Reshape.Doc(ListMap(BsonField.Name("popInK") -> -\/(ExprOp.DocField(BsonField.Name("rIght") \ BsonField.Name("rIght") \ BsonField.Name("popInK")))))))))
         )
     }
     
@@ -471,39 +393,10 @@
           PipelineTask(
             ReadTask(Collection("zips")),
             Pipeline(List(
-<<<<<<< HEAD
               Match(Selector.Doc(BsonField.Name("pop") -> Selector.Lte(Bson.Int64(1000)))), 
-              Project(Reshape.Doc(Map(BsonField.Name("lEft") -> \/-(Reshape.Arr(Map(BsonField.Index(0) -> \/-(Reshape.Doc(Map(BsonField.Name("key") -> -\/(ExprOp.DocField(BsonField.Name("city"))), BsonField.Name("order") -> -\/(ExprOp.Literal(Bson.Text("ASC"))))))))), BsonField.Name("rIght") -> \/-(Reshape.Doc(Map(BsonField.Name("rIght") -> \/-(Reshape.Doc(Map(BsonField.Name("city") -> -\/(ExprOp.DocField(BsonField.Name("city"))), BsonField.Name("pop") -> -\/(ExprOp.DocField(BsonField.Name("pop")))))))))))),
+              Project(Reshape.Doc(ListMap(BsonField.Name("lEft") -> \/-(Reshape.Arr(ListMap(BsonField.Index(0) -> \/-(Reshape.Doc(ListMap(BsonField.Name("key") -> -\/(ExprOp.DocField(BsonField.Name("city"))), BsonField.Name("order") -> -\/(ExprOp.Literal(Bson.Text("ASC"))))))))), BsonField.Name("rIght") -> \/-(Reshape.Doc(ListMap(BsonField.Name("rIght") -> \/-(Reshape.Doc(ListMap(BsonField.Name("city") -> -\/(ExprOp.DocField(BsonField.Name("city"))), BsonField.Name("pop") -> -\/(ExprOp.DocField(BsonField.Name("pop")))))))))))),
               Sort(NonEmptyList(BsonField.Name("lEft") \ BsonField.Index(0) \ BsonField.Name("key") -> Ascending)),
-              Project(Reshape.Doc(Map(BsonField.Name("city") -> -\/(ExprOp.DocField(BsonField.Name("rIght") \ BsonField.Name("rIght") \ BsonField.Name("city"))), BsonField.Name("pop") -> -\/(ExprOp.DocField(BsonField.Name("rIght") \ BsonField.Name("rIght") \ BsonField.Name("pop")))))))))  
-=======
-              Match(Selector.Doc(
-                BsonField.Name("pop") -> Selector.Lte(Bson.Int64(1000))
-              )),
-              Project(Reshape.Doc(ListMap(
-                BsonField.Name("city") -> -\/ (DocField(BsonField.Name("city"))),
-                BsonField.Name("pop")  -> -\/ (DocField(BsonField.Name("pop")))
-              ))),
-              Project(Reshape.Doc(ListMap(
-                BsonField.Name("city") -> -\/ (DocField(BsonField.Name("city"))),
-                BsonField.Name("pop")  -> -\/ (DocField(BsonField.Name("pop"))),
-                BsonField.Name("__sd_tmp_1") ->  \/- (Reshape.Arr(ListMap(
-                                                        BsonField.Index(0) -> -\/ (DocField(BsonField.Name("pop"))),
-                                                        BsonField.Index(1) -> -\/ (DocField(BsonField.Name("city")))
-                                                       )))
-              ))),
-              Sort(NonEmptyList(
-                BsonField.Name("__sd_tmp_1") \ BsonField.Index(0) -> Descending,
-                BsonField.Name("__sd_tmp_1") \ BsonField.Index(1) -> Ascending
-              ))
-              // Note: this would be better... to remove the inserted sort value
-              // Project(Reshape.Doc(ListMap(
-              //   BsonField.Name("city") -> -\/ (DocField(BsonField.Name("city"))),
-              //   BsonField.Name("pop")  -> -\/ (DocField(BsonField.Name("pop")))
-              // )))
-            ))
-          )
->>>>>>> d38d368f
+              Project(Reshape.Doc(ListMap(BsonField.Name("city") -> -\/(ExprOp.DocField(BsonField.Name("rIght") \ BsonField.Name("rIght") \ BsonField.Name("city"))), BsonField.Name("pop") -> -\/(ExprOp.DocField(BsonField.Name("rIght") \ BsonField.Name("rIght") \ BsonField.Name("pop")))))))))  
         )
     }
     
@@ -513,30 +406,10 @@
           PipelineTask(
             ReadTask(Collection("zips")),
             Pipeline(List(
-<<<<<<< HEAD
               Match(Selector.Doc(BsonField.Name("pop") -> Selector.Gte(Bson.Int64(1000)))), 
-              Project(Reshape.Doc(Map(BsonField.Name("lEft") -> \/-(Reshape.Arr(Map(BsonField.Index(0) -> \/-(Reshape.Doc(Map(BsonField.Name("key") -> -\/(ExprOp.Divide(ExprOp.DocField(BsonField.Name("pop")), ExprOp.Literal(Bson.Int64(1000)))), BsonField.Name("order") -> -\/(ExprOp.Literal(Bson.Text("ASC"))))))))), BsonField.Name("rIght") -> \/-(Reshape.Doc(Map(BsonField.Name("rIght") -> \/-(Reshape.Doc(Map(BsonField.Name("popInK") -> -\/(ExprOp.Divide(ExprOp.DocField(BsonField.Name("pop")), ExprOp.Literal(Bson.Int64(1000))))))))))))),
+              Project(Reshape.Doc(ListMap(BsonField.Name("lEft") -> \/-(Reshape.Arr(ListMap(BsonField.Index(0) -> \/-(Reshape.Doc(ListMap(BsonField.Name("key") -> -\/(ExprOp.Divide(ExprOp.DocField(BsonField.Name("pop")), ExprOp.Literal(Bson.Int64(1000)))), BsonField.Name("order") -> -\/(ExprOp.Literal(Bson.Text("ASC"))))))))), BsonField.Name("rIght") -> \/-(Reshape.Doc(ListMap(BsonField.Name("rIght") -> \/-(Reshape.Doc(ListMap(BsonField.Name("popInK") -> -\/(ExprOp.Divide(ExprOp.DocField(BsonField.Name("pop")), ExprOp.Literal(Bson.Int64(1000))))))))))))),
               Sort(NonEmptyList(BsonField.Name("lEft") \ BsonField.Index(0) \ BsonField.Name("key") -> Ascending)),
-              Project(Reshape.Doc(Map(BsonField.Name("popInK") -> -\/(ExprOp.DocField(BsonField.Name("rIght") \ BsonField.Name("rIght") \ BsonField.Name("popInK")))))))))  
-=======
-              Match(Selector.Doc(
-                BsonField.Name("pop") -> Selector.Gte(Bson.Int64(1000))
-              )),
-              Project(Reshape.Doc(ListMap(
-                BsonField.Name("popInK") -> -\/ (ExprOp.Divide(DocField(BsonField.Name("pop")), Literal(Bson.Int64(1000)))) 
-              ))),
-              Project(Reshape.Doc(ListMap(
-                BsonField.Name("popInK")     -> -\/  (DocField(BsonField.Name("popInK"))),
-                BsonField.Name("__sd_tmp_1") ->  \/- (Reshape.Arr(ListMap(
-                                                        BsonField.Index(0) -> -\/ (DocField(BsonField.Name("popInK")))
-                                                       )))
-              ))),
-              Sort(NonEmptyList(
-                BsonField.Name("__sd_tmp_1") \ BsonField.Index(0) -> Ascending
-              ))
-            ))
-          )
->>>>>>> d38d368f
+              Project(Reshape.Doc(ListMap(BsonField.Name("popInK") -> -\/(ExprOp.DocField(BsonField.Name("rIght") \ BsonField.Name("rIght") \ BsonField.Name("popInK")))))))))  
         )
     }
 
@@ -595,28 +468,11 @@
                 )
 
       val exp = PipelineTask(
-<<<<<<< HEAD
         ReadTask(Collection("foo")),
         Pipeline(List(
-          Project(Reshape.Doc(Map(BsonField.Name("lEft") -> \/-(Reshape.Arr(Map(BsonField.Index(0) -> \/-(Reshape.Doc(Map(BsonField.Name("key") -> -\/(ExprOp.DocField(BsonField.Name("bar"))), BsonField.Name("order") -> -\/(ExprOp.Literal(Bson.Text("ASC"))))))))), BsonField.Name("rIght") -> \/-(Reshape.Doc(Map(BsonField.Name("rIght") -> \/-(Reshape.Doc(Map(BsonField.Name("bar") -> -\/(ExprOp.DocField(BsonField.Name("bar")))))))))))), 
+          Project(Reshape.Doc(ListMap(BsonField.Name("lEft") -> \/-(Reshape.Arr(ListMap(BsonField.Index(0) -> \/-(Reshape.Doc(ListMap(BsonField.Name("key") -> -\/(ExprOp.DocField(BsonField.Name("bar"))), BsonField.Name("order") -> -\/(ExprOp.Literal(Bson.Text("ASC"))))))))), BsonField.Name("rIght") -> \/-(Reshape.Doc(ListMap(BsonField.Name("rIght") -> \/-(Reshape.Doc(ListMap(BsonField.Name("bar") -> -\/(ExprOp.DocField(BsonField.Name("bar")))))))))))), 
           Sort(NonEmptyList(BsonField.Name("lEft") \ BsonField.Index(0) \ BsonField.Name("key") -> Ascending)), 
-          Project(Reshape.Doc(Map(BsonField.Name("bar") -> -\/(ExprOp.DocField(BsonField.Name("rIght") \ BsonField.Name("rIght") \ BsonField.Name("bar")))))))))
-=======
-                  ReadTask(Collection("foo")),
-                  Pipeline(List(
-                    Project(Reshape.Doc(ListMap(
-                      BsonField.Name("bar") -> -\/ (DocField(BsonField.Name("bar")))
-                    ))),
-                    Project(Reshape.Doc(ListMap(
-                      BsonField.Name("bar")        -> -\/  (DocField(BsonField.Name("bar"))),
-                      BsonField.Name("__sd_tmp_1") ->  \/- (Reshape.Arr(ListMap(
-                        BsonField.Index(0) -> -\/ (DocField(BsonField.Name("bar")))
-                      )))
-                    ))),
-                    Sort(NonEmptyList(BsonField.Name("__sd_tmp_1") \ BsonField.Index(0) -> Ascending))
-                  ))
-                )
->>>>>>> d38d368f
+          Project(Reshape.Doc(ListMap(BsonField.Name("bar") -> -\/(ExprOp.DocField(BsonField.Name("rIght") \ BsonField.Name("rIght") \ BsonField.Name("bar")))))))))
 
       plan(lp) must beWorkflow(exp)
     }
@@ -715,31 +571,11 @@
                 )
 
       val exp = PipelineTask(
-<<<<<<< HEAD
         ReadTask(Collection("foo")),
         Pipeline(List(
-          Project(Reshape.Doc(Map(BsonField.Name("lEft") -> \/-(Reshape.Arr(Map(BsonField.Index(0) -> \/-(Reshape.Doc(Map(BsonField.Name("key") -> -\/(ExprOp.Divide(ExprOp.DocField(BsonField.Name("bar")), ExprOp.Literal(Bson.Dec(10.0)))), BsonField.Name("order") -> -\/(ExprOp.Literal(Bson.Text("ASC"))))))))), BsonField.Name("rIght") -> \/-(Reshape.Doc(Map(BsonField.Name("rIght") -> \/-(Reshape.Doc(Map(BsonField.Name("bar") -> -\/(ExprOp.DocField(BsonField.Name("bar")))))))))))), 
+          Project(Reshape.Doc(ListMap(BsonField.Name("lEft") -> \/-(Reshape.Arr(ListMap(BsonField.Index(0) -> \/-(Reshape.Doc(ListMap(BsonField.Name("key") -> -\/(ExprOp.Divide(ExprOp.DocField(BsonField.Name("bar")), ExprOp.Literal(Bson.Dec(10.0)))), BsonField.Name("order") -> -\/(ExprOp.Literal(Bson.Text("ASC"))))))))), BsonField.Name("rIght") -> \/-(Reshape.Doc(ListMap(BsonField.Name("rIght") -> \/-(Reshape.Doc(ListMap(BsonField.Name("bar") -> -\/(ExprOp.DocField(BsonField.Name("bar")))))))))))), 
           Sort(NonEmptyList(BsonField.Name("lEft") \ BsonField.Index(0) \ BsonField.Name("key") -> Ascending)), 
-          Project(Reshape.Doc(Map(BsonField.Name("bar") -> -\/(ExprOp.DocField(BsonField.Name("rIght") \ BsonField.Name("rIght") \ BsonField.Name("bar")))))))))
-=======
-                  ReadTask(Collection("foo")),
-                  Pipeline(List(
-                    Project(Reshape.Doc(ListMap(
-                      BsonField.Name("bar") -> -\/ (DocField(BsonField.Name("bar")))
-                    ))),
-                    Project(Reshape.Doc(ListMap(
-                      BsonField.Name("bar") -> -\/ (DocField(BsonField.Name("bar"))),
-                      BsonField.Name("__sd_tmp_1") ->  \/- (Reshape.Arr(ListMap(
-                        BsonField.Index(0) -> -\/ (ExprOp.Divide(
-                                                            DocField(BsonField.Name("bar")), 
-                                                            Literal(Bson.Dec(10.0))))
-                      )))
-                    ))),
-                    Sort(NonEmptyList(BsonField.Name("__sd_tmp_1") \ BsonField.Index(0) -> Ascending))
-                    // We'll want another Project here to remove the temporary field
-                  ))
-                )
->>>>>>> d38d368f
+          Project(Reshape.Doc(ListMap(BsonField.Name("bar") -> -\/(ExprOp.DocField(BsonField.Name("rIght") \ BsonField.Name("rIght") \ BsonField.Name("bar")))))))))
 
       plan(lp) must beWorkflow(exp)
     }
