/*
 *  ____    ____    _____    ____    ___     ____ 
 * |  _ \  |  _ \  | ____|  / ___|  / _/    / ___|        Precog (R)
 * | |_) | | |_) | |  _|   | |     | |  /| | |  _         Advanced Analytics Engine for NoSQL Data
 * |  __/  |  _ <  | |___  | |___  |/ _| | | |_| |        Copyright (C) 2010 - 2013 SlamData, Inc.
 * |_|     |_| \_\ |_____|  \____|   /__/   \____|        All Rights Reserved.
 *
 * This program is free software: you can redistribute it and/or modify it under the terms of the 
 * GNU Affero General Public License as published by the Free Software Foundation, either version 
 * 3 of the License, or (at your option) any later version.
 *
 * This program is distributed in the hope that it will be useful, but WITHOUT ANY WARRANTY; 
 * without even the implied warranty of MERCHANTABILITY or FITNESS FOR A PARTICULAR PURPOSE. See 
 * the GNU Affero General Public License for more details.
 *
 * You should have received a copy of the GNU Affero General Public License along with this 
 * program. If not, see <http://www.gnu.org/licenses/>.
 *
 */
package com.precog
package daze

import com.precog.yggdrasil._

<<<<<<< HEAD
import blueeyes.json._
=======
import Function._
>>>>>>> bfea0e98

trait StaticInlinerModule[M[+_]] extends DAG with EvaluatorMethodsModule[M] {
  import dag._
    
  trait StaticInliner extends EvaluatorMethods {
    def inlineStatics(graph: DepGraph, ctx: EvaluationContext, splits: Set[dag.Split]): DepGraph
  }
}

trait StdLibStaticInlinerModule[M[+_]] extends StaticInlinerModule[M] with StdLibModule[M] {
  import dag._
  import library._
  import instructions._

  trait StdLibStaticInliner extends StaticInliner {
    def inlineStatics(graph: DepGraph, ctx: EvaluationContext, splits: Set[dag.Split]): DepGraph = {
      graph.mapDown(
        recurse => {
          case graph @ Operate(op, child) => {
            recurse(child) match {
              case child2 @ Const(JUndefined) => Const(JUndefined)(child2.loc)

              case child2 @ Const(value) => {
                op match {
                  case instructions.WrapArray =>    // TODO currently can't be a cvalue
                    Operate(op, child2)(graph.loc)

                  case _ => {
                    val newOp1 = op1ForUnOp(op)
                    newOp1.fold(
                      _ => Operate(op, child2)(graph.loc),
                      newOp1 => {
                        val result = for {
                          // No Op1F1 that can be applied to a complex JValues
                          cvalue <- jValueToCValue(value)
                          col <- newOp1.f1(ctx).apply(cvalue)
                          if col isDefinedAt 0
                        } yield col jValue 0

                        Const(result getOrElse JUndefined)(graph.loc)
                      }
                    )
                  }
                }
              }

              case child2 => Operate(op, child2)(graph.loc)
            }
          }
<<<<<<< HEAD

          case graph @ Join(op, sort @ (CrossLeftSort | CrossRightSort), left, right) => {
            val left2 = recurse(left)
            val right2 = recurse(right)

            op2ForBinOp(op) flatMap { op2 =>
              (left2, right2) match {
                case (left2 @ Const(JUndefined), _) =>
                  Some(Const(JUndefined)(left2.loc))

                case (_, right2 @ Const(JUndefined)) =>
                  Some(Const(JUndefined)(right2.loc))

                case (left2 @ Const(leftValue), right2 @ Const(rightValue)) => {
                  val result = for {
                    // Noq Op2F2 that can be applied to a complex JValues
                    leftCValue <- jValueToCValue(leftValue)
                    rightCValue <- jValueToCValue(rightValue)
                    col <- op2.f2(ctx).partialLeft(leftCValue).apply(rightCValue)
                    if col isDefinedAt 0
                  } yield col jValue 0

                  Some(Const(result getOrElse JUndefined)(graph.loc))
                }

                case _ => None
=======
        }
        
        case graph @ Join(op, sort @ (CrossLeftSort | CrossRightSort), left, right) => {
          val left2 = recurse(left)
          val right2 = recurse(right)
          
          val graphM = for {
            op2 <- op2ForBinOp(op)
            op2F2 <- op2.fold(op2 = const(None), op2F2 = { Some(_) })
            result <- (left2, right2) match {
              case (left2 @ Const(CUndefined), _) =>
                Some(Const(CUndefined)(left2.loc))
              
              case (_, right2 @ Const(CUndefined)) =>
                Some(Const(CUndefined)(right2.loc))
              
              case (left2 @ Const(leftValue), right2 @ Const(rightValue)) => {
                val result = for {
                  col <- op2F2.f2(ctx).partialLeft(leftValue).apply(rightValue)
                  if col isDefinedAt 0
                } yield col cValue 0
                
                Some(Const(result getOrElse CUndefined)(graph.loc))
>>>>>>> bfea0e98
              }
            } getOrElse Join(op, sort, left2, right2)(graph.loc)
          }

          case graph @ Filter(sort @ (CrossLeftSort | CrossRightSort), left, right) => {
            val left2 = recurse(left)
            val right2 = recurse(right)

            val back = (left2, right2) match {
              case (_, right2 @ Const(JTrue)) => Some(left2)
              case (_, right2 @ Const(_)) => Some(Const(JUndefined)(graph.loc))
              case _ => None
            }
<<<<<<< HEAD

            back getOrElse Filter(sort, left2, right2)(graph.loc)
=======
          } yield result
          
          graphM getOrElse Join(op, sort, left2, right2)(graph.loc)
        }
        
        case graph @ Filter(sort @ (CrossLeftSort | CrossRightSort), left, right) => {
          val left2 = recurse(left)
          val right2 = recurse(right)
          
          val back = (left2, right2) match {
            case (_, right2 @ Const(CBoolean(true))) => Some(left2)
            case (_, right2 @ Const(_)) => Some(Const(CUndefined)(graph.loc))
            case _ => None
>>>>>>> bfea0e98
          }
        },
        splits
      )
    }
  }
}<|MERGE_RESOLUTION|>--- conflicted
+++ resolved
@@ -22,11 +22,8 @@
 
 import com.precog.yggdrasil._
 
-<<<<<<< HEAD
 import blueeyes.json._
-=======
 import Function._
->>>>>>> bfea0e98
 
 trait StaticInlinerModule[M[+_]] extends DAG with EvaluatorMethodsModule[M] {
   import dag._
@@ -48,12 +45,12 @@
           case graph @ Operate(op, child) => {
             recurse(child) match {
               case child2 @ Const(JUndefined) => Const(JUndefined)(child2.loc)
-
+                
               case child2 @ Const(value) => {
                 op match {
                   case instructions.WrapArray =>    // TODO currently can't be a cvalue
                     Operate(op, child2)(graph.loc)
-
+                    
                   case _ => {
                     val newOp1 = op1ForUnOp(op)
                     newOp1.fold(
@@ -65,100 +62,62 @@
                           col <- newOp1.f1(ctx).apply(cvalue)
                           if col isDefinedAt 0
                         } yield col jValue 0
-
+                        
                         Const(result getOrElse JUndefined)(graph.loc)
                       }
                     )
                   }
                 }
               }
-
+                
               case child2 => Operate(op, child2)(graph.loc)
             }
           }
-<<<<<<< HEAD
-
+            
           case graph @ Join(op, sort @ (CrossLeftSort | CrossRightSort), left, right) => {
             val left2 = recurse(left)
             val right2 = recurse(right)
-
-            op2ForBinOp(op) flatMap { op2 =>
-              (left2, right2) match {
+            
+            val graphM = for {
+              op2 <- op2ForBinOp(op)
+              op2F2 <- op2.fold(op2 = const(None), op2F2 = { Some(_) })
+              result <- (left2, right2) match {
                 case (left2 @ Const(JUndefined), _) =>
                   Some(Const(JUndefined)(left2.loc))
-
+                  
                 case (_, right2 @ Const(JUndefined)) =>
                   Some(Const(JUndefined)(right2.loc))
-
+                  
                 case (left2 @ Const(leftValue), right2 @ Const(rightValue)) => {
                   val result = for {
-                    // Noq Op2F2 that can be applied to a complex JValues
+                    // No Op1F1 that can be applied to a complex JValues
                     leftCValue <- jValueToCValue(leftValue)
                     rightCValue <- jValueToCValue(rightValue)
-                    col <- op2.f2(ctx).partialLeft(leftCValue).apply(rightCValue)
+                    col <- op2F2.f2(ctx).partialLeft(leftCValue).apply(rightCValue)
                     if col isDefinedAt 0
                   } yield col jValue 0
-
+                  
                   Some(Const(result getOrElse JUndefined)(graph.loc))
                 }
-
+                  
                 case _ => None
-=======
-        }
-        
-        case graph @ Join(op, sort @ (CrossLeftSort | CrossRightSort), left, right) => {
-          val left2 = recurse(left)
-          val right2 = recurse(right)
-          
-          val graphM = for {
-            op2 <- op2ForBinOp(op)
-            op2F2 <- op2.fold(op2 = const(None), op2F2 = { Some(_) })
-            result <- (left2, right2) match {
-              case (left2 @ Const(CUndefined), _) =>
-                Some(Const(CUndefined)(left2.loc))
-              
-              case (_, right2 @ Const(CUndefined)) =>
-                Some(Const(CUndefined)(right2.loc))
-              
-              case (left2 @ Const(leftValue), right2 @ Const(rightValue)) => {
-                val result = for {
-                  col <- op2F2.f2(ctx).partialLeft(leftValue).apply(rightValue)
-                  if col isDefinedAt 0
-                } yield col cValue 0
-                
-                Some(Const(result getOrElse CUndefined)(graph.loc))
->>>>>>> bfea0e98
               }
-            } getOrElse Join(op, sort, left2, right2)(graph.loc)
+            } yield result
+            
+            graphM getOrElse Join(op, sort, left2, right2)(graph.loc)
           }
-
+            
           case graph @ Filter(sort @ (CrossLeftSort | CrossRightSort), left, right) => {
             val left2 = recurse(left)
             val right2 = recurse(right)
-
+            
             val back = (left2, right2) match {
               case (_, right2 @ Const(JTrue)) => Some(left2)
               case (_, right2 @ Const(_)) => Some(Const(JUndefined)(graph.loc))
               case _ => None
             }
-<<<<<<< HEAD
-
+            
             back getOrElse Filter(sort, left2, right2)(graph.loc)
-=======
-          } yield result
-          
-          graphM getOrElse Join(op, sort, left2, right2)(graph.loc)
-        }
-        
-        case graph @ Filter(sort @ (CrossLeftSort | CrossRightSort), left, right) => {
-          val left2 = recurse(left)
-          val right2 = recurse(right)
-          
-          val back = (left2, right2) match {
-            case (_, right2 @ Const(CBoolean(true))) => Some(left2)
-            case (_, right2 @ Const(_)) => Some(Const(CUndefined)(graph.loc))
-            case _ => None
->>>>>>> bfea0e98
           }
         },
         splits
