/*
 * Copyright 2014–2017 SlamData Inc.
 *
 * Licensed under the Apache License, Version 2.0 (the "License");
 * you may not use this file except in compliance with the License.
 * You may obtain a copy of the License at
 *
 *     http://www.apache.org/licenses/LICENSE-2.0
 *
 * Unless required by applicable law or agreed to in writing, software
 * distributed under the License is distributed on an "AS IS" BASIS,
 * WITHOUT WARRANTIES OR CONDITIONS OF ANY KIND, either express or implied.
 * See the License for the specific language governing permissions and
 * limitations under the License.
 */

package quasar.physical.mongodb.expression

import slamdata.Predef._
import quasar.fp._
import quasar.physical.mongodb.{Bson, BsonField}

import matryoshka._
import matryoshka.data.Fix
import matryoshka.implicits._
import scalaz._, Scalaz._

/** "Pipeline" operators available in all supported version of MongoDB
  * (since 3.2).
  */
trait ExprOpCoreF[A]
object ExprOpCoreF {
  final case class $includeF[A]() extends ExprOpCoreF[A]
  final case class $varF[A](docVar: DocVar) extends ExprOpCoreF[A]

  final case class $andF[A](first: A, second: A, others: A*) extends ExprOpCoreF[A]
  final case class $orF[A](first: A, second: A, others: A*)  extends ExprOpCoreF[A]
  final case class $notF[A](value: A)                        extends ExprOpCoreF[A]

  final case class $setEqualsF[A](left: A, right: A) extends ExprOpCoreF[A]
  final case class $setIntersectionF[A](left: A, right: A) extends ExprOpCoreF[A]
  final case class $setDifferenceF[A](left: A, right: A) extends ExprOpCoreF[A]
  final case class $setUnionF[A](left: A, right: A) extends ExprOpCoreF[A]
  final case class $setIsSubsetF[A](left: A, right: A) extends ExprOpCoreF[A]

  final case class $anyElementTrueF[A](value: A) extends ExprOpCoreF[A]
  final case class $allElementsTrueF[A](value: A) extends ExprOpCoreF[A]

  final case class $cmpF[A](left: A, right: A) extends ExprOpCoreF[A]
  final case class $eqF[A](left: A, right: A)  extends ExprOpCoreF[A]
  final case class $gtF[A](left: A, right: A)  extends ExprOpCoreF[A]
  final case class $gteF[A](left: A, right: A) extends ExprOpCoreF[A]
  final case class $ltF[A](left: A, right: A)  extends ExprOpCoreF[A]
  final case class $lteF[A](left: A, right: A) extends ExprOpCoreF[A]
  final case class $neqF[A](left: A, right: A) extends ExprOpCoreF[A]

  final case class $addF[A](left: A, right: A) extends ExprOpCoreF[A]
  final case class $divideF[A](left: A, right: A) extends ExprOpCoreF[A]
  final case class $modF[A](left: A, right: A) extends ExprOpCoreF[A]
  final case class $multiplyF[A](left: A, right: A) extends ExprOpCoreF[A]
  final case class $subtractF[A](left: A, right: A) extends ExprOpCoreF[A]

  final case class $concatF[A](first: A, second: A, others: A*)
      extends ExprOpCoreF[A]
  final case class $strcasecmpF[A](left: A, right: A) extends ExprOpCoreF[A]
  final case class $substrF[A](value: A, start: A, count: A) extends ExprOpCoreF[A]
  final case class $toLowerF[A](value: A) extends ExprOpCoreF[A]
  final case class $toUpperF[A](value: A) extends ExprOpCoreF[A]

  final case class $metaF[A]() extends ExprOpCoreF[A]

  final case class $sizeF[A](array: A) extends ExprOpCoreF[A]

  final case class $arrayMapF[A](input: A, as: DocVar.Name, in: A)
      extends ExprOpCoreF[A]
  final case class $letF[A](vars: ListMap[DocVar.Name, A], in: A)
      extends ExprOpCoreF[A]
  final case class $literalF[A](value: Bson) extends ExprOpCoreF[A]

  final case class $dayOfYearF[A](date: A)   extends ExprOpCoreF[A]
  final case class $dayOfMonthF[A](date: A)  extends ExprOpCoreF[A]
  final case class $dayOfWeekF[A](date: A)   extends ExprOpCoreF[A]
  final case class $yearF[A](date: A)        extends ExprOpCoreF[A]
  final case class $monthF[A](date: A)       extends ExprOpCoreF[A]
  final case class $weekF[A](date: A)        extends ExprOpCoreF[A]
  final case class $hourF[A](date: A)        extends ExprOpCoreF[A]
  final case class $minuteF[A](date: A)      extends ExprOpCoreF[A]
  final case class $secondF[A](date: A)      extends ExprOpCoreF[A]
  final case class $millisecondF[A](date: A) extends ExprOpCoreF[A]

  final case class $condF[A](predicate: A, ifTrue: A, ifFalse: A)
      extends ExprOpCoreF[A]
  final case class $ifNullF[A](expr: A, replacement: A) extends ExprOpCoreF[A]
  final case class $objectLitF[A](map: ListMap[BsonField.Name, A]) extends ExprOpCoreF[A]

  //added in 3.0
  final case class $dateToStringF[A](format: FormatString, date: A) extends ExprOpCoreF[A]

  // added in 3.2
  final case class $sqrtF[A](value: A)                extends ExprOpCoreF[A]
  final case class $absF[A](value: A)                 extends ExprOpCoreF[A]
  final case class $logF[A](value: A, base: A)        extends ExprOpCoreF[A]
  final case class $log10F[A](value: A)               extends ExprOpCoreF[A]
  final case class $lnF[A](value: A)                  extends ExprOpCoreF[A]
  final case class $powF[A](value: A, exp: A)         extends ExprOpCoreF[A]
  final case class $expF[A](value: A)                 extends ExprOpCoreF[A]
  final case class $truncF[A](value: A)               extends ExprOpCoreF[A]
  final case class $ceilF[A](value: A)                extends ExprOpCoreF[A]
  final case class $floorF[A](value: A)               extends ExprOpCoreF[A]
  final case class $arrayElemAtF[A](array: A, idx: A) extends ExprOpCoreF[A]
  // This refers to square brackets [] in MongoDB.
  // From the mongo docs:
  // Changed in version 3.2: Starting in MongoDB 3.2, $project stage supports
  // using the square brackets [] to directly create new array fields.
  final case class $arrayLitF[A](values: List[A])     extends ExprOpCoreF[A]
  final case class $concatArraysF[A](arrays: List[A]) extends ExprOpCoreF[A]
  final case class $isArrayF[A](array: A)             extends ExprOpCoreF[A]

  implicit val equal: Delay[Equal, ExprOpCoreF] =
    new Delay[Equal, ExprOpCoreF] {
      def apply[A](eq: Equal[A]) = {
        implicit val EQ: Equal[A] = eq
        Equal.equal {
          case ($includeF(), $includeF())           => true
          case ($varF(dv1), $varF(dv2))             => dv1 ≟ dv2
          case ($addF(l1, r1), $addF(l2, r2))       => (l1 ≟ l2) && (r1 ≟ r2)
          case ($andF(a1, b1, cs1 @ _*), $andF(a2, b2, cs2 @ _*))
                                                    => (a1 ≟ a2) && (b1 ≟ b2) && (cs1.toList ≟ cs2.toList)
          case ($setEqualsF(l1, r1), $setEqualsF(l2, r2)) => (l1 ≟ l2) && (r1 ≟ r2)
          case ($setIntersectionF(l1, r1), $setIntersectionF(l2, r2)) => (l1 ≟ l2) && (r1 ≟ r2)
          case ($setDifferenceF(l1, r1), $setDifferenceF(l2, r2)) => (l1 ≟ l2) && (r1 ≟ r2)
          case ($setUnionF(l1, r1), $setUnionF(l2, r2)) => (l1 ≟ l2) && (r1 ≟ r2)
          case ($setIsSubsetF(l1, r1), $setIsSubsetF(l2, r2)) => (l1 ≟ l2) && (r1 ≟ r2)
          case ($anyElementTrueF(v1), $anyElementTrueF(v2)) => v1 ≟ v2
          case ($allElementsTrueF(v1), $allElementsTrueF(v2)) => v1 ≟ v2
          case ($arrayMapF(a1, b1, c1), $arrayMapF(a2, b2, c2)) => (a1 ≟ a2) && (b1 ≟ b2) && (c1 ≟ c2)
          case ($cmpF(l1, r1), $cmpF(l2, r2))       => (l1 ≟ l2) && (r1 ≟ r2)
          case ($concatF(a1, b1, cs1 @ _*), $concatF(a2, b2, cs2 @ _*)) => (a1 ≟ a2) && (b1 ≟ b2) && (cs1.toList ≟ cs2.toList)
          case ($condF(a1, b1, c1), $condF(a2, b2, c2)) => (a1 ≟ a2) && (b1 ≟ b2) && (c1 ≟ c2)
          case ($dayOfMonthF(v1), $dayOfMonthF(v2)) => v1 ≟ v2
          case ($dayOfWeekF(v1), $dayOfWeekF(v2))   => v1 ≟ v2
          case ($dayOfYearF(v1), $dayOfYearF(v2))   => v1 ≟ v2
          case ($divideF(l1, r1), $divideF(l2, r2)) => (l1 ≟ l2) && (r1 ≟ r2)
          case ($eqF(l1, r1), $eqF(l2, r2))         => (l1 ≟ l2) && (r1 ≟ r2)
          case ($gtF(l1, r1), $gtF(l2, r2))         => (l1 ≟ l2) && (r1 ≟ r2)
          case ($gteF(l1, r1), $gteF(l2, r2))       => (l1 ≟ l2) && (r1 ≟ r2)
          case ($hourF(v1), $hourF(v2))             => v1 ≟ v2
          case ($metaF(), $metaF())                 => true
          case ($sizeF(v1), $sizeF(v2))             => v1 ≟ v2
          case ($ifNullF(a1, b1), $ifNullF(a2, b2)) => (a1 ≟ a2) && (b1 ≟ b2)
          case ($letF(vs1, r1), $letF(vs2, r2))     => (vs1 ≟ vs2) && (r1 ≟ r2)
          case ($literalF(lit1), $literalF(lit2))   => lit1 ≟ lit2
          case ($ltF(l1, r1), $ltF(l2, r2))         => (l1 ≟ l2) && (r1 ≟ r2)
          case ($lteF(l1, r1), $lteF(l2, r2))       => (l1 ≟ l2) && (r1 ≟ r2)
          case ($millisecondF(v1), $millisecondF(v2)) => v1 ≟ v2
          case ($minuteF(v1), $minuteF(v2))         => v1 ≟ v2
          case ($modF(l1, r1), $modF(l2, r2))       => (l1 ≟ l2) && (r1 ≟ r2)
          case ($monthF(v1), $monthF(v2))           => v1 ≟ v2
          case ($multiplyF(l1, r1), $multiplyF(l2, r2)) => (l1 ≟ l2) && (r1 ≟ r2)
          case ($neqF(l1, r1), $neqF(l2, r2))       => (l1 ≟ l2) && (r1 ≟ r2)
          case ($notF(v1), $notF(v2))               => v1 ≟ v2
          case ($objectLitF(v1), $objectLitF(v2))   => v1 ≟ v2
          case ($orF(a1, b1, cs1 @ _*), $orF(a2, b2, cs2 @ _*)) => (a1 ≟ a2) && (b1 ≟ b2) && (cs1.toList ≟ cs2.toList)
          case ($secondF(v1), $secondF(v2))         => v1 ≟ v2
          case ($strcasecmpF(a1, b1), $strcasecmpF(a2, b2)) => (a1 ≟ a2) && (b1 ≟ b2)
          case ($substrF(a1, b1, c1), $substrF(a2, b2, c2)) => (a1 ≟ a2) && (b1 ≟ b2) && (c1 ≟ c2)
          case ($subtractF(l1, r1), $subtractF(l2, r2)) => (l1 ≟ l2) && (r1 ≟ r2)
          case ($toLowerF(v1), $toLowerF(v2))       => v1 ≟ v2
          case ($toUpperF(v1), $toUpperF(v2))       => v1 ≟ v2
          case ($weekF(v1), $weekF(v2))             => v1 ≟ v2
          case ($yearF(v1), $yearF(v2))             => v1 ≟ v2
<<<<<<< HEAD
          case _                                    => false
=======
          case ($dateToStringF(fmt1, x1), $dateToStringF(fmt2, x2)) =>
            fmt1 ≟ fmt2 && x1 ≟ x2
          case ($sqrtF(v1), $sqrtF(v2))                       => v1 ≟ v2
          case ($absF(v1), $absF(v2))                         => v1 ≟ v2
          case ($logF(v1, b1), $logF(v2, b2))                 => (v1 ≟ v2) && (b1 ≟ b2)
          case ($log10F(v1), $log10F(v2))                     => v1 ≟ v2
          case ($lnF(v1), $lnF(v2))                           => v1 ≟ v2
          case ($powF(v1, e1), $powF(v2, e2))                 => (v1 ≟ v2) && (e1 ≟ e2)
          case ($truncF(v1), $truncF(v2))                     => v1 ≟ v2
          case ($ceilF(v1), $ceilF(v2))                       => v1 ≟ v2
          case ($floorF(v1), $floorF(v2))                     => v1 ≟ v2
          case ($arrayElemAtF(a1, i1), $arrayElemAtF(a2, i2)) => a1 ≟ a2 && i1 ≟ i2
          case ($arrayLitF(a1), $arrayLitF(a2))               => a1 ≟ a2
          case ($concatArraysF(a1), $concatArraysF(a2))       => a1 ≟ a2
          case ($isArrayF(a1), $isArrayF(a2))                 => a1 ≟ a2
          case _                                              => false
>>>>>>> d47f2592
        }
      }
    }

  implicit val traverse: Traverse[ExprOpCoreF] = new Traverse[ExprOpCoreF] {
    def traverseImpl[G[_], A, B](fa: ExprOpCoreF[A])(f: A => G[B])(implicit G: Applicative[G]):
        G[ExprOpCoreF[B]] =
      fa match {
        case $includeF()          => G.point($includeF())
        case $varF(dv)            => G.point($varF(dv))
        case $addF(l, r)          => (f(l) |@| f(r))($addF(_, _))
        case $andF(a, b, cs @ _*) => (f(a) |@| f(b) |@| cs.toList.traverse(f))($andF(_, _, _: _*))
        case $setEqualsF(l, r)       => (f(l) |@| f(r))($setEqualsF(_, _))
        case $setIntersectionF(l, r) => (f(l) |@| f(r))($setIntersectionF(_, _))
        case $setDifferenceF(l, r)   => (f(l) |@| f(r))($setDifferenceF(_, _))
        case $setUnionF(l, r)        => (f(l) |@| f(r))($setUnionF(_, _))
        case $setIsSubsetF(l, r)     => (f(l) |@| f(r))($setIsSubsetF(_, _))
        case $anyElementTrueF(v)     => G.map(f(v))($anyElementTrueF(_))
        case $allElementsTrueF(v)    => G.map(f(v))($allElementsTrueF(_))
        case $arrayMapF(a, b, c)  => (f(a) |@| f(c))($arrayMapF(_, b, _))
        case $cmpF(l, r)          => (f(l) |@| f(r))($cmpF(_, _))
        case $concatF(a, b, cs @ _*) => (f(a) |@| f(b) |@| cs.toList.traverse(f))($concatF(_, _, _: _*))
        case $condF(a, b, c)      => (f(a) |@| f(b) |@| f(c))($condF(_, _, _))
        case $dayOfMonthF(a)      => G.map(f(a))($dayOfMonthF(_))
        case $dayOfWeekF(a)       => G.map(f(a))($dayOfWeekF(_))
        case $dayOfYearF(a)       => G.map(f(a))($dayOfYearF(_))
        case $divideF(a, b)       => (f(a) |@| f(b))($divideF(_, _))
        case $eqF(a, b)           => (f(a) |@| f(b))($eqF(_, _))
        case $gtF(a, b)           => (f(a) |@| f(b))($gtF(_, _))
        case $gteF(a, b)          => (f(a) |@| f(b))($gteF(_, _))
        case $hourF(a)            => G.map(f(a))($hourF(_))
        case $metaF()             => G.point($metaF())
        case $sizeF(a)            => G.map(f(a))($sizeF(_))
        case $ifNullF(a, b)       => (f(a) |@| f(b))($ifNullF(_, _))
        case $letF(a, b)          =>
          (Traverse[ListMap[DocVar.Name, ?]].sequence[G, B](a.map(t => t._1 -> f(t._2))) |@| f(b))($letF(_, _))
        case $literalF(lit)       => G.point($literalF(lit))
        case $ltF(a, b)           => (f(a) |@| f(b))($ltF(_, _))
        case $lteF(a, b)          => (f(a) |@| f(b))($lteF(_, _))
        case $millisecondF(a)     => G.map(f(a))($millisecondF(_))
        case $minuteF(a)          => G.map(f(a))($minuteF(_))
        case $modF(a, b)          => (f(a) |@| f(b))($modF(_, _))
        case $monthF(a)           => G.map(f(a))($monthF(_))
        case $multiplyF(a, b)     => (f(a) |@| f(b))($multiplyF(_, _))
        case $neqF(a, b)          => (f(a) |@| f(b))($neqF(_, _))
        case $notF(a)             => G.map(f(a))($notF(_))
        case $objectLitF(a)       =>
          G.map(a.map(t => t._1 -> f(t._2)).sequence[G, B])($objectLitF(_))
        case $orF(a, b, cs @ _*)  => (f(a) |@| f(b) |@| cs.toList.traverse(f))($orF(_, _, _: _*))
        case $secondF(a)          => G.map(f(a))($secondF(_))
        case $strcasecmpF(a, b)   => (f(a) |@| f(b))($strcasecmpF(_, _))
        case $substrF(a, b, c)    => (f(a) |@| f(b) |@| f(c))($substrF(_, _, _))
        case $subtractF(a, b)     => (f(a) |@| f(b))($subtractF(_, _))
        case $toLowerF(a)         => G.map(f(a))($toLowerF(_))
        case $toUpperF(a)         => G.map(f(a))($toUpperF(_))
        case $weekF(a)            => G.map(f(a))($weekF(_))
        case $yearF(a)            => G.map(f(a))($yearF(_))
        case $dateToStringF(fmt, v) => G.map(f(v))($dateToStringF(fmt, _))
        case $sqrtF(v)           => G.map(f(v))($sqrtF(_))
        case $absF(v)            => G.map(f(v))($absF(_))
        case $logF(v, base)      => (f(v) |@| f(base))($logF(_, _))
        case $log10F(v)          => G.map(f(v))($log10F(_))
        case $lnF(v)             => G.map(f(v))($lnF(_))
        case $powF(v, exp)       => (f(v) |@| f(exp))($powF(_, _))
        case $expF(v)            => G.map(f(v))($expF(_))
        case $truncF(v)          => G.map(f(v))($truncF(_))
        case $ceilF(v)           => G.map(f(v))($ceilF(_))
        case $floorF(v)          => G.map(f(v))($floorF(_))
        case $arrayElemAtF(a, i) => (f(a) |@| f(i))($arrayElemAtF(_, _))
        case $arrayLitF(a)       => G.map(a.traverse(f))($arrayLitF(_))
        case $concatArraysF(a)   => G.map(a.traverse(f))($concatArraysF(_))
        case $isArrayF(a)        => G.map(f(a))($isArrayF(_))
      }
  }

  implicit def ops[F[_]: Functor](implicit I: ExprOpCoreF :<: F): ExprOpOps.Aux[ExprOpCoreF, F] = new ExprOpOps[ExprOpCoreF] {
    type OUT[A] = F[A]

    val fp = fixpoint[Fix[F], F](Fix(_))

    def simplify: AlgebraM[Option, ExprOpCoreF, Fix[F]] = {
      case $condF(Fix($literalF(Bson.Bool(true))),  c, _) => c.some
      case $condF(Fix($literalF(Bson.Bool(false))), _, a) => a.some
      case $condF(Fix($literalF(_)),                _, _) => fp.$literal(Bson.Null).some
      case $ifNullF(Fix($literalF(Bson.Null)), r)         => r.some
      case $ifNullF(Fix($literalF(e)),         _)         => fp.$literal(e).some
      case $notF(Fix($literalF(Bson.Bool(b))))            => fp.$literal(Bson.Bool(!b)).some
      case $notF(Fix($literalF(_)))                       => fp.$literal(Bson.Null).some
      case _ => None
    }

    val bson: Algebra[ExprOpCoreF, Bson] = {
      case $includeF()                   => Bson.Bool(true)
      case $varF(dv)                     => dv.bson
      case $andF(first, second, others @ _*) =>
        Bson.Doc("$and" -> Bson.Arr(first +: second +: others: _*))
      case $orF(first, second, others @ _*) =>
        Bson.Doc("$or" -> Bson.Arr(first +: second +: others: _*))
      case $notF(value)                  => Bson.Doc("$not" -> value)
      case $setEqualsF(left, right)      => Bson.Doc("$setEquals" -> Bson.Arr(left, right))
      case $setIntersectionF(left, right) =>
        Bson.Doc("$setIntersection" -> Bson.Arr(left, right))
      case $setDifferenceF(left, right)  => Bson.Doc("$setDifference" -> Bson.Arr(left, right))
      case $setUnionF(left, right)       => Bson.Doc("$setUnion" -> Bson.Arr(left, right))
      case $setIsSubsetF(left, right)    => Bson.Doc("$setIsSubset" -> Bson.Arr(left, right))
      case $anyElementTrueF(value)       => Bson.Doc("$anyElementTrue" -> value)
      case $allElementsTrueF(value)      => Bson.Doc("$allElementsTrue" -> value)
      case $cmpF(left, right)            => Bson.Doc("$cmp" -> Bson.Arr(left, right))
      case $eqF(left, right)             => Bson.Doc("$eq" -> Bson.Arr(left, right))
      case $gtF(left, right)             => Bson.Doc("$gt" -> Bson.Arr(left, right))
      case $gteF(left, right)            => Bson.Doc("$gte" -> Bson.Arr(left, right))
      case $ltF(left, right)             => Bson.Doc("$lt" -> Bson.Arr(left, right))
      case $lteF(left, right)            => Bson.Doc("$lte" -> Bson.Arr(left, right))
      case $neqF(left, right)            => Bson.Doc("$ne" -> Bson.Arr(left, right))
      case $addF(left, right)            => Bson.Doc("$add" -> Bson.Arr(left, right))
      case $divideF(left, right)         => Bson.Doc("$divide" -> Bson.Arr(left, right))
      case $modF(left, right)            => Bson.Doc("$mod" -> Bson.Arr(left, right))
      case $multiplyF(left, right)       => Bson.Doc("$multiply" -> Bson.Arr(left, right))
      case $subtractF(left, right)       => Bson.Doc("$subtract" -> Bson.Arr(left, right))
      case $concatF(first, second, others @ _*) =>
        Bson.Doc("$concat" -> Bson.Arr(first +: second +: others: _*))
      case $strcasecmpF(left, right)     => Bson.Doc("$strcasecmp" -> Bson.Arr(left, right))
      case $substrF(value, start, count) =>
        Bson.Doc("$substr" -> Bson.Arr(value, start, count))
      case $toLowerF(value)              => Bson.Doc("$toLower" -> value)
      case $toUpperF(value)              => Bson.Doc("$toUpper" -> value)
      case $metaF()                      => Bson.Doc("$meta" -> Bson.Text("textScore"))
      case $sizeF(array)                 => Bson.Doc("$size" -> array)
      case $arrayMapF(input, as, in) =>
        Bson.Doc(
          "$map"-> Bson.Doc(
            "input" -> input,
            "as"    -> Bson.Text(as.name),
            "in"    -> in))
      case $letF(vars, in) =>
        Bson.Doc(
          "$let" -> Bson.Doc(
            "vars" -> Bson.Doc(vars.map(t => (t._1.name, t._2))),
            "in"   -> in))
      case $literalF(value)              => Bson.Doc("$literal" -> value)
      case $dayOfYearF(date)             => Bson.Doc("$dayOfYear" -> date)
      case $dayOfMonthF(date)            => Bson.Doc("$dayOfMonth" -> date)
      case $dayOfWeekF(date)             => Bson.Doc("$dayOfWeek" -> date)
      case $yearF(date)                  => Bson.Doc("$year" -> date)
      case $monthF(date)                 => Bson.Doc("$month" -> date)
      case $weekF(date)                  => Bson.Doc("$week" -> date)
      case $hourF(date)                  => Bson.Doc("$hour" -> date)
      case $minuteF(date)                => Bson.Doc("$minute" -> date)
      case $secondF(date)                => Bson.Doc("$second" -> date)
      case $millisecondF(date)           => Bson.Doc("$millisecond" -> date)
      case $condF(predicate, ifTrue, ifFalse) =>
        Bson.Doc("$cond" -> Bson.Arr(predicate, ifTrue, ifFalse))
      case $ifNullF(expr, replacement)   => Bson.Doc("$ifNull" -> Bson.Arr(expr, replacement))
      case $objectLitF(m)                => Bson.Doc(m.map(t => t._1.value -> t._2))
      case $dateToStringF(format, date)  =>
        Bson.Doc("$dateToString" -> Bson.Doc(
          "format" -> Bson.Text(format.components.foldMap(_.fold(_.replace("%", "%%"), _.str))),
          "date" -> date))
      case $sqrtF(value)             => Bson.Doc("$sqrt" -> value)
      case $absF(value)              => Bson.Doc("$abs" -> value)
      case $logF(value, base)        => Bson.Doc("$log" -> Bson.Arr(value, base))
      case $log10F(value)            => Bson.Doc("$log10" -> value)
      case $lnF(value)               => Bson.Doc("$ln" -> value)
      case $powF(value, exp)         => Bson.Doc("$pow" -> Bson.Arr(value, exp))
      case $truncF(value)            => Bson.Doc("$trunc" -> value)
      case $ceilF(value)             => Bson.Doc("$ceil" -> value)
      case $floorF(value)            => Bson.Doc("$floor" -> value)
      case $arrayElemAtF(array, idx) => Bson.Doc("$arrayElemAt" -> Bson.Arr(array, idx))
      case $arrayLitF(value)         => Bson.Arr(value: _*)
      case $concatArraysF(value)     => Bson.Doc("$concatArrays" -> Bson.Arr(value: _*))
      case $isArrayF(value)          => Bson.Doc("$isArray" -> value)
  }

    def rebase[T](base: T)(implicit T: Recursive.Aux[T, OUT]) = {
      case $varF(DocVar.ROOT(None)) => base.project.some
      case $includeF()              => none
      case in                       => I(in).some
    }

    // TODO We can only detect if the variable is a let variable because we
    // prepend `"$"` to it knowing that this will result in a variable prepended
    // with `"$$"`. Really we should create a `DocVar` with no `BsonField`
    // instead of a `DocField` in the case of a let variable.
    def rewriteRefs0(applyVar: PartialFunction[DocVar, DocVar]) = {
      case $varF(f) if !f.isLetVar => applyVar.lift(f).map(fp.$var)
      case _                       => None
    }
  }

  /** "Fixed" constructors, with the corecursive type and the coproduct type
    * captured when an instance is created.
    */
  final case class fixpoint[T, EX[_]: Functor]
    (embed: EX[T] => T)
    (implicit I: ExprOpCoreF :<: EX) {
    @inline private def convert(expr: ExprOpCoreF[T]): T = embed(I.inj(expr))

    def $include(): T                    = convert($includeF[T]())
    def $var(docVar: DocVar): T          = convert($varF[T](docVar))

    def $and(first: T, second: T, others: T*): T
                                         = convert($andF(first, second, others: _*))
    def $or(first: T, second: T, others: T*): T
                                         = convert($orF(first, second, others: _*))
    def $not(value: T): T                = convert($notF(value))

    def $setEquals(left: T, right: T): T = convert($setEqualsF(left, right))
    def $setIntersection(left: T, right: T): T
                                         = convert($setIntersectionF(left, right))
    def $setDifference(left: T, right: T): T
                                         = convert($setDifferenceF(left, right))
    def $setUnion(left: T, right: T): T  = convert($setUnionF(left, right))
    def $setIsSubset(left: T, right: T): T
                                         = convert($setIsSubsetF(left, right))

    def $anyElementTrue(value: T): T     = convert($anyElementTrueF(value))
    def $allElementsTrue(value: T): T    = convert($allElementsTrueF(value))

    def $cmp(left: T, right: T): T       = convert($cmpF(left, right))
    def $eq(left: T, right: T): T        = convert($eqF(left, right))
    def $gt(left: T, right: T): T        = convert($gtF(left, right))
    def $gte(left: T, right: T): T       = convert($gteF(left, right))
    def $lt(left: T, right: T): T        = convert($ltF(left, right))
    def $lte(left: T, right: T): T       = convert($lteF(left, right))
    def $neq(left: T, right: T): T       = convert($neqF(left, right))

    def $add(left: T, right: T): T       = convert($addF(left, right))
    def $divide(left: T, right: T): T    = convert($divideF(left, right))
    def $mod(left: T, right: T): T       = convert($modF(left, right))
    def $multiply(left: T, right: T): T  = convert($multiplyF(left, right))
    def $subtract(left: T, right: T): T  = convert($subtractF(left, right))

    def $concat(first: T, second: T, others: T*): T
                                         = convert($concatF(first, second, others: _*))
    def $strcasecmp(left: T, right: T): T
                                         = convert($strcasecmpF(left, right))
    def $substr(value: T, start: T, count: T): T
                                         = convert($substrF(value, start, count))
    def $toLower(value: T): T            = convert($toLowerF(value))
    def $toUpper(value: T): T            = convert($toUpperF(value))

    def $meta(): T                       = convert($metaF[T]())

    def $size(array: T): T               = convert($sizeF(array))

    def $arrayMap(input: T, as: DocVar.Name, in: T): T
                                         = convert($arrayMapF(input, as, in))
    def $let(vars: ListMap[DocVar.Name, T], in: T): T
                                         = convert($letF(vars, in))
    def $literal(value: Bson): T         = convert($literalF[T](value))

    def $dayOfYear(date: T): T           = convert($dayOfYearF(date))
    def $dayOfMonth(date: T): T          = convert($dayOfMonthF(date))
    def $dayOfWeek(date: T): T           = convert($dayOfWeekF(date))
    def $year(date: T): T                = convert($yearF(date))
    def $month(date: T): T               = convert($monthF(date))
    def $week(date: T): T                = convert($weekF(date))
    def $hour(date: T): T                = convert($hourF(date))
    def $minute(date: T): T              = convert($minuteF(date))
    def $second(date: T): T              = convert($secondF(date))
    def $millisecond(date: T): T         = convert($millisecondF(date))

    def $cond(predicate: T, ifTrue: T, ifFalse: T): T
                                         = convert($condF(predicate, ifTrue, ifFalse))
    def $ifNull(expr: T, replacement: T): T
                                         = convert($ifNullF(expr, replacement))
    def $objectLit(map: ListMap[BsonField.Name, T]): T
                                         = convert($objectLitF(map))
    def $dateToString(format: FormatString, date: T): T
                                         = convert($dateToStringF(format, date))
    def $sqrt(value: T): T               = convert($sqrtF(value))
    def $abs(value: T): T                = convert($absF(value))
    def $log(value: T, base: T): T       = convert($logF(value, base))
    def $log10(value: T): T              = convert($log10F(value))
    def $ln(value: T): T                 = convert($lnF(value))
    def $pow(value: T, exp: T): T        = convert($powF(value, exp))
    def $exp(value: T): T                = convert($expF(value))
    def $trunc(value: T): T              = convert($truncF(value))
    def $ceil(value: T): T               = convert($ceilF(value))
    def $floor(value: T): T              = convert($floorF(value))
    def $arrayElemAt(array: T, idx: T): T
                                         = convert($arrayElemAtF(array, idx))
    def $arrayLit(value: List[T]): T     = convert($arrayLitF(value))
    def $concatArrays(value: List[T]): T = convert($concatArraysF(value))
    def $isArray(value: T): T            = convert($isArrayF(value))

    val $$ROOT: T    = $var(DocVar.ROOT())
    val $$CURRENT: T = $var(DocVar.CURRENT())

    def mkToString(a1: T, func: (T, T, T) => T): T =
      $cond(
        $eq(a1, $literal(Bson.Null)),
        $literal(Bson.Text("null")),
        $cond(
          $eq(a1, $literal(Bson.Bool(false))),
          $literal(Bson.Text("false")),
          $cond(
            $eq(a1, $literal(Bson.Bool(true))),
            $literal(Bson.Text("true")),
            func(a1, $literal(Bson.Int32(0)), $literal(Bson.Int32(-1))))))

    def mkTypeOf(a1: T, func: T => T): T =
      // TODO: With type info, we could reduce the number of comparisons necessary.
      $cond($lt(a1, $literal(Bson.Null)),                          $literal(Bson.Undefined),
        $cond($eq(a1, $literal(Bson.Null)),                        $literal(Bson.Text("null")),
          // TODO: figure out how to distinguish integer
          $cond($lt(a1, $literal(Bson.Text(""))),                  $literal(Bson.Text("decimal")),
            // TODO: Once we’re encoding richer types, we need to check for metadata here.
            $cond($lt(a1, $literal(Bson.Doc())),                   $literal(Bson.Text("array")),
              $cond($lt(a1, $literal(Bson.Arr())),                 $literal(Bson.Text("map")),
                $cond(func(a1),                                    $literal(Bson.Text("array")),
                  $cond($lt(a1, $literal(Bson.Bool(false))),       $literal(Bson.Text("_bson.objectid")),
                    $cond($lt(a1, $literal(Check.minDate)),        $literal(Bson.Text("boolean")),
                      $cond($lt(a1, $literal(Check.minTimestamp)), $literal(Bson.Text("_ejson.timestamp")),
                        // FIXME: This only sorts distinct from Date in 3.0+, so we have to be careful … somehow.
                        $cond($lt(a1, $literal(Check.minRegex)),   $literal(Bson.Text("_bson.timestamp")),
                          $literal(Bson.Text("_bson.regularexpression"))))))))))))

    // FIXME: used only by tests and should live in src/test somewhere
    def $field(field: String, others: String*): T =
      $var(DocField(others.map(BsonField.Name(_)).foldLeft[BsonField](BsonField.Name(field))(_ \ _)))
  }
}

// "Unfixed" constructors/extractors, which inject/project ops into an arbitrary
// expression type, but handle any type for the recursive arguments.

object $includeF {
  def apply[EX[_], A]()(implicit I: ExprOpCoreF :<: EX): EX[A] =
    I.inj(ExprOpCoreF.$includeF[A]())
  def unapply[EX[_], A](expr: EX[A])(implicit I: ExprOpCoreF :<: EX): Boolean =
    I.prj(expr) match {
      case Some(ExprOpCoreF.$includeF()) => true
      case _                             => false
    }
}
object $varF {
  def apply[EX[_], A](docVar: DocVar)(implicit I: ExprOpCoreF :<: EX): EX[A] =
    I.inj(ExprOpCoreF.$varF[A](docVar))
  def unapply[EX[_], A](expr: EX[A])(implicit I: ExprOpCoreF :<: EX): Option[DocVar] =
    I.prj(expr) collect {
      case ExprOpCoreF.$varF(docVar) => docVar
    }
}

object $andF {
  def apply[EX[_], A](first: A, second: A, others: A*)(implicit I: ExprOpCoreF :<: EX): EX[A] =
    I.inj(ExprOpCoreF.$andF[A](first, second, others: _*))
  def unapplySeq[EX[_], A](expr: EX[A])(implicit I: ExprOpCoreF :<: EX): Option[(A, A, Seq[A])] =
    I.prj(expr) collect {
      case ExprOpCoreF.$andF(first, second, others @ _*) => (first, second, others.toList)
    }
}
object $orF {
  def apply[EX[_], A](first: A, second: A, others: A*)(implicit I: ExprOpCoreF :<: EX): EX[A] =
    I.inj(ExprOpCoreF.$orF[A](first, second, others: _*))
  def unapplySeq[EX[_], A](expr: EX[A])(implicit I: ExprOpCoreF :<: EX): Option[(A, A, Seq[A])] =
    I.prj(expr) collect {
      case ExprOpCoreF.$orF(first, second, others @ _*) => (first, second, others.toList)
    }
}

object $notF {
  def apply[EX[_], A](value: A)(implicit I: ExprOpCoreF :<: EX): EX[A] =
    I.inj(ExprOpCoreF.$notF[A](value))
}

object $setEqualsF {
  def apply[EX[_], A](left: A, right: A)(implicit I: ExprOpCoreF :<: EX): EX[A] =
    I.inj(ExprOpCoreF.$setEqualsF[A](left, right))
}
object $setIntersectionF {
  def apply[EX[_], A](left: A, right: A)(implicit I: ExprOpCoreF :<: EX): EX[A] =
    I.inj(ExprOpCoreF.$setIntersectionF[A](left, right))
}
object $setDifferenceF {
  def apply[EX[_], A](left: A, right: A)(implicit I: ExprOpCoreF :<: EX): EX[A] =
    I.inj(ExprOpCoreF.$setDifferenceF[A](left, right))
}
object $setUnionF {
  def apply[EX[_], A](left: A, right: A)(implicit I: ExprOpCoreF :<: EX): EX[A] =
    I.inj(ExprOpCoreF.$setUnionF[A](left, right))
}
object $setIsSubsetF {
  def apply[EX[_], A](left: A, right: A)(implicit I: ExprOpCoreF :<: EX): EX[A] =
    I.inj(ExprOpCoreF.$setIsSubsetF[A](left, right))
}

object $anyElementTrueF {
  def apply[EX[_], A](value: A)(implicit I: ExprOpCoreF :<: EX): EX[A] =
    I.inj(ExprOpCoreF.$anyElementTrueF[A](value))
}
object $allElementsTrueF {
  def apply[EX[_], A](value: A)(implicit I: ExprOpCoreF :<: EX): EX[A] =
    I.inj(ExprOpCoreF.$allElementsTrueF[A](value))
}

object $cmpF {
  def apply[EX[_], A](left: A, right: A)(implicit I: ExprOpCoreF :<: EX): EX[A] =
    I.inj(ExprOpCoreF.$cmpF[A](left, right))
}
object $eqF {
  def apply[EX[_], A](left: A, right: A)(implicit I: ExprOpCoreF :<: EX): EX[A] =
    I.inj(ExprOpCoreF.$eqF[A](left, right))
}
object $gtF {
  def apply[EX[_], A](left: A, right: A)(implicit I: ExprOpCoreF :<: EX): EX[A] =
    I.inj(ExprOpCoreF.$gtF[A](left, right))
}
object $gteF {
  def apply[EX[_], A](left: A, right: A)(implicit I: ExprOpCoreF :<: EX): EX[A] =
    I.inj(ExprOpCoreF.$gteF[A](left, right))
}
object $ltF {
  def apply[EX[_], A](left: A, right: A)(implicit I: ExprOpCoreF :<: EX): EX[A] =
    I.inj(ExprOpCoreF.$ltF[A](left, right))
  def unapply[EX[_], A](expr: EX[A])(implicit I: ExprOpCoreF :<: EX): Option[(A, A)] =
    I.prj(expr) collect {
      case ExprOpCoreF.$ltF(left, right) => (left, right)
    }
}
object $lteF {
  def apply[EX[_], A](left: A, right: A)(implicit I: ExprOpCoreF :<: EX): EX[A] =
    I.inj(ExprOpCoreF.$lteF[A](left, right))
  def unapply[EX[_], A](expr: EX[A])(implicit I: ExprOpCoreF :<: EX): Option[(A, A)] =
    I.prj(expr) collect {
      case ExprOpCoreF.$lteF(left, right) => (left, right)
    }
}
object $neqF {
  def apply[EX[_], A](left: A, right: A)(implicit I: ExprOpCoreF :<: EX): EX[A] =
    I.inj(ExprOpCoreF.$neqF[A](left, right))
}

object $addF {
  def apply[EX[_], A](left: A, right: A)(implicit I: ExprOpCoreF :<: EX): EX[A] =
    I.inj(ExprOpCoreF.$addF[A](left, right))
  def unapply[EX[_], A](expr: EX[A])(implicit I: ExprOpCoreF :<: EX): Option[(A, A)] =
    I.prj(expr) collect {
      case ExprOpCoreF.$addF(left, right) => (left, right)
    }
}
object $divideF {
  def apply[EX[_], A](left: A, right: A)(implicit I: ExprOpCoreF :<: EX): EX[A] =
    I.inj(ExprOpCoreF.$divideF[A](left, right))
}
object $modF {
  def apply[EX[_], A](left: A, right: A)(implicit I: ExprOpCoreF :<: EX): EX[A] =
    I.inj(ExprOpCoreF.$modF[A](left, right))
}
object $multiplyF {
  def apply[EX[_], A](left: A, right: A)(implicit I: ExprOpCoreF :<: EX): EX[A] =
    I.inj(ExprOpCoreF.$multiplyF[A](left, right))
}
object $subtractF {
  def apply[EX[_], A](left: A, right: A)(implicit I: ExprOpCoreF :<: EX): EX[A] =
    I.inj(ExprOpCoreF.$subtractF[A](left, right))
}

object $concatF {
  def apply[EX[_], A](first: A, second: A, others: A*)(implicit I: ExprOpCoreF :<: EX): EX[A] =
    I.inj(ExprOpCoreF.$concatF[A](first, second, others: _*))
}
object $strcasecmpF {
  def apply[EX[_], A](left: A, right: A)(implicit I: ExprOpCoreF :<: EX): EX[A] =
    I.inj(ExprOpCoreF.$strcasecmpF[A](left, right))
}
object $substrF {
  def apply[EX[_], A](value: A, start: A, count: A)(implicit I: ExprOpCoreF :<: EX): EX[A] =
    I.inj(ExprOpCoreF.$substrF[A](value, start, count))
}
object $toLowerF {
  def apply[EX[_], A](value: A)(implicit I: ExprOpCoreF :<: EX): EX[A] =
    I.inj(ExprOpCoreF.$toLowerF[A](value))
}
object $toUpperF {
  def apply[EX[_], A](value: A)(implicit I: ExprOpCoreF :<: EX): EX[A] =
    I.inj(ExprOpCoreF.$toUpperF[A](value))
}

object $metaF {
  def apply[EX[_], A]()(implicit I: ExprOpCoreF :<: EX): EX[A] =
    I.inj(ExprOpCoreF.$metaF[A]())
}

object $sizeF {
  def apply[EX[_], A](array: A)(implicit I: ExprOpCoreF :<: EX): EX[A] =
    I.inj(ExprOpCoreF.$sizeF[A](array))

  def unapply[EX[_], A](expr: EX[A])(implicit I: ExprOpCoreF :<: EX): Option[A] =
    I.prj(expr) collect {
      case ExprOpCoreF.$sizeF(str) => str
    }
}

object $arrayMapF {
  def apply[EX[_], A](input: A, as: DocVar.Name, in: A)(implicit I: ExprOpCoreF :<: EX): EX[A] =
    I.inj(ExprOpCoreF.$arrayMapF[A](input, as, in))
}
object $letF {
  def apply[EX[_], A](vars: ListMap[DocVar.Name, A], in: A)(implicit I: ExprOpCoreF :<: EX): EX[A] =
    I.inj(ExprOpCoreF.$letF[A](vars, in))
}
object $literalF {
  def apply[EX[_], A](value: Bson)(implicit I: ExprOpCoreF :<: EX): EX[A] =
    I.inj(ExprOpCoreF.$literalF[A](value))
  def unapply[EX[_], A](expr: EX[A])(implicit I: ExprOpCoreF :<: EX): Option[Bson] =
    I.prj(expr) collect {
      case ExprOpCoreF.$literalF(value) => value
    }
}

object $dayOfYearF {
  def apply[EX[_], A](date: A)(implicit I: ExprOpCoreF :<: EX): EX[A] =
    I.inj(ExprOpCoreF.$dayOfYearF[A](date))
}
object $dayOfMonthF {
  def apply[EX[_], A](date: A)(implicit I: ExprOpCoreF :<: EX): EX[A] =
    I.inj(ExprOpCoreF.$dayOfMonthF[A](date))
}
object $dayOfWeekF {
  def apply[EX[_], A](date: A)(implicit I: ExprOpCoreF :<: EX): EX[A] =
    I.inj(ExprOpCoreF.$dayOfWeekF[A](date))
}
object $yearF {
  def apply[EX[_], A](date: A)(implicit I: ExprOpCoreF :<: EX): EX[A] =
    I.inj(ExprOpCoreF.$yearF[A](date))
}
object $monthF {
  def apply[EX[_], A](date: A)(implicit I: ExprOpCoreF :<: EX): EX[A] =
    I.inj(ExprOpCoreF.$monthF[A](date))
}
object $weekF {
  def apply[EX[_], A](date: A)(implicit I: ExprOpCoreF :<: EX): EX[A] =
    I.inj(ExprOpCoreF.$weekF[A](date))
}
object $hourF {
  def apply[EX[_], A](date: A)(implicit I: ExprOpCoreF :<: EX): EX[A] =
    I.inj(ExprOpCoreF.$hourF[A](date))
}
object $minuteF {
  def apply[EX[_], A](date: A)(implicit I: ExprOpCoreF :<: EX): EX[A] =
    I.inj(ExprOpCoreF.$minuteF[A](date))
}
object $secondF {
  def apply[EX[_], A](date: A)(implicit I: ExprOpCoreF :<: EX): EX[A] =
    I.inj(ExprOpCoreF.$secondF[A](date))
}
object $millisecondF {
  def apply[EX[_], A](date: A)(implicit I: ExprOpCoreF :<: EX): EX[A] =
    I.inj(ExprOpCoreF.$millisecondF[A](date))
}

object $condF {
  def apply[EX[_], A](predicate: A, ifTrue: A, ifFalse: A)(implicit I: ExprOpCoreF :<: EX): EX[A] =
    I.inj(ExprOpCoreF.$condF[A](predicate, ifTrue, ifFalse))
}
object $ifNullF {
  def apply[EX[_], A](expr: A, replacement: A)(implicit I: ExprOpCoreF :<: EX): EX[A] =
    I.inj(ExprOpCoreF.$ifNullF[A](expr, replacement))
}

// "Fixed" constructors/extractors inject/project to/from an arbitrary
// expression type, and also in/out of an arbitrary (Co)Recursive type.
// NB: for now, only the handful of extractors we actually use are defined here,
// and the constructors are defined in the companion's `fixpoint` class.
object $include {
  def unapply[T, EX[_]](expr: T)(implicit T: Recursive.Aux[T, EX], EX: Functor[EX], I: ExprOpCoreF :<: EX): Boolean =
    $includeF.unapply(T.project(expr))
}
object $var {
  def unapply[T, EX[_]](expr: T)(implicit T: Recursive.Aux[T, EX], EX: Functor[EX], I: ExprOpCoreF :<: EX): Option[DocVar] =
    $varF.unapply(T.project(expr))
}

object $and {
  def unapplySeq[T, EX[_]](expr: T)(implicit T: Recursive.Aux[T, EX], EX: Functor[EX], I: ExprOpCoreF :<: EX): Option[(T, T, Seq[T])] =
    $andF.unapplySeq(T.project(expr))
}
object $or {
  def unapplySeq[T, EX[_]](expr: T)(implicit T: Recursive.Aux[T, EX], EX: Functor[EX], I: ExprOpCoreF :<: EX): Option[(T, T, Seq[T])] =
    $orF.unapplySeq(T.project(expr))
}

object $lt {
  def unapply[T, EX[_]](expr: T)(implicit T: Recursive.Aux[T, EX], EX: Functor[EX], I: ExprOpCoreF :<: EX): Option[(T, T)] =
    $ltF.unapply(T.project(expr))
}
object $lte {
  def unapply[T, EX[_]](expr: T)(implicit T: Recursive.Aux[T, EX], EX: Functor[EX], I: ExprOpCoreF :<: EX): Option[(T, T)] =
    $lteF.unapply(T.project(expr))
}

object $add {
  def unapply[T, EX[_]](expr: T)(implicit T: Recursive.Aux[T, EX], EX: Functor[EX], I: ExprOpCoreF :<: EX): Option[(T, T)] =
    $addF.unapply(T.project(expr))
}

object $literal {
  def unapply[T, EX[_]](expr: T)(implicit T: Recursive.Aux[T, EX], EX: Functor[EX], I: ExprOpCoreF :<: EX): Option[Bson] =
    $literalF.unapply(T.project(expr))
}

object $size {
  def apply[EX[_], A](arr: A)(implicit I: ExprOpCoreF :<: EX): EX[A] =
    I.inj(ExprOpCoreF.$sizeF(arr))

  def unapply[T, EX[_]](expr: T)(implicit T: Recursive.Aux[T, EX], EX: Functor[EX], I: ExprOpCoreF :<: EX): Option[T] =
    $sizeF.unapply(T.project(expr))
}

object objectLit {
  def apply(kv: (String, Fix[ExprOp])*): Fix[ExprOp] = {
    val fp = ExprOpCoreF.fixpoint[Fix[ExprOp], ExprOp](Fix(_))
    fp.$objectLit(ListMap(kv.map(t => BsonField.Name(t._1) -> t._2) : _*))
  }
}

object $objectLitF {
  def apply[EX[_], A](value: ListMap[BsonField.Name, A])(implicit I: ExprOpCoreF :<: EX): EX[A] =
    I.inj(ExprOpCoreF.$objectLitF(value))
}

object $dateToStringF {
  def apply[EX[_], A](format: FormatString, date: A)(implicit I: ExprOpCoreF :<: EX): EX[A] =
    I.inj(ExprOpCoreF.$dateToStringF(format, date))
}

object $sqrtF {
  def apply[EX[_], A](value: A)(implicit I: ExprOpCoreF :<: EX): EX[A] =
    I.inj(ExprOpCoreF.$sqrtF(value))
}

object $absF {
  def apply[EX[_], A](value: A)(implicit I: ExprOpCoreF :<: EX): EX[A] =
    I.inj(ExprOpCoreF.$absF(value))
}

object $logF {
  def apply[EX[_], A](value: A, base: A)(implicit I: ExprOpCoreF :<: EX): EX[A] =
    I.inj(ExprOpCoreF.$logF(value, base))
}

object $log10F {
  def apply[EX[_], A](value: A)(implicit I: ExprOpCoreF :<: EX): EX[A] =
    I.inj(ExprOpCoreF.$log10F(value))
}

object $lnF {
  def apply[EX[_], A](value: A)(implicit I: ExprOpCoreF :<: EX): EX[A] =
    I.inj(ExprOpCoreF.$lnF(value))
}

object $powF {
  def apply[EX[_], A](value: A, exp: A)(implicit I: ExprOpCoreF :<: EX): EX[A] =
    I.inj(ExprOpCoreF.$powF(value, exp))
}

object $expF {
  def apply[EX[_], A](value: A)(implicit I: ExprOpCoreF :<: EX): EX[A] =
    I.inj(ExprOpCoreF.$expF(value))
}

object $truncF {
  def apply[EX[_], A](value: A)(implicit I: ExprOpCoreF :<: EX): EX[A] =
    I.inj(ExprOpCoreF.$truncF(value))
}

object $ceilF {
  def apply[EX[_], A](value: A)(implicit I: ExprOpCoreF :<: EX): EX[A] =
    I.inj(ExprOpCoreF.$ceilF(value))
}

object $floorF {
  def apply[EX[_], A](value: A)(implicit I: ExprOpCoreF :<: EX): EX[A] =
    I.inj(ExprOpCoreF.$floorF(value))
}

object $arrayLitF {
  def apply[EX[_], A](value: List[A])(implicit I: ExprOpCoreF :<: EX): EX[A] =
    I.inj(ExprOpCoreF.$arrayLitF(value))

  def unapply[EX[_], A](expr: EX[A])(implicit I: ExprOpCoreF :<: EX): Option[List[A]] =
    I.prj(expr) collect {
      case ExprOpCoreF.$arrayLitF(value) => value
    }
}

object $arrayElemAtF {
  def apply[EX[_], A](array: A, idx: A)(implicit I: ExprOpCoreF :<: EX): EX[A] =
    I.inj(ExprOpCoreF.$arrayElemAtF(array, idx))

  def unapply[EX[_], A](expr: EX[A])(implicit I: ExprOpCoreF :<: EX): Option[(A, A)] =
    I.prj(expr) collect {
      case ExprOpCoreF.$arrayElemAtF(array, idx) => (array, idx)
    }
}

object $arrayElemAt {
  def unapply[T, EX[_]](expr: T)(implicit T: Recursive.Aux[T, EX], EX: Functor[EX], I: ExprOpCoreF :<: EX): Option[(T, T)] =
    $arrayElemAtF.unapply(T.project(expr))
}<|MERGE_RESOLUTION|>--- conflicted
+++ resolved
@@ -169,9 +169,6 @@
           case ($toUpperF(v1), $toUpperF(v2))       => v1 ≟ v2
           case ($weekF(v1), $weekF(v2))             => v1 ≟ v2
           case ($yearF(v1), $yearF(v2))             => v1 ≟ v2
-<<<<<<< HEAD
-          case _                                    => false
-=======
           case ($dateToStringF(fmt1, x1), $dateToStringF(fmt2, x2)) =>
             fmt1 ≟ fmt2 && x1 ≟ x2
           case ($sqrtF(v1), $sqrtF(v2))                       => v1 ≟ v2
@@ -188,7 +185,6 @@
           case ($concatArraysF(a1), $concatArraysF(a2))       => a1 ≟ a2
           case ($isArrayF(a1), $isArrayF(a2))                 => a1 ≟ a2
           case _                                              => false
->>>>>>> d47f2592
         }
       }
     }
