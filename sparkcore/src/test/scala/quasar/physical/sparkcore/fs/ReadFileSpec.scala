/*
 * Copyright 2014–2016 SlamData Inc.
 *
 * Licensed under the Apache License, Version 2.0 (the "License");
 * you may not use this file except in compliance with the License.
 * You may obtain a copy of the License at
 *
 *     http://www.apache.org/licenses/LICENSE-2.0
 *
 * Unless required by applicable law or agreed to in writing, software
 * distributed under the License is distributed on an "AS IS" BASIS,
 * WITHOUT WARRANTIES OR CONDITIONS OF ANY KIND, either express or implied.
 * See the License for the specific language governing permissions and
 * limitations under the License.
 */

package quasar.physical.sparkcore.fs


import quasar.Predef._
import quasar.fp.TaskRef
import quasar.fp.numeric._
import quasar.fp.free._
import quasar.fs._
import quasar.fs.ReadFile.ReadHandle
import quasar.effect._
<<<<<<< HEAD
import quasar.physical.sparkcore.fs.readfile.{Limit, Offset}
import quasar.Data._
import quasar.DataCodec
import quasar.console
=======
>>>>>>> ebb0e308

import java.io._
import java.nio.file.{Files, Paths}
import java.lang.{ System}

import org.specs2.ScalaCheck
import org.specs2.mutable.Specification
import pathy.Path.posixCodec
import scalaz._, Scalaz._, concurrent.Task
import org.apache.spark._

<<<<<<< HEAD
class ReadFileSpec extends Specification with ScalaCheck  {
=======
class ReadFileSpec extends quasar.Qspec {
>>>>>>> ebb0e308

  type Eff0[A] = Coproduct[KeyValueStore[ReadHandle, SparkCursor, ?], Read[SparkContext, ?], A]
  type Eff1[A] = Coproduct[Task, Eff0, A]
  type Eff[A] = Coproduct[MonotonicSeq, Eff1, A]

  sequential

  "readfile" should {
    "open - read chunk - close" in {
      // given
      import quasar.Data._
      val content = List(
        """{"login" : "john", "age" : 28}""",
        """{"login" : "kate", "age" : 31}"""
      )
      val program = (f: AFile) => define { unsafe =>
        for {
          handle   <- unsafe.open(f, offset(0), None)
          readData <- unsafe.read(handle)
          _        <- unsafe.close(handle).liftM[FileSystemErrT]
        } yield readData
      }

      // when
      withTempFile(createIt = Some(content)) { aFile =>
        (for {
          sc <- newSc()
          result <- liftToOptionT(execute(program(aFile), sc))
        } yield {
          result must_== \/-(
            List(
              Obj(ListMap("login" -> Str("john"), "age" -> Int(28))),
              Obj(ListMap("login" -> Str("kate"), "age" -> Int(31)))
            )
          )
          sc.stop()
        }).run
      }
      ok
    }

    "open & read data with offset" in {
      // given
      import quasar.Data._
      val content = List(
        """{"line" : "0"}""",
        """{"line" : "1"}""",
        """{"line" : "2"}""",
        """{"line" : "3"}""",
        """{"line" : "4"}""",
        """{"line" : "5"}"""
      )
      val program = (f: AFile) => define { unsafe =>
        for {
          handle   <- unsafe.open(f, offset(3), None)
          readData <- unsafe.read(handle)
          _        <- unsafe.close(handle).liftM[FileSystemErrT]
        } yield readData
      }

      // when
      withTempFile(createIt = Some(content)) { aFile =>
        (for {
          sc <- newSc()
          result <- liftToOptionT(execute(program(aFile), sc))
        } yield {
          result must_== \/-(
            List(
              Obj(ListMap("line" -> Str("3"))),
              Obj(ListMap("line" -> Str("4"))),
              Obj(ListMap("line" -> Str("5")))
            )
          )
          sc.stop()
        }).run
      }
      ok
    }

    "open & read data with limit" in {
      // given
      import quasar.Data._
      val content = List(
        """{"line" : "0"}""",
        """{"line" : "1"}""",
        """{"line" : "2"}""",
        """{"line" : "3"}""",
        """{"line" : "4"}""",
        """{"line" : "5"}"""
      )
      val program = (f: AFile) => define { unsafe =>
        for {
          handle   <- unsafe.open(f, offset(0), limit(2))
          readData <- unsafe.read(handle)
          _        <- unsafe.close(handle).liftM[FileSystemErrT]
        } yield readData
      }

      // when
      withTempFile(createIt = Some(content)) { aFile =>
        (for {
          sc <- newSc()
          result <- liftToOptionT(execute(program(aFile), sc))
        } yield {
          result must_== \/-(
            List(
              Obj(ListMap("line" -> Str("0"))),
              Obj(ListMap("line" -> Str("1")))
            )
          )
          sc.stop()
        }).run
      }
      ok
    }

    "open & read data with offset & limit" in {
      // given
      import quasar.Data._
      val content = List(
        """{"line" : "0"}""",
        """{"line" : "1"}""",
        """{"line" : "2"}""",
        """{"line" : "3"}""",
        """{"line" : "4"}""",
        """{"line" : "5"}""",
        """{"line" : "6"}""",
        """{"line" : "7"}""",
        """{"line" : "8"}"""
      )
      val program = (f: AFile) => define { unsafe =>
        for {
          handle   <- unsafe.open(f, offset(2), limit(3))
          readData <- unsafe.read(handle)
          _        <- unsafe.close(handle).liftM[FileSystemErrT]
        } yield readData
      }

      // when
      withTempFile(createIt = Some(content)) { aFile =>
        (for {
          sc <- newSc()
          result <- liftToOptionT(execute(program(aFile), sc))
        } yield {
          result must beLike {
            case \/-(results) =>
              // then
              results.size must be_==(3)
              results must contain(Obj(ListMap("line" -> Str("2"))))
              results must contain(Obj(ListMap("line" -> Str("3"))))
              results must contain(Obj(ListMap("line" -> Str("4"))))
          }
          sc.stop()
        }).run
      }
      ok
    }
  }

  private def limit(li: Long): Limit = Positive(li)

  private def offset(off: Long): Offset = Natural(off).get

  private def define[C]
    (defined: ReadFile.Unsafe[ReadFile] => FileSystemErrT[Free[ReadFile, ?], C])
    (implicit writeUnsafe: ReadFile.Unsafe[ReadFile])
      : FileSystemErrT[Free[ReadFile, ?], C] =
    defined(writeUnsafe)

  private def execute[C](program: FileSystemErrT[Free[ReadFile, ?], C], sc: SparkContext):
      Task[FileSystemError \/ C] = interpreter(sc).flatMap(program.run.foldMap(_))

  private def interpreter(sc: SparkContext): Task[ReadFile ~> Task] = {

    def innerInterpreter: Task[Eff ~> Task] =  {
      (TaskRef(0L) |@| TaskRef(Map.empty[ReadHandle, SparkCursor])) { (genState, kvsState) =>
        MonotonicSeq.fromTaskRef(genState) :+:
        NaturalTransformation.refl[Task] :+:
	KeyValueStore.fromTaskRef[ReadHandle, SparkCursor](kvsState) :+:
        Read.constant[Task, SparkContext](sc)
      }
    }

    innerInterpreter.map { inner =>
      readfile.interpret[Eff](local.readfile.input[Eff]) andThen foldMapNT[Eff, Task](inner)
    }
  }


  private def liftToOptionT[A](v: Task[A]) =
    OptionT[Task, A](v.map(_.some))

  private def newSc(): OptionT[Task, SparkContext] = for {
    uriStr <- console.readEnv("QUASAR_SPARK_LOCAL")
    uriData <- OptionT(Task.now(DataCodec.parse(uriStr)(DataCodec.Precise).toOption))
    slData <- OptionT(Task.now(uriData.asInstanceOf[Obj].value.get("sparklocal")))
    uri <- OptionT(Task.now(slData.asInstanceOf[Obj].value.get("connectionUri")))
  } yield {
    val master = uri.asInstanceOf[Str].value
    val config = new SparkConf().setMaster(master).setAppName(this.getClass().getName())
    new SparkContext(config)
  }

  type Content = List[String]

  private def withTempFile[C](createIt: Option[Content] = None)(run: AFile => Task[C]): C = {

    def genTempFilePath: Task[AFile] = Task.delay {
      val path = System.getProperty("java.io.tmpdir") +
      "/" + scala.util.Random.nextInt().toString + ".tmp"
      sandboxAbs(posixCodec.parseAbsFile(path).get)
    }

    def createFile(filePath: AFile): Task[Unit] = Task.delay {
      createIt.foreach { content =>
        val file = toNioPath(filePath).toFile()
        val writer = new PrintWriter(file)
        content.foreach {
          line => writer.write(line + "\n")
        }
        writer.flush()
        writer.close()
      }
    }

    def deleteFile(file: AFile): Task[Unit] = Task.delay {
      Files.delete(Paths.get(posixCodec.unsafePrintPath(file)))
    }

    val execution: Task[C] = for {
      filePath <- genTempFilePath
      _ <- createFile(filePath)
      result <- run(filePath).onFinish {
        _ => deleteFile(filePath)
      }
    } yield result

    execution.unsafePerformSync
  }

  private def toNioPath(path: APath) =
    Paths.get(posixCodec.unsafePrintPath(path))



}<|MERGE_RESOLUTION|>--- conflicted
+++ resolved
@@ -24,13 +24,10 @@
 import quasar.fs._
 import quasar.fs.ReadFile.ReadHandle
 import quasar.effect._
-<<<<<<< HEAD
 import quasar.physical.sparkcore.fs.readfile.{Limit, Offset}
 import quasar.Data._
 import quasar.DataCodec
 import quasar.console
-=======
->>>>>>> ebb0e308
 
 import java.io._
 import java.nio.file.{Files, Paths}
@@ -42,11 +39,7 @@
 import scalaz._, Scalaz._, concurrent.Task
 import org.apache.spark._
 
-<<<<<<< HEAD
-class ReadFileSpec extends Specification with ScalaCheck  {
-=======
-class ReadFileSpec extends quasar.Qspec {
->>>>>>> ebb0e308
+class ReadFileSpec extends quasar.Qspec with TempFSSugars {
 
   type Eff0[A] = Coproduct[KeyValueStore[ReadHandle, SparkCursor, ?], Read[SparkContext, ?], A]
   type Eff1[A] = Coproduct[Task, Eff0, A]
