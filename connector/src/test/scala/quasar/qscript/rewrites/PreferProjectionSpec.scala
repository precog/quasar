/*
 * Copyright 2014–2017 SlamData Inc.
 *
 * Licensed under the Apache License, Version 2.0 (the "License");
 * you may not use this file except in compliance with the License.
 * You may obtain a copy of the License at
 *
 *     http://www.apache.org/licenses/LICENSE-2.0
 *
 * Unless required by applicable law or agreed to in writing, software
 * distributed under the License is distributed on an "AS IS" BASIS,
 * WITHOUT WARRANTIES OR CONDITIONS OF ANY KIND, either express or implied.
 * See the License for the specific language governing permissions and
 * limitations under the License.
 */

package quasar.qscript.rewrites

import slamdata.Predef._
import quasar.common.{JoinType, SortDir}
import quasar.contrib.matryoshka._
import quasar.contrib.matryoshka.arbitrary._
import quasar.contrib.pathy._
import quasar.fp._
import quasar.fp.ski.κ
import quasar.ejson.{EJson, EJsonArbitrary}
import quasar.ejson.implicits._
import quasar.qscript._
import quasar.qscript.analysis.Outline

import matryoshka.data.Fix
import matryoshka.data.free._
import org.specs2.scalacheck._
import pathy.Path._

import scalaz._
import Scalaz._

final class PreferProjectionSpec extends quasar.Qspec with QScriptHelpers {
  import EJsonArbitrary._
  import PreferProjection.{projectComplement, preferProjection}

  implicit val params = Parameters(maxSize = 10)

  import qsdsl._

  "projectComplement" >> {
    "replace key deletion of statically known structure with projection of complement" >> prop {
      (k1: Fix[EJson], k2: Fix[EJson], k3: Fix[EJson]) => (k1 =/= k2 && k2 =/= k3 && k1 =/= k3) ==> {

      val m =
        func.ConcatMaps(
          func.ConcatMaps(
            func.MakeMap(func.Constant(k1), func.Hole),
            func.MakeMap(func.Constant(k2), func.Hole)),
          func.MakeMap(func.Constant(k3), func.Hole))

      val in =
        func.DeleteKey(m, func.Constant(k2))

      val out =
        func.ConcatMaps(
          func.MakeMap(func.Constant(k1), func.Hole),
          func.MakeMap(func.Constant(k3), func.Hole))

      projectComplement(in)(κ(Outline.unknownF)) must_= out
    }}

    "preserve key deletion when structure isn't statically known" >> prop {
      (k1: Fix[EJson], k2: Fix[EJson], k3: Fix[EJson]) => (k1 =/= k2 && k2 =/= k3 && k1 =/= k3) ==> {

      val m =
        func.ConcatMaps(
          func.ConcatMaps(
            func.MakeMap(func.Constant(k1), func.Hole),
            func.MakeMap(func.Constant(k2), func.Hole)),
          func.Hole)

      val in =
        func.DeleteKey(m, func.Constant(k2))

      projectComplement(in)(κ(Outline.unknownF)) must_= in
    }}

    "preserve key deletion when any key not statically known" >> prop {
      (k1: Fix[EJson], k2: Fix[EJson], v1: Fix[EJson]) => (k1 =/= k2) ==> {

      val m =
        func.ConcatMaps(
          func.ConcatMaps(
            func.MakeMap(func.Constant(k1), func.Hole),
            func.MakeMap(func.Constant(k2), func.Hole)),
          func.MakeMap(func.ProjectIndex(func.Hole, func.Constant(json.int(1))), func.Constant(v1)))

      val in =
        func.DeleteKey(m, func.Constant(k2))

      projectComplement(in)(κ(Outline.unknownF)) must_= in
    }}
  }

  "preferProjection" >> {
    val base: Fix[QS] =
      fix.LeftShift(
        fix.Read[AFile](rootDir </> dir("foo") </> file("bar")),
        func.Hole,
        ExcludeId,
        ShiftType.Array,
<<<<<<< HEAD
=======
        OnUndefined.Omit,
>>>>>>> d47f2592
        MapFuncCore.StaticMap(List(
          json.str("a") -> func.ProjectIndex(func.RightSide, func.Constant(json.int(0))),
          json.str("b") -> func.ProjectIndex(func.RightSide, func.Constant(json.int(2))),
          json.str("c") -> func.ProjectIndex(func.RightSide, func.Constant(json.int(5))))))

    def prjFrom[A](src: FreeMapA[A], key: String, keys: String*): FreeMapA[A] =
      MapFuncCore.StaticMap((key :: keys.toList) map { name =>
        json.str(name) -> func.ProjectKeyS(src, name)
      })

    "Map" >> {
      val q =
        fix.Map(
          base,
          func.DeleteKeyS(func.Hole, "b"))

      val e =
        fix.Map(
          base,
          prjFrom(func.Hole, "a", "c"))

      preferProjection[QS](q) must_= e
    }

    "LeftShift" >> {
      val q =
        fix.LeftShift(
          base,
          func.DeleteKeyS(func.Hole, "c"),
          IncludeId,
          ShiftType.Array,
<<<<<<< HEAD
=======
          OnUndefined.Omit,
>>>>>>> d47f2592
          MapFuncCore.StaticArray(List(
            func.DeleteKeyS(func.DeleteKeyS(func.LeftSide, "a"), "b"),
            func.RightSide)))

      val e =
        fix.LeftShift(
          base,
          prjFrom(func.Hole, "a", "b"),
          IncludeId,
          ShiftType.Array,
<<<<<<< HEAD
=======
          OnUndefined.Omit,
>>>>>>> d47f2592
          MapFuncCore.StaticArray(List(
            prjFrom(func.LeftSide, "c"),
            func.RightSide)))

      preferProjection[QS](q) must_= e
    }

    "Reduce" >> {
      import ReduceFuncs._

      val q =
        fix.Reduce(
          base,
          List(func.DeleteKeyS(func.Hole, "a")),
          List(Count(func.Hole), First(func.DeleteKeyS(func.Hole, "b"))),
          MapFuncCore.StaticArray(List(
            func.ReduceIndex(0.right),
            func.DeleteKeyS(func.ReduceIndex(1.right), "a"),
            func.DeleteKeyS(func.ReduceIndex(0.left), "c"))))

      val e =
        fix.Reduce(
          base,
          List(prjFrom(func.Hole, "b", "c")),
          List(Count(func.Hole), First(prjFrom(func.Hole, "a", "c"))),
          MapFuncCore.StaticArray(List(
            func.ReduceIndex(0.right),
            prjFrom(func.ReduceIndex(1.right), "c"),
            prjFrom(func.ReduceIndex(0.left), "b"))))

      preferProjection[QS](q) must_= e
    }

    "Sort" >> {
      val q =
        fix.Sort(
          base,
          List(func.DeleteKeyS(func.DeleteKeyS(func.Hole, "a"), "c")),
          NonEmptyList((func.DeleteKeyS(func.Hole, "b"), SortDir.Ascending)))

      val e =
        fix.Sort(
          base,
          List(prjFrom(func.Hole, "b")),
          NonEmptyList((prjFrom(func.Hole, "a", "c"), SortDir.Ascending)))

      preferProjection[QS](q) must_= e
    }

    "Filter" >> {
      val q =
        fix.Filter(
          base,
          func.Eq(func.DeleteKeyS(func.Hole, "a"), func.Hole))

      val e =
        fix.Filter(
          base,
          func.Eq(prjFrom(func.Hole, "b", "c"), func.Hole))

      preferProjection[QS](q) must_= e
    }

    "Subset" >> {
      val q =
        fix.Subset(
          base,
          free.Map(
            free.Hole,
            func.DeleteKeyS(func.Hole, "c")),
          Take,
          free.Reduce(
            free.Hole,
            List(),
            List(ReduceFuncs.First(func.DeleteKeyS(func.Hole, "a"))),
            func.DeleteKeyS(func.ReduceIndex(0.right), "b")))

      val e =
        fix.Subset(
          base,
          free.Map(
            free.Hole,
            prjFrom(func.Hole, "a", "b")),
          Take,
          free.Reduce(
            free.Hole,
            List(),
            List(ReduceFuncs.First(prjFrom(func.Hole, "b", "c"))),
            prjFrom(func.ReduceIndex(0.right), "c")))

      preferProjection[QS](q) must_= e
    }

    "ThetaJoin" >> {
      val q =
        fix.ThetaJoin(
          base,
          free.Map(
            free.Hole,
            func.DeleteKeyS(func.Hole, "a")),
          free.Map(
            free.Hole,
            func.DeleteKeyS(func.Hole, "b")),
          func.Eq(
            func.DeleteKeyS(func.LeftSide, "b"),
            func.DeleteKeyS(func.RightSide, "a")),
          JoinType.Inner,
          MapFuncCore.StaticMap(List(
            json.str("left") -> func.DeleteKeyS(func.LeftSide, "c"),
            json.str("right") -> func.DeleteKeyS(func.RightSide, "c"))))

      val e =
        fix.ThetaJoin(
          base,
          free.Map(
            free.Hole,
            prjFrom(func.Hole, "b", "c")),
          free.Map(
            free.Hole,
            prjFrom(func.Hole, "a", "c")),
          func.Eq(
            prjFrom(func.LeftSide, "c"),
            prjFrom(func.RightSide, "c")),
          JoinType.Inner,
          MapFuncCore.StaticMap(List(
            json.str("left") -> prjFrom(func.LeftSide, "b"),
            json.str("right") -> prjFrom(func.RightSide, "a"))))

      preferProjection[QS](q) must_= e
    }
  }
}<|MERGE_RESOLUTION|>--- conflicted
+++ resolved
@@ -106,10 +106,7 @@
         func.Hole,
         ExcludeId,
         ShiftType.Array,
-<<<<<<< HEAD
-=======
         OnUndefined.Omit,
->>>>>>> d47f2592
         MapFuncCore.StaticMap(List(
           json.str("a") -> func.ProjectIndex(func.RightSide, func.Constant(json.int(0))),
           json.str("b") -> func.ProjectIndex(func.RightSide, func.Constant(json.int(2))),
@@ -141,10 +138,7 @@
           func.DeleteKeyS(func.Hole, "c"),
           IncludeId,
           ShiftType.Array,
-<<<<<<< HEAD
-=======
           OnUndefined.Omit,
->>>>>>> d47f2592
           MapFuncCore.StaticArray(List(
             func.DeleteKeyS(func.DeleteKeyS(func.LeftSide, "a"), "b"),
             func.RightSide)))
@@ -155,10 +149,7 @@
           prjFrom(func.Hole, "a", "b"),
           IncludeId,
           ShiftType.Array,
-<<<<<<< HEAD
-=======
           OnUndefined.Omit,
->>>>>>> d47f2592
           MapFuncCore.StaticArray(List(
             prjFrom(func.LeftSide, "c"),
             func.RightSide)))
