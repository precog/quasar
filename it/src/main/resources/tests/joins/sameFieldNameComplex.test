--- conflicted
+++ resolved
@@ -2,16 +2,10 @@
     "name": "select over fields with same name and condition with AND",
 
     "backends": {
-        "couchbase":         "pending",
+        "couchbase": "pending",
         "marklogic_json": "ignoreFieldOrder",
-<<<<<<< HEAD
-        "mimir": "skip",
-        "mongodb_read_only": "pending",
-=======
-        "mimir":"pending",
-        "mongodb_q_3_2":     "pending",
->>>>>>> fc732bd4
-        "postgresql":        "pending"
+        "mimir": "pending",
+        "postgresql": "pending"
     },
 
     "NB": "#1587: Disabled in couchbase due to lack of general join.",
