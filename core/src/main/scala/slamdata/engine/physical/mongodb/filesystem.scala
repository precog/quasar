--- conflicted
+++ resolved
@@ -15,13 +15,12 @@
 
   val ChunkSize = 1000
 
-<<<<<<< HEAD
-  def scan(path: Path, offset: Option[Long], limit: Option[Long]): PathTask[Process[Task, Data]] =
+  def scan0(path: Path, offset: Option[Long], limit: Option[Long]): PathTask[Process[Task, Data]] =
     Collection.fromPath(path).fold(
       e => EitherT.left(Task.now(e)),
       col => {
         val skipper = (it: com.mongodb.client.FindIterable[org.bson.Document]) => offset.map(v => it.skip(v.toInt)).getOrElse(it)
-        val limiter = (it: com.mongodb.client.FindIterable[org.bson.Document]) => limit.map(v => it.limit(v.toInt)).getOrElse(it)
+        val limiter = (it: com.mongodb.client.FindIterable[org.bson.Document]) => limit.map(v => it.limit(-v.toInt)).getOrElse(it)
 
         val skipperAndLimiter = skipper andThen limiter
 
@@ -36,35 +35,6 @@
             else throw Cause.End.asThrowable
           }).point[PathTask]
       })
-=======
-  def scan(path: Path, offset: Option[Long], limit: Option[Long]): Process[Task, Data] =
-    (offset, limit) match {
-      // NB: skip < 1 is an error in the driver
-      case (Some(o), _) if o < 0 => Process.fail(InvalidOffsetError(o))
-      // NB: limit == 0 means no limit, and limit < 0 means request only a single batch (which we use below)
-      case (_, Some(l)) if l < 1 => Process.fail(InvalidLimitError(l))
-      case _ =>
-        Collection.fromPath(path).fold(
-          e => Process.fail(e),
-          col => {
-            val skipper = (it: com.mongodb.client.FindIterable[org.bson.Document]) => offset.map(v => it.skip(v.toInt)).getOrElse(it)
-            val limiter = (it: com.mongodb.client.FindIterable[org.bson.Document]) => limit.map(v => it.limit(-v.toInt)).getOrElse(it)
-
-            val skipperAndLimiter = skipper andThen limiter
-
-            resource(db.get(col).map(c => skipperAndLimiter(c.find()).iterator))(
-              cursor => Task.delay(cursor.close()))(
-              cursor => Task.delay {
-                if (cursor.hasNext) {
-                  val obj = cursor.next
-                  ignore(obj.remove("_id"))
-                  BsonCodec.toData(Bson.fromRepr(obj))
-                }
-                else throw Cause.End.asThrowable
-              })
-          })
-    }
->>>>>>> 15a4ce67
 
   def count(path: Path): PathTask[Long] =
     Collection.fromPath(path).fold(
