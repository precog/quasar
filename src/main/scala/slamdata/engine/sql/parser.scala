package slamdata.engine.sql

import slamdata.engine.{ParsingError, GenericParsingError}

import scala.util.matching.Regex

import scala.util.parsing.combinator._
import scala.util.parsing.combinator.lexical._
import scala.util.parsing.combinator.syntactical._
import scala.util.parsing.combinator.token._

import scala.util.parsing.input.CharArrayReader.EofCh

import scalaz._
import Scalaz._

case class Query(value: String)

class SQLParser extends StandardTokenParsers {
  class SqlLexical extends StdLexical {
    case class FloatLit(chars: String) extends Token {
      override def toString = chars
    }
    case class Variable(chars: String) extends Token {
      override def toString = ":" + chars
    }

    override def token: Parser[Token] = variParser | numLitParser | stringLitParser | quotedIdentParser | super.token

    override protected def processIdent(name: String) = 
      if (reserved contains name.toLowerCase) Keyword(name.toLowerCase) else Identifier(name)

    def identifierString: Parser[String] = 
      ((letter | elem('_')) ~ rep(digit | letter | elem('_'))) ^^ {
        case x ~ xs => x.toString + xs.mkString
      }

    def variParser: Parser[Token] = ':' ~> identifierString ^^ (Variable(_))

    def numLitParser: Parser[Token] = rep1(digit) ~ opt('.' ~> rep(digit)) ^^ {
      case i ~ None    => NumericLit(i mkString "")
      case i ~ Some(d) => FloatLit(i.mkString("") + "." + d.mkString(""))
    }

    def stringLitParser: Parser[Token] =
      '\'' ~> rep(chrExcept('\'') | ('\'' ~ '\'') ^^ { _ => '\''}) <~ '\'' ^^ ( chars => StringLit(chars.mkString) )

    def quotedIdentParser: Parser[Token] =
      '"' ~> rep(chrExcept('"') | ('"' ~ '"') ^^ { _ => '"'}) <~ '"' ^^ (chars => Identifier(chars.mkString))

    override def whitespace: Parser[Any] = rep(
      whitespaceChar |
      '/' ~ '*' ~ comment |
      '-' ~ '-' ~ rep(chrExcept(EofCh, '\n')) |
      '/' ~ '*' ~ failure("unclosed comment")
    )

    override protected def comment: Parser[Any] = (
      '*' ~ '/'  ^^ { case _ => ' '  } | 
      chrExcept(EofCh) ~ comment
    )
  }

  override val lexical = new SqlLexical

  def floatLit: Parser[String] = elem("decimal", _.isInstanceOf[lexical.FloatLit]) ^^ (_.chars)

  lexical.reserved += (
    "and", "as", "asc", "between", "by", "case", "cross", "date", "day", "desc", "distinct", 
    "else", "end", "exists", "false", "for", "from", "full", "group", "having", "hour", "in", 
    "inner", "interval", "is", "join", "left", "like", "limit", "month", "not", "null", 
    "offset", "on", "or", "order", "outer", "right", "second", "select", "then", "true", 
    "when", "where", "year"
  )

  lexical.delimiters += (
    "*", "+", "-", "%", "<", "=", "<>", "!=", "<=", ">=", ">", "/", "(", ")", ",", ".", ";", "[", "]", "{", "}"
  )

  override def keyword(name: String): Parser[String] =
    if (lexical.reserved.contains(name)) 
      elem("keyword '" + name + "'", v => v.chars == name && v.isInstanceOf[lexical.Keyword]) ^^ (_.chars)
    else failure("You are trying to parse \""+name+"\" as a keyword, but it is not contained in the reserved keywords list")

  def op(op : String): Parser[String] =
    if (lexical.delimiters.contains(op)) elem("operator '" + op + "'", v => v.chars == op && v.isInstanceOf[lexical.Keyword]) ^^ (_.chars)
    else failure("You are trying to parse \""+op+"\" as an operator, but it is not contained in the operators list")

  def select: Parser[SelectStmt] =
    keyword("select") ~> opt(keyword("distinct")) ~ projections ~
      opt(relations) ~ opt(filter) ~
      opt(group_by) ~ opt(order_by) ~ opt(limit) ~ opt(offset) <~ opt(op(";")) ^^ {
    case d ~ p ~ r ~ f ~ g ~ o ~ l ~ off => SelectStmt(d.map(_ => SelectDistinct).getOrElse(SelectAll), p, r.join, f, g, o, l, off)
  }

  def projections: Parser[List[Proj]] = repsep(projection, op(",")).map(_.toList)

  def projection: Parser[Proj] = expr ~ opt(keyword("as") ~> ident) ^^ {
    case expr ~ ident => Proj(expr, ident)
  }

  def variable: Parser[Expr] = elem("variable", _.isInstanceOf[lexical.Variable]) ^^ (token => Vari(token.chars))

  def expr: Parser[Expr] = or_expr

  def or_expr: Parser[Expr] =
    and_expr * ( keyword("or") ^^^ { (a: Expr, b: Expr) => Binop(a, b, Or) } )

  def and_expr: Parser[Expr] =
    cmp_expr * ( keyword("and") ^^^ { (a: Expr, b: Expr) => Binop(a, b, And) } )

  def relationalOp: Parser[BinaryOperator] = 
    op("=")  ^^^ Eq  | 
    op("<>") ^^^ Neq | 
    op("!=") ^^^ Neq |
    op("<")  ^^^ Lt  | 
    op("<=") ^^^ Le  | 
    op(">")  ^^^ Gt  | 
    op(">=") ^^^ Ge

  def relational_suffix: Parser[(BinaryOperator, Expr)] =
    relationalOp ~ add_expr ^^ {
      case op ~ rhs => (op, rhs)
    }

  def datetime_op: Parser[UnaryOperator] = 
    (keyword("year")    ^^^ YearFrom | 
     keyword("month")   ^^^ MonthFrom | 
     keyword("day")     ^^^ DayFrom | 
     keyword("hour")    ^^^ HourFrom | 
     keyword("minute")  ^^^ MinuteFrom | 
     keyword("second")  ^^^ SecondFrom) <~ keyword("from")

  def between_op: Parser[BinaryOperator] = 
    keyword("between") ^^^ Between

  def between_suffix: Parser[(BinaryOperator, Expr)] =
    between_op ~ add_expr ~ keyword("and") ~ add_expr ^^ {
      case op ~ lower ~ _ ~ upper => (op, InvokeFunction("RANGE", lower :: upper :: Nil))
    }

  def in_suffix: Parser[(BinaryOperator, Expr)] =
    opt(keyword("not")) ~ keyword("in") ~ add_expr ^^ {
      case Some("not") ~ op ~ a => (NotIn, a)
      case None        ~ op ~ a => (In, a)
    }

  def like_suffix: Parser[(BinaryOperator, Expr)] =
    opt(keyword("not")) ~ keyword("like") ~ add_expr ^^ { 
      case Some("not") ~ _ ~ a => (NotLike, a)
      case None        ~ _ ~ a => (Like, a)
    }

  def rep2sep[T, U](p: => Parser[T], s: => Parser[U]) = p ~ rep1(s ~> p) ^^ { case x ~ y => x :: y }

  def set_literal: Parser[Expr] =
    (op("(") ~> rep2sep(expr, op(",")) <~ op(")")) ^^ SetLiteral

  def set_expr: Parser[Expr] = 
    (select ^^ Subselect) | set_literal

  def cmp_expr: Parser[Expr] =
    add_expr ~ rep(relational_suffix | between_suffix | in_suffix | like_suffix) ^^ {
      case lhs ~ suffixes =>
        suffixes.foldLeft(lhs) {
          case (lhs, (Between, (InvokeFunction("RANGE", lower :: upper :: Nil)))) => InvokeFunction("(BETWEEN)", lhs :: lower :: upper :: Nil)
          case (lhs, (op, rhs)) => op(lhs, rhs)
        }
    }

  def add_expr: Parser[Expr] = mult_expr * (op("+") ^^^ Plus | op("-") ^^^ Minus)

  def mult_expr: Parser[Expr] = deref_expr * (op("*") ^^^ Mult | op("/") ^^^ Div | op("%") ^^^ Mod)

  sealed trait DerefType
  case class ObjectDeref(expr: Expr) extends DerefType
  case class ArrayDeref(expr: Expr) extends DerefType

  def deref_expr: Parser[Expr] = primary_expr ~ (rep(
      (op(".") ~> ((ident ^^ StringLiteral) ^^ ObjectDeref)) |
      (op("{") ~> (add_expr ^^ ObjectDeref) <~ op("}")) |
      (op("[") ~> (add_expr ^^ ArrayDeref) <~ op("]"))
    ): Parser[List[DerefType]]) ~ opt(op(".") ~> wildcard) ^^ {
    case lhs ~ derefs ~ wild =>
      wild.foldLeft(derefs.foldLeft[Expr](lhs) {
        case (lhs, ObjectDeref(Splice(None))) => ObjectFlatten(lhs)
        case (lhs, ObjectDeref(rhs))          => FieldDeref(lhs, rhs)
        case (lhs, ArrayDeref(Splice(None)))  => ArrayFlatten(lhs)
        case (lhs, ArrayDeref(rhs))           => IndexDeref(lhs, rhs)
      })((lhs, rhs) => Splice(Some(lhs)))
  }

<<<<<<< HEAD

  def unary_operator: Parser[UnaryOperator] = op("+") ^^^ Positive | op("-") ^^^ Negative
=======
  def unary_operator: Parser[UnaryOperator] = op("+") ^^^ Positive | op("-") ^^^ Negative | keyword("distinct") ^^^ Distinct
>>>>>>> 16c94206

  def wildcard: Parser[Expr] = op("*") ^^^ Splice(None)

  def primary_expr: Parser[Expr] =
    variable |
    literal |
    wildcard |
    ident ~ (op("(") ~> repsep(expr, op(",")) <~ op(")")) ^^ {      
      case a ~ xs => InvokeFunction(a, xs)
    } |
    ident ^^ Ident |
    set_expr |
    op("(") ~> (expr | select ^^ (Subselect(_))) <~ op(")") |
    unary_operator ~ primary_expr ^^ {
      case op ~ expr => op(expr)
    } |
    keyword("not")        ~> cmp_expr ^^ Not |
    keyword("exists")     ~> cmp_expr ^^ Exists |
    keyword("date")       ~> cmp_expr ^^ ToDate |
    keyword("interval")   ~> cmp_expr ^^ ToInterval |
    datetime_op ~ cmp_expr ^^ { case op ~ expr => op(expr) } |
    case_expr

  def case_expr: Parser[Expr] =
    keyword("case") ~>
      opt(expr) ~ rep1(keyword("when") ~> expr ~ keyword("then") ~ expr ^^ { case a ~ _ ~ b => Case(a, b) }) ~
      opt(keyword("else") ~> expr) <~ keyword("end") ^^ {
      case Some(e) ~ cases ~ default => Match(e, cases, default)
      case None ~ cases ~ default => Switch(cases, default)
    }

  def literal: Parser[Expr] =
    numericLit ^^ { case i => IntLiteral(i.toInt) } |
    floatLit ^^ { case f => FloatLiteral(f.toDouble) } |
    stringLit ^^ { case s => StringLiteral(s) } |
    keyword("null") ^^^ NullLiteral.apply |
    keyword("true") ^^^ BoolLiteral(true) |
    keyword("false") ^^^ BoolLiteral(false)

  def relations: Parser[Option[SqlRelation]] =
    keyword("from") ~> rep1sep(relation, op(",")).map(_.foldLeft[Option[SqlRelation]](None) {
      case (None, traverse) => Some(traverse)
      case (Some(acc), traverse) => Some(CrossRelation(acc, traverse))
    })

  def std_join_relation: Parser[SqlRelation => SqlRelation] = 
    opt(join_type) ~ keyword("join") ~ simple_relation ~ keyword("on") ~ expr ^^
      { case tpe ~ _ ~ r2 ~ _ ~ e => r1 => JoinRelation(r1, r2, tpe.getOrElse(InnerJoin), e) }

  def cross_join_relation: Parser[SqlRelation => SqlRelation] = 
    keyword("cross") ~> keyword("join") ~> simple_relation ^^ {
      case r2 => r1 => CrossRelation(r1, r2)
    }

  def relation: Parser[SqlRelation] =
    simple_relation ~ rep(std_join_relation | cross_join_relation) ^^ {
      case r ~ fs => fs.foldLeft(r) { case (r, f) => f(r) }
    }

  def join_type: Parser[JoinType] =
    (keyword("left") | keyword("right") | keyword("full")) ~ opt(keyword("outer")) ^^ {
      case "left" ~ o  => LeftJoin
      case "right" ~ o => RightJoin
      case "full" ~ o => FullJoin
    } | keyword("inner") ^^^ (InnerJoin)

  def simple_relation: Parser[SqlRelation] =
    ident ~ opt(keyword("as")) ~ opt(ident) ^^ {
      case ident ~ _ ~ alias => TableRelationAST(ident, alias)
    } |
    op("(") ~ select ~ op(")") ~ opt(keyword("as")) ~ ident ^^ {
      case _ ~ select ~ _ ~ _ ~ alias => SubqueryRelationAST(select, alias)
    }

  def filter: Parser[Expr] = keyword("where") ~> expr

  def group_by: Parser[GroupBy] =
    keyword("group") ~> keyword("by") ~> rep1sep(expr, op(",")) ~ opt(keyword("having") ~> expr) ^^ {
      case k ~ h => GroupBy(k, h)
    }

  def order_by: Parser[OrderBy] =
    keyword("order") ~> keyword("by") ~> rep1sep( expr ~ opt(keyword("asc") | keyword("desc")) ^^ {
      case i ~ (Some("asc") | None) => (i, ASC)
      case i ~ Some("desc") => (i, DESC)
    }, op(",")) ^^ (OrderBy(_))

  def limit: Parser[Long] = keyword("limit") ~> numericLit ^^ (_.toLong)

  def offset: Parser[Long] = keyword("offset") ~> numericLit ^^ (_.toLong)  

  private def stripQuotes(s:String) = s.substring(1, s.length-1)

  def parseExpr(exprSql: String): ParsingError \/ Expr = {
    phrase(expr)(new lexical.Scanner(exprSql)) match {
      case Success(r, q)        => \/.right(r)
      case Error(msg, input)    => \/.left(GenericParsingError(msg))
      case Failure(msg, input)  => \/.left(GenericParsingError(msg))
    }
  }

  def parse(sql: Query): ParsingError \/ SelectStmt = {
    phrase(select)(new lexical.Scanner(sql.value)) match {
      case Success(r, q)        => \/.right(r)
      case Error(msg, input)    => \/.left(GenericParsingError(msg))
      case Failure(msg, input)  => \/.left(GenericParsingError(msg))
    }
  }
}

object SQLParser {
  import slamdata.engine.fs._

  def interpretPaths(query: SelectStmt, mountPath: Path, basePath: Path):
      PathError \/ SelectStmt = {
    type E[A] = EitherT[Free.Trampoline, PathError, A]
    def fail[A](err: PathError): E[A] = EitherT.left(err.pure[Free.Trampoline])
    def emit[A](a: A): E[A] = EitherT.right(a.pure[Free.Trampoline])

    query.mapUpM[E](
      select   = emit(_),
      proj     = emit(_),
      relation = r => r match {
        case TableRelationAST(path, alias) =>
          (for {
            p <- Path(path).interpret(mountPath, basePath)
          } yield TableRelationAST(p.pathname, alias)).fold(fail(_), emit(_))
        case _ => emit(r)
      },
      expr     = emit(_),
      groupBy  = emit(_),
      orderBy  = emit(_),
      case0    = emit(_)
    ).run.run
  }
}<|MERGE_RESOLUTION|>--- conflicted
+++ resolved
@@ -190,12 +190,7 @@
       })((lhs, rhs) => Splice(Some(lhs)))
   }
 
-<<<<<<< HEAD
-
-  def unary_operator: Parser[UnaryOperator] = op("+") ^^^ Positive | op("-") ^^^ Negative
-=======
   def unary_operator: Parser[UnaryOperator] = op("+") ^^^ Positive | op("-") ^^^ Negative | keyword("distinct") ^^^ Distinct
->>>>>>> 16c94206
 
   def wildcard: Parser[Expr] = op("*") ^^^ Splice(None)
 
