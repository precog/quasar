/*
 *  ____    ____    _____    ____    ___     ____ 
 * |  _ \  |  _ \  | ____|  / ___|  / _/    / ___|        Precog (R)
 * | |_) | | |_) | |  _|   | |     | |  /| | |  _         Advanced Analytics Engine for NoSQL Data
 * |  __/  |  _ <  | |___  | |___  |/ _| | | |_| |        Copyright (C) 2010 - 2013 SlamData, Inc.
 * |_|     |_| \_\ |_____|  \____|   /__/   \____|        All Rights Reserved.
 *
 * This program is free software: you can redistribute it and/or modify it under the terms of the 
 * GNU Affero General Public License as published by the Free Software Foundation, either version 
 * 3 of the License, or (at your option) any later version.
 *
 * This program is distributed in the hope that it will be useful, but WITHOUT ANY WARRANTY; 
 * without even the implied warranty of MERCHANTABILITY or FITNESS FOR A PARTICULAR PURPOSE. See 
 * the GNU Affero General Public License for more details.
 *
 * You should have received a copy of the GNU Affero General Public License along with this 
 * program. If not, see <http://www.gnu.org/licenses/>.
 *
 */
package com.precog.yggdrasil
package actor

import metadata.ColumnMetadata
import com.precog.util._
import com.precog.common._
import com.precog.common.accounts.AccountFinder
import com.precog.common.kafka._

import akka.actor._
import akka.dispatch._
import akka.util._
import akka.util.duration._
import akka.pattern.ask
import akka.pattern.gracefulStop

<<<<<<< HEAD
import _root_.kafka.consumer._

import blueeyes.bkka._
=======
>>>>>>> e01d2c56
import blueeyes.json._

import com.weiglewilczek.slf4s.Logging
import org.streum.configrity.converter.Extra._
import _root_.kafka.consumer._

import java.io.File
import java.net.InetAddress

import scalaz._
import scalaz.syntax.id._


trait ProductionShardSystemConfig extends ShardConfig {
  case class IngestConfig(
    bufferSize: Int,
    maxParallel: Int, 
    batchTimeout: Timeout, 
    failureLogRoot: File,
    maxConsecutiveFailures: Int)

  def kafkaHost: String = config[String]("kafka.batch.host")
  def kafkaPort: Int = config[Int]("kafka.batch.port")
  def kafkaTopic: String = config[String]("kafka.batch.topic") 
  def kafkaSocketTimeout: Duration = config[Long]("kafka.socket_timeout", 5000) millis
  def kafkaBufferSize: Int = config[Int]("kafka.buffer_size", 64 * 1024)

  def ingestConfig = config.detach("ingest") |> { config =>
    for {
      failureLogRoot <- config.get[File]("failure_log_root") if config[Boolean]("enabled", false)
    } yield {
      IngestConfig(
        bufferSize = config[Int]("buffer_size", 1024 * 1024),
        maxParallel = config[Int]("max_parallel", 5),
        batchTimeout = config[Int]("timeout", 120) seconds,
        maxConsecutiveFailures = config[Int]("ingest.max_consecutive_failures", 3),
        failureLogRoot = failureLogRoot)
    }
  }

  def zookeeperHosts: String = config[String]("zookeeper.hosts")
  def zookeeperBase: List[String] = config[List[String]]("zookeeper.basepath")
  def zookeeperPrefix: String = config[String]("zookeeper.prefix")   

  def serviceUID: ServiceUID = ZookeeperSystemCoordination.extractServiceUID(config)

  lazy val shardId = {
    val suid = serviceUID
    serviceUID.hostId + serviceUID.serviceId
  }

  val logPrefix = "[Production Yggdrasil Shard]"
}

trait ProductionShardSystemActorModule extends ShardSystemActorModule {
  type YggConfig <: ProductionShardSystemConfig

<<<<<<< HEAD
  implicit def executionContext: ExecutionContext

  def initIngestActor(checkpoint: YggCheckpoint, metadataActor: ActorRef, accountFinder: AccountFinder[Future]) = {
=======
  def ingestFailureLog(checkpoint: YggCheckpoint): IngestFailureLog

  def initIngestActor(checkpoint: YggCheckpoint, metadataActor: ActorRef, accountManager: BasicAccountManager[Future]) = {
>>>>>>> e01d2c56
    val consumer = new SimpleConsumer(yggConfig.kafkaHost, yggConfig.kafkaPort, yggConfig.kafkaSocketTimeout.toMillis.toInt, yggConfig.kafkaBufferSize)
    yggConfig.ingestConfig map { conf => () => 
      new KafkaShardIngestActor(shardId = yggConfig.shardId, 
                                         initialCheckpoint = checkpoint, 
                                         consumer = consumer, 
                                         topic = yggConfig.kafkaTopic, 
<<<<<<< HEAD
                                         ingestEnabled = yggConfig.ingestEnabled,
                                         accountFinder = accountFinder,
                                         fetchBufferSize = yggConfig.ingestBufferSize,
                                         ingestTimeout = yggConfig.ingestTimeout,
                                         maxCacheSize = yggConfig.ingestMaxParallel,
                                         maxConsecutiveFailures = yggConfig.ingestMaxConsecutiveFailures) {

      val M = new FutureMonad(executionContext)
      
      def handleBatchComplete(pendingCheckpoint: YggCheckpoint, updates: Seq[(ProjectionDescriptor, Option[ColumnMetadata])]) {
        logger.debug(pendingCheckpoint + " to be updated")
        metadataActor ! IngestBatchMetadata(updates, pendingCheckpoint.messageClock, Some(pendingCheckpoint.offset))
=======
                                         accountManager = accountManager,
                                         ingestFailureLog = ingestFailureLog(checkpoint),
                                         fetchBufferSize = conf.bufferSize,
                                         ingestTimeout = conf.batchTimeout,
                                         maxCacheSize = conf.maxParallel,
                                         maxConsecutiveFailures = conf.maxConsecutiveFailures) {
        def handleBatchComplete(pendingCheckpoint: YggCheckpoint, updates: Seq[(ProjectionDescriptor, Option[ColumnMetadata])]) {
          logger.debug(pendingCheckpoint + " to be updated")
          metadataActor ! IngestBatchMetadata(updates, pendingCheckpoint.messageClock, Some(pendingCheckpoint.offset))
        }
>>>>>>> e01d2c56
      }
    }
  }

  def checkpointCoordination = ZookeeperSystemCoordination(yggConfig.zookeeperHosts, yggConfig.serviceUID, yggConfig.ingestConfig.isDefined) 
}

trait StandaloneShardSystemConfig extends SystemActorStorageConfig {
  def shardId = "standalone"
  def logPrefix = "[Standalone Yggdrasil Shard]"
  def metadataServiceTimeout = metadataTimeout
}

trait StandaloneShardSystemActorModule extends ShardSystemActorModule {
  type YggConfig <: StandaloneShardSystemConfig
  def initIngestActor(checkpoint: YggCheckpoint, metadataActor: ActorRef, accountFinder: AccountFinder[Future]) = None
  def checkpointCoordination = CheckpointCoordination.Noop
}

// vim: set ts=4 sw=4 et:
/* tmux
type ShardSystemActorConfigs */
<|MERGE_RESOLUTION|>--- conflicted
+++ resolved
@@ -33,12 +33,9 @@
 import akka.pattern.ask
 import akka.pattern.gracefulStop
 
-<<<<<<< HEAD
 import _root_.kafka.consumer._
 
 import blueeyes.bkka._
-=======
->>>>>>> e01d2c56
 import blueeyes.json._
 
 import com.weiglewilczek.slf4s.Logging
@@ -96,46 +93,28 @@
 trait ProductionShardSystemActorModule extends ShardSystemActorModule {
   type YggConfig <: ProductionShardSystemConfig
 
-<<<<<<< HEAD
-  implicit def executionContext: ExecutionContext
+  def executionContext: ExecutionContext
+
+  def ingestFailureLog(checkpoint: YggCheckpoint): IngestFailureLog
 
   def initIngestActor(checkpoint: YggCheckpoint, metadataActor: ActorRef, accountFinder: AccountFinder[Future]) = {
-=======
-  def ingestFailureLog(checkpoint: YggCheckpoint): IngestFailureLog
-
-  def initIngestActor(checkpoint: YggCheckpoint, metadataActor: ActorRef, accountManager: BasicAccountManager[Future]) = {
->>>>>>> e01d2c56
     val consumer = new SimpleConsumer(yggConfig.kafkaHost, yggConfig.kafkaPort, yggConfig.kafkaSocketTimeout.toMillis.toInt, yggConfig.kafkaBufferSize)
     yggConfig.ingestConfig map { conf => () => 
       new KafkaShardIngestActor(shardId = yggConfig.shardId, 
                                          initialCheckpoint = checkpoint, 
                                          consumer = consumer, 
                                          topic = yggConfig.kafkaTopic, 
-<<<<<<< HEAD
-                                         ingestEnabled = yggConfig.ingestEnabled,
                                          accountFinder = accountFinder,
-                                         fetchBufferSize = yggConfig.ingestBufferSize,
-                                         ingestTimeout = yggConfig.ingestTimeout,
-                                         maxCacheSize = yggConfig.ingestMaxParallel,
-                                         maxConsecutiveFailures = yggConfig.ingestMaxConsecutiveFailures) {
-
-      val M = new FutureMonad(executionContext)
-      
-      def handleBatchComplete(pendingCheckpoint: YggCheckpoint, updates: Seq[(ProjectionDescriptor, Option[ColumnMetadata])]) {
-        logger.debug(pendingCheckpoint + " to be updated")
-        metadataActor ! IngestBatchMetadata(updates, pendingCheckpoint.messageClock, Some(pendingCheckpoint.offset))
-=======
-                                         accountManager = accountManager,
-                                         ingestFailureLog = ingestFailureLog(checkpoint),
                                          fetchBufferSize = conf.bufferSize,
                                          ingestTimeout = conf.batchTimeout,
                                          maxCacheSize = conf.maxParallel,
                                          maxConsecutiveFailures = conf.maxConsecutiveFailures) {
+        val M = new FutureMonad(executionContext)
+        
         def handleBatchComplete(pendingCheckpoint: YggCheckpoint, updates: Seq[(ProjectionDescriptor, Option[ColumnMetadata])]) {
           logger.debug(pendingCheckpoint + " to be updated")
           metadataActor ! IngestBatchMetadata(updates, pendingCheckpoint.messageClock, Some(pendingCheckpoint.offset))
         }
->>>>>>> e01d2c56
       }
     }
   }
