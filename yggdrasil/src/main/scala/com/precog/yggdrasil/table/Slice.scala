--- conflicted
+++ resolved
@@ -1656,11 +1656,7 @@
     }
 
     new Slice {
-<<<<<<< HEAD
       val (columns, size) = buildColArrays(values, Map.empty[ColumnRef, ArrayColumn[_]], 0) 
-=======
-      val (columns, size) = buildColArrays(values.toStream, Map.empty[ColumnRef, ArrayColumn[_]], 0)
->>>>>>> 3da241d0
     }
   }
 
