--- conflicted
+++ resolved
@@ -27,116 +27,65 @@
 
 class SecurityTask(settings: Settings) extends Task(settings: Settings) with Specification {
   "security web service" should {
-//     "create derivative apikeys" in {
-//       val Account(user, pass, accountId, apiKey, rootPath) = createAccount
-
-//       val req = (security / "").addQueryParameter("apiKey", apiKey) << ("""
-// {"name":"MH Test Write",
-//  "description":"Foo",
-//  "grants":[
-//   {"name":"nameWrite",
-//    "description":"descWrite",
-//    "permissions":[
-//     {"accessType":"write",
-//      "path":"%sfoo/",
-//      "ownerAccountIds":["%s"]}]}]}
-// """ format (rootPath, accountId))
-
-//       val result = Http(req OK as.String)
-//       val json = JParser.parseFromString(result()).valueOr(throw _)
-
-//       (json \ "name").deserialize[String] must_== "MH Test Write"
-//       (json \ "description").deserialize[String] must_== "Foo"
-//       (json \ "apiKey").deserialize[String] must_!= apiKey
-//       val perms = (json \ "grants").children.flatMap(o => (o \ "permissions").children)
-//       perms.map(_ \ "accessType") must_== List(JString("write"))
-//       perms.map(_ \ "path") must_== List(JString("%sfoo/" format rootPath))
-//     }
-
-//     "list API keys" in {
-//       val account = createAccount
-//       val k1 = deriveAPIKey(account)
-//       val k2 = deriveAPIKey(account)
-//       val k3 = deriveAPIKey(account)
-//       val req = (security / "").addQueryParameter("apiKey", account.apiKey)
-//       val res = Http(req OK as.String)
-//       val json = JParser.parseFromString(res()).valueOr(throw _)
-//       val apiKeys = json.children map { obj => (obj \ "apiKey").deserialize[String] }
-//       apiKeys must haveTheSameElementsAs(List(k1, k2, k3))
-//     }
-
-//     "delete API key" in {
-//       val account = createAccount
-
-//       deleteAPIKey(account.apiKey) must not(throwA[StatusCode])
-//       deriveAPIKey(account) must throwA[Exception]
-//     }
-
-//     "deleted child API keys are removed from API key listing" in {
-//       val account = createAccount
-//       val k1 = deriveAPIKey(account)
-//       val k2 = deriveAPIKey(account)
-//       val k3 = deriveAPIKey(account)
-
-//       deleteAPIKey(k2)
-
-//       val req = (security / "").addQueryParameter("apiKey", account.apiKey)
-//       val res = Http(req OK as.String)
-//       val json = JParser.parseFromString(res()).valueOr(throw _)
-//       val apiKeys = json.children map { obj => (obj \ "apiKey").deserialize[String] }
-//       apiKeys must haveTheSameElementsAs(List(k1, k3))
-//     }
-
-//     "list grants" in {
-//       val Account(user, pass, accountId, apiKey, rootPath) = createAccount
-//       listGrantsFor(apiKey, authApiKey = apiKey) must beLike {
-//         case JArray(List(obj)) =>
-//           val perms = (obj \ "permissions").children.map { o =>
-//             (o \ "path", o \ "ownerAccountIds", o \ "accessType")
-//           }.toSet
-
-//           perms must_== Set(
-//             (JString("/"),JArray(List(JString(accountId))),JString("read")),
-//             (JString("/"),JArray(List(JString(accountId))),JString("reduce")),
-//             (JString(rootPath),JArray(Nil),JString("write")),
-//             (JString(rootPath),JArray(Nil),JString("delete"))
-//           )
-//       }
-//     }
-
-    "create a new grant" in {
-      val Account(user, pass, accountId, apiKey, rootPath) = createAccount
-
-      val subPath = rootPath + "qux/"
-      val g = createGrant(apiKey, ("read", subPath, accountId :: Nil) :: Nil)
-
-      val p = JObject(
-        "schemaVersion" -> JString("1.0"),
-        "path" -> JString(rootPath + "qux/"),
-        "accessType" -> JString("read"),
-        "ownerAccountIds" -> JArray(JString(accountId) :: Nil))
-
-      val grantId = (g \ "grantId").deserialize[String]
-      //TODO: createdAt num => string serialization fix
-      //(g \ "createdAt") must beLike { case DateRe(_) => ok }
-      (g \ "permissions") must_== JArray(p :: Nil)
-    }
-
-    "creating multiple grants works" in {
-      val Account(user, pass, accountId, apiKey, rootPath) = createAccount
-
-      val g1 = createGrant(apiKey, ("read", rootPath + "bar/", accountId :: Nil) :: Nil)
-      val g2 = createGrant(apiKey, ("read", rootPath + "bar/", accountId :: Nil) :: Nil)
-
-      (g1 \ "grantId") must_!= (g2 \ "grantId")
-      (g1 \ "permissions") must_== (g2 \ "permissions")
-    }
-<<<<<<< HEAD
-
-  }
-}
-
-=======
+    "create derivative apikeys" in {
+      val Account(user, pass, accountId, apiKey, rootPath) = createAccount
+
+      val req = (security / "").addQueryParameter("apiKey", apiKey) << ("""
+{"name":"MH Test Write",
+ "description":"Foo",
+ "grants":[
+  {"name":"nameWrite",
+   "description":"descWrite",
+   "permissions":[
+    {"accessType":"write",
+     "path":"%sfoo/",
+     "ownerAccountIds":["%s"]}]}]}
+""" format (rootPath, accountId))
+
+      val result = Http(req OK as.String)
+      val json = JParser.parseFromString(result()).valueOr(throw _)
+
+      (json \ "name").deserialize[String] must_== "MH Test Write"
+      (json \ "description").deserialize[String] must_== "Foo"
+      (json \ "apiKey").deserialize[String] must_!= apiKey
+      val perms = (json \ "grants").children.flatMap(o => (o \ "permissions").children)
+      perms.map(_ \ "accessType") must_== List(JString("write"))
+      perms.map(_ \ "path") must_== List(JString("%sfoo/" format rootPath))
+    }
+
+    "list API keys" in {
+      val account = createAccount
+      val k1 = deriveAPIKey(account)
+      val k2 = deriveAPIKey(account)
+      val k3 = deriveAPIKey(account)
+      val req = (security / "").addQueryParameter("apiKey", account.apiKey)
+      val res = Http(req OK as.String)
+      val json = JParser.parseFromString(res()).valueOr(throw _)
+      val apiKeys = json.children map { obj => (obj \ "apiKey").deserialize[String] }
+      apiKeys must haveTheSameElementsAs(List(k1, k2, k3))
+    }
+
+    "delete API key" in {
+      val account = createAccount
+
+      deleteAPIKey(account.apiKey) must not(throwA[StatusCode])
+      deriveAPIKey(account) must throwA[Exception]
+    }
+
+    "deleted child API keys are removed from API key listing" in {
+      val account = createAccount
+      val k1 = deriveAPIKey(account)
+      val k2 = deriveAPIKey(account)
+      val k3 = deriveAPIKey(account)
+
+      deleteAPIKey(k2)
+
+      val req = (security / "").addQueryParameter("apiKey", account.apiKey)
+      val res = Http(req OK as.String)
+      val json = JParser.parseFromString(res()).valueOr(throw _)
+      val apiKeys = json.children map { obj => (obj \ "apiKey").deserialize[String] }
+      apiKeys must haveTheSameElementsAs(List(k1, k3))
+    }
 
     "list grants" in {
       val Account(user, pass, accountId, apiKey, rootPath) = createAccount
@@ -272,7 +221,6 @@
   }
 }
 
->>>>>>> 0ec759ff
 object RunSecurity extends Runner {
   def tasks(settings: Settings) = new SecurityTask(settings) :: Nil
 }