--- conflicted
+++ resolved
@@ -19,195 +19,6 @@
  */
 package com.precog.gjallerhorn
 
-<<<<<<< HEAD
-import blueeyes.json._
-import blueeyes.json.serialization.DefaultSerialization._
-import com.ning.http.client.RequestBuilder
-import dispatch._
-import java.io._
-import specs2._
-
-object Settings {
-  private val IdRegex = """^id (.+)$""".r
-  private val TokenRegex = """^token ([-A-F0-9]+)$""".r
-  private val AccountsPort = """^accounts (\d+)$""".r
-  private val AuthPort = """^auth (\d+)$""".r
-  private val IngestPort = """^ingest (\d+)$""".r
-  private val JobsPort = """^jobs (\d+)$""".r
-  private val ShardPort = """^shard (\d+)$""".r
-
-  def fromFile(f: File): Settings = {
-    if (!f.canRead) sys.error("Can't read %s. Is shard running?" format f)
-
-    case class PartialSettings(
-      host: Option[String] = None,
-      id: Option[String] = None, token: Option[String] = None,
-      accountsPort: Option[Int] = None, authPort: Option[Int] = None,
-      ingestPort: Option[Int] = None, jobsPort: Option[Int] = None,
-      shardPort: Option[Int] = None) {
-
-      def missing: List[String] = {
-        def q(o: Option[_], s: String): List[String] =
-          if (o.isDefined) Nil else s :: Nil
-
-        q(host, "host") ++ q(id, "id") ++ q(token, "token") ++
-        q(accountsPort, "accountsPort") ++ q(authPort, "authPort") ++
-        q(ingestPort, "ingestPort") ++ q(jobsPort, "jobsPort") ++
-        q(shardPort, "shardPort")
-      }
-
-      def settings: Option[Settings] = for {
-        h <- host
-        i <- id
-        t <- token
-        ac <- accountsPort
-        au <- authPort
-        in <- ingestPort
-        j <- jobsPort
-        sh <- shardPort
-      } yield {
-        Settings(h, i, t, ac, au, in, j, sh)
-      }
-    }
-
-    val lines = io.Source.fromFile(f).getLines
-    val ps = lines.foldLeft(PartialSettings(host = Some("localhost"))) { (ps, s) =>
-      s match {
-        case IdRegex(s) => ps.copy(id = Some(s))
-        case TokenRegex(s) => ps.copy(token = Some(s))
-        case AccountsPort(n) => ps.copy(accountsPort = Some(n.toInt))
-        case AuthPort(n) => ps.copy(authPort = Some(n.toInt))
-        case IngestPort(n) => ps.copy(ingestPort = Some(n.toInt))
-        case JobsPort(n) => ps.copy(jobsPort = Some(n.toInt))
-        case ShardPort(n) => ps.copy(shardPort = Some(n.toInt))
-        case _ => ps
-      }
-    }
-    ps.settings.getOrElse {
-      sys.error("missing settings in %s:\n  %s" format (f, ps.missing.mkString("\n  ")))
-    }
-  }
-}
-
-case class Settings(host: String, id: String, token: String, accountsPort: Int,
-  authPort: Int, ingestPort: Int, jobsPort: Int, shardPort: Int)
-
-case class Account(user: String, password: String, accountId: String, apiKey: String, rootPath: String) {
-  def bareRootPath = rootPath.substring(1, rootPath.length - 1)
-}
-
-abstract class Task(settings: Settings) {
-  val Settings(serviceHost, id, token, accountsPort, authPort, ingestPort, jobsPort, shardPort) = settings
-
-  def text(n: Int) = scala.util.Random.alphanumeric.take(12).mkString
-
-  def generateUserAndPassword = (text(12) + "@plastic-idolatry.com", text(12))
-
-  def accounts = host(serviceHost, accountsPort) / "accounts"
-
-  def security = host(serviceHost, authPort) / "apikeys"
-
-  def metadata = host(serviceHost, shardPort) / "meta"
-
-  def ingest = host(serviceHost, ingestPort)
-
-  def analytics = host(serviceHost, shardPort) / "analytics"
-
-  def getjson(rb: RequestBuilder) =
-    JParser.parseFromString(Http(rb OK as.String)()).valueOr(throw _)
-
-  def createAccount: Account = {
-    val (user, pass) = generateUserAndPassword
-
-    val body = """{ "email": "%s", "password": "%s" }""".format(user, pass)
-    val json = getjson((accounts / "") << body)
-    val accountId = (json \ "accountId").deserialize[String]
-
-    val json2 = getjson((accounts / accountId).as(user, pass))
-    val apiKey = (json2 \ "apiKey").deserialize[String]
-    val rootPath = (json2 \ "rootPath").deserialize[String]
-
-    Account(user, pass, accountId, apiKey, rootPath)
-  }
-
-  def deriveAPIKey(parent: Account, subPath: String = ""): String = {
-    val body = """{"grants":[{"permissions":[{"accessType":"read","path":"%s","ownerAccountIds":["%s"]}]}]}"""
-    val req = (security / "").addQueryParameter("apiKey", parent.apiKey) << {
-      body.format(parent.rootPath + subPath, parent.accountId)
-    }
-    val result = Http(req OK as.String)
-    val json = JParser.parseFromString(result()).valueOr(throw _)
-    (json \ "apiKey").deserialize[String]
-  }
-
-  def deleteAPIKey(apiKey: String) {
-    val req = (security / apiKey).DELETE
-    val res = Http(req OK as.String)
-    res()
-  }
-
-  def ingestFile(account: Account, path: String, file: File, contentType: String) {
-    val req = ((ingest / "sync" / "fs" / path).POST
-                <:< List("Content-Type" -> contentType)
-                <<? List("apiKey" -> account.apiKey,
-                        "ownerAccountId" -> account.accountId)
-                <<< file)
-    Http(req OK as.String)()
-  }
-
-  def ingestString(account: Account, data: String, contentType: String)(f: Req => Req) {
-    val req = (f(ingest / "sync" / "fs").POST
-                <:< List("Content-Type" -> contentType)
-                <<? List("apiKey" -> account.apiKey,
-                        "ownerAccountId" -> account.accountId)
-                << data)
-
-    Http(req OK as.String)()
-  }
-
-  def ingestString(authAPIKey: String, ownerAccount: Account, data: String, contentType: String)(f: Req => Req) = {
-    val req = (f(ingest / "sync" / "fs").POST
-                <:< List("Content-Type" -> contentType)
-                <<? List("apiKey" -> authAPIKey,
-                        "ownerAccountId" -> ownerAccount.accountId)
-                << data)
-
-    Http(req OK as.String).either()
-  }
-
-  def deletePath(auth: String)(f: Req => Req) {
-    val req = f(ingest / "sync" / "fs").DELETE <<? List("apiKey" -> auth)
-    Http(req OK as.String)()
-  }
-
-  def metadataFor(apiKey: String, tpe: Option[String] = None, prop: Option[String] = None)(f: Req => Req): JValue = {
-    val params = List(
-      Some("apiKey" -> apiKey),
-      tpe map ("type" -> _),
-      prop map ("property" -> _)
-    ).flatten
-    val req = f(metadata / "fs") <<? params
-    val res = Http(req OK as.String)
-    val json = JParser.parseFromString(res()).valueOr(throw _)
-    json
-  }
-}
-
-object RunAll {
-  def main(args: Array[String]) {
-    try {
-    val settings = Settings.fromFile(new java.io.File("shard.out"))
-      run(
-        new AccountsTask(settings),
-        new SecurityTask(settings),
-        new MetadataTask(settings),
-        new ScenariosTask(settings)
-      )
-    } finally {
-      Http.shutdown()
-    }
-  }
-=======
 object RunAll extends Runner {
   def tasks(settings: Settings) = List(
     new AccountsTask(settings),
@@ -215,5 +26,4 @@
     new MetadataTask(settings),
     new ScenariosTask(settings)
   )
->>>>>>> 70b7d022
 }