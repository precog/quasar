--- conflicted
+++ resolved
@@ -256,12 +256,8 @@
           case Sample => (i: Index, c: Count) => i < c
         })
 
-<<<<<<< HEAD
-    case LeftShift(src, struct, id, _, repair) =>
-=======
     // FIXME: Handle `onUndef`
     case LeftShift(src, struct, id, _, onUndef, repair) =>
->>>>>>> d47f2592
 
       val structFunc: PlannerError \/ (Data => Data) =
         CoreMap.changeFreeMap(struct)
