/*
 * Copyright 2014 - 2015 SlamData Inc.
 *
 * Licensed under the Apache License, Version 2.0 (the "License");
 * you may not use this file except in compliance with the License.
 * You may obtain a copy of the License at
 *
 *     http://www.apache.org/licenses/LICENSE-2.0
 *
 * Unless required by applicable law or agreed to in writing, software
 * distributed under the License is distributed on an "AS IS" BASIS,
 * WITHOUT WARRANTIES OR CONDITIONS OF ANY KIND, either express or implied.
 * See the License for the specific language governing permissions and
 * limitations under the License.
 */

package quasar.fs

import quasar.Predef._
import quasar._
import quasar.effect.LiftedOps
import quasar.fp._
import quasar.fs.{Path => QPath}
import quasar.recursionschemes._

import pathy.Path._
import scalaz._, Scalaz._
import scalaz.stream.Process

sealed trait QueryFile[A]

object QueryFile {
  final case class ResultHandle(run: Long) extends scala.AnyVal

  object ResultHandle {
    implicit val resultHandleShow: Show[ResultHandle] =
      Show.showFromToString

    implicit val resultHandleOrder: Order[ResultHandle] =
      Order.orderBy(_.run)
  }

  final case class ExecutePlan(lp: Fix[LogicalPlan], out: AFile)
    extends QueryFile[(PhaseResults, FileSystemError \/ AFile)]

  final case class EvaluatePlan(lp: Fix[LogicalPlan])
    extends QueryFile[(PhaseResults, FileSystemError \/ ResultHandle)]

  final case class More(h: ResultHandle)
    extends QueryFile[FileSystemError \/ Vector[Data]]

  final case class Close(h: ResultHandle)
    extends QueryFile[Unit]

  final case class Explain(lp: Fix[LogicalPlan])
    extends QueryFile[(PhaseResults, FileSystemError \/ ExecutionPlan)]

  final case class Explain(lp: Fix[LogicalPlan], out: AFile)
    extends QueryFile[(PhaseResults, Option[FileSystemError])]

  /** TODO: While this is a bit better in one dimension here in `QueryFile`,
    *       `@mossprescott` points out it is still a bit of a stretch to include
    *       in this algebra. We need to revisit this and probably add algebras
    *       over multiple dimensions to better organize these (and other)
    *       operations.
    *
    *       For more discussion, see
    *       https://github.com/quasar-analytics/quasar/pull/986#discussion-diff-45081757
    */
  final case class ListContents(dir: ADir)
    extends QueryFile[FileSystemError \/ Set[Node]]

<<<<<<< HEAD
  /** File used in explain output when a `LogicalPlan` does not contain any
    * file references.
    */
  val DefaultExplainOut: AFile = rootDir </> dir("explain") </> file("out")

  final class Ops[S[_]](implicit S0: Functor[S], S1: QueryFileF :<: S) {
    import ResultFile._
=======
  final case class FileExists(file: AFile)
    extends QueryFile[FileSystemError \/ Boolean]

  @SuppressWarnings(Array("org.brianmckenna.wartremover.warts.NonUnitStatements"))
  final class Ops[S[_]](implicit S0: Functor[S], S1: QueryFileF :<: S)
    extends LiftedOps[QueryFile, S] {
>>>>>>> b65ecfec

    type M[A] = FileSystemErrT[F, A]

    val unsafe = Unsafe[S]
    val transforms = Transforms[F]
    import transforms._

    /** Returns the path to the result of executing the given [[LogicalPlan]],
      * using the provided path if possible.
      *
      * Execution of certain plans may return a result file other than the
      * requested file if it is more efficient to do so (i.e. to avoid copying
      * lots of data for a plan consisting of a single `ReadF(...)`).
      */
<<<<<<< HEAD
    def execute(plan: Fix[LogicalPlan], out: AFile): ExecM[ResultFile] =
      EitherT(WriterT(lift(ExecutePlan(plan, out))): G[FileSystemError \/ ResultFile])

    /** Returns the path to the result of executing the given [[LogicalPlan]] */
    def execute_(plan: Fix[LogicalPlan])
                (implicit M: ManageFile.Ops[S]): ExecM[ResultFile] = {
      for {
        out <- toExec(firstFile(plan) cata (M.tempFileNear, M.anyTempFile))
        rf0 <- execute(plan, out)
        rf1 =  user.getOrModify(rf0)
                 .map(usr => if (usr == out) Temp(usr) else User(usr))
                 .merge
      } yield rf1
    }

    /** Returns a description of how the the given logical plan will be executed
      * along with any error encountered during planning.
      */
    def explain(plan: Fix[LogicalPlan])
               (implicit M: ManageFile.Ops[S])
               : F[(PhaseResults, Option[FileSystemError])] = {

      firstFile(plan)
        .cata(M.tempFileNear, M.anyTempFile)
        .flatMap(f => lift(Explain(plan, f)))
    }

    /** Returns the source of values from the result of executing the given
=======
    def execute(plan: Fix[LogicalPlan], out: AFile): ExecM[AFile] =
      EitherT(WriterT(lift(ExecutePlan(plan, out))): G[FileSystemError \/ AFile])

    /** Returns the stream of data resulting from evaluating the given
>>>>>>> b65ecfec
      * [[LogicalPlan]].
      */
    def evaluate(plan: Fix[LogicalPlan]): Process[ExecM, Data] = {
      val f: M ~> ExecM =
        Hoist[FileSystemErrT].hoist[F, G](liftMT[F, PhaseResultT])

      def moreUntilEmpty(h: ResultHandle): Process[M, Data] =
        Process.await(unsafe.more(h): M[Vector[Data]]) { data =>
          if (data.isEmpty)
            Process.halt
          else
            Process.emitAll(data) ++ moreUntilEmpty(h)
        }

      def close(h: ResultHandle): ExecM[Unit] =
        toExec(unsafe.close(h))

      Process.await(unsafe.eval(plan))(h =>
        moreUntilEmpty(h).translate(f) onComplete Process.eval_(close(h)))
    }

    /** Returns a description of how the the given logical plan will be
      * executed.
      */
    def explain(plan: Fix[LogicalPlan]): ExecM[ExecutionPlan] =
      EitherT(WriterT(lift(Explain(plan))): G[FileSystemError \/ ExecutionPlan])

    /** Returns the path to the result of executing the given SQL^2 query
      * using the given output file if possible.
      */
    def executeQuery(query: sql.Expr, vars: Variables, out: AFile)
                    : CompExecM[AFile] = {

      compileAnd(query, vars)(execute(_, out))
    }

    /** Returns the source of values from the result of executing the given
      * SQL^2 query.
      */
    def evaluateQuery(query: sql.Expr, vars: Variables)
                     : Process[CompExecM, Data] = {

      compToCompExec(queryPlan(query, vars))
        .liftM[Process]
        .flatMap(lp => evaluate(lp).translate[CompExecM](execToCompExec))
    }

    /** Returns a description of how the the given SQL^2 query will be
      * executed.
      */
    def explainQuery(query: sql.Expr, vars: Variables)
                    : CompExecM[ExecutionPlan] = {

      compileAnd(query, vars)(explain)
    }

    /** Returns a description of how the the given SQL^2 query will be executed
      * along with any error encountered during planning.
      */
    def explainQuery(query: sql.Expr, vars: Variables)
                    (implicit M: ManageFile.Ops[S])
                    : SemanticErrsT[F, (PhaseResults, Option[FileSystemError])] = {

      type E[A, B] = EitherT[F, A, B]

      queryPlan(query, vars).run.run match {
        case (prs, \/-(lp)) =>
          explain(lp).map(_.leftMap(prs ++ _)).liftM[SemanticErrsT]

        case (_, -\/(semErrs)) =>
          semErrs.raiseError[E, (PhaseResults, Option[FileSystemError])]
      }
    }

    /** Returns immediate children of the given directory, fails if the
      * directory does not exist.
      */
    def ls(dir: ADir): M[Set[Node]] =
      EitherT(lift(ListContents(dir)))

    /** The children of the root directory. */
    def ls: M[Set[Node]] =
      ls(rootDir)

    /** Returns all files in this directory and all of it's sub-directories
      * Fails if the directory does not exist.
      */
    def descendantFiles(dir: ADir): M[Set[RFile]] = {
      type S[A] = StreamT[M, A]

      def lsR(desc: RDir): StreamT[M, RFile] =
        StreamT.fromStream[M, Node](ls(dir </> desc) map (_.toStream))
          .flatMap(n => refineType(n.path).fold(
            d => lsR(desc </> d),
            f => (desc </> f).point[S]))

      lsR(currentDir).foldLeft(Set.empty[RFile])(_ + _)
    }

    /** Returns whether the given file exists. */
    def fileExists(file: AFile): M[Boolean] =
      EitherT(lift(FileExists(file)))

    ////

    private def compileAnd[A](query: sql.Expr, vars: Variables)
                             (f: Fix[LogicalPlan] => ExecM[A])
                             : CompExecM[A] = {
      compToCompExec(queryPlan(query, vars))
        .flatMap(lp => execToCompExec(f(lp)))
    }
<<<<<<< HEAD

    private def firstFile(lp: Fix[LogicalPlan]): Option[AFile] =
    // This implementation, although more resource efficient, cannot be used right now because it triggers
    // a compiler crash in conjunction with the scoverage compiler plugin. As a compromise in order to have
    // code coverage, we currently have a less efficient implementation that sidesteps the compiler crash.
    // https://github.com/scoverage/scalac-scoverage-plugin/issues/147
    //  Tag.unwrap(lp foldMap[FirstOption[QPath]] {
    //    case Fix(LogicalPlan.ReadF(p)) => Tag(Some(p))
    //    case _                         => Tag(None)
    //  }) flatMap pathToAbsFile
    lp.collect{case Fix(LogicalPlan.ReadF(p)) => p}.headOption.flatMap(pathToAbsFile)

    private def pathToAbsFile(p: QPath): Option[AFile] =
      p.file map (fn =>
        p.asAbsolute.dir
          .foldLeft(rootDir[Sandboxed])((d, n) => d </> dir(n.value)) </>
          file(fn.value))

    private def lift[A](qf: QueryFile[A]): F[A] =
      Free.liftF(S1.inj(Coyoneda.lift(qf)))
=======
>>>>>>> b65ecfec
  }

  object Ops {
    implicit def apply[S[_]](implicit S0: Functor[S], S1: QueryFileF :<: S): Ops[S] =
      new Ops[S]
  }

  /** Low-level, unsafe operations. Clients are responsible for resource-safety
    * when using these.
    */
  @SuppressWarnings(Array("org.brianmckenna.wartremover.warts.NonUnitStatements"))
  final class Unsafe[S[_]](implicit S0: Functor[S], S1: QueryFileF :<: S)
    extends LiftedOps[QueryFile, S] {

    val transforms = Transforms[F]
    import transforms._

    /** Returns a handle to the results of evaluating the given [[LogicalPlan]]
      * that can be used to read chunks of result data.
      *
      * Care must be taken to `close` the returned handle in order to avoid
      * potential resource leaks.
      */
    def eval(lp: Fix[LogicalPlan]): ExecM[ResultHandle] =
      EitherT(WriterT(lift(EvaluatePlan(lp))): G[FileSystemError \/ ResultHandle])

    /** Read the next chunk of data from the result set represented by the given
      * handle.
      *
      * An empty `Vector` signals that all data has been read.
      */
    def more(rh: ResultHandle): FileSystemErrT[F, Vector[Data]] =
      EitherT(lift(More(rh)))

    /** Closes the given result handle, freeing any resources it was using. */
    def close(rh: ResultHandle): F[Unit] =
      lift(Close(rh))
  }

  object Unsafe {
    implicit def apply[S[_]](implicit S0: Functor[S], S1: QueryFileF :<: S): Unsafe[S] =
      new Unsafe[S]
  }

  class Transforms[F[_]: Monad] {
    type G[A] = PhaseResultT[F, A]
    type H[A] = SemanticErrsT[G, A]

    type ExecM[A]     = FileSystemErrT[G, A]
    type CompExecM[A] = FileSystemErrT[H, A]

    val execToCompExec: ExecM ~> CompExecM =
      Hoist[FileSystemErrT].hoist[G, H](liftMT[G, SemanticErrsT])

    val compToCompExec: CompileM ~> CompExecM = {
      val hoistW: PhaseResultW ~> G = Hoist[PhaseResultT].hoist(pointNT[F])
      val hoistC: CompileM ~> H     = Hoist[SemanticErrsT].hoist(hoistW)
      liftMT[H, FileSystemErrT] compose hoistC
    }

    val toExec: F ~> ExecM =
      liftMT[G, FileSystemErrT] compose liftMT[F, PhaseResultT]

    def fsErrToExec: FileSystemErrT[F, ?] ~> ExecM =
      Hoist[FileSystemErrT].hoist[F, PhaseResultT[F, ?]](liftMT[F, PhaseResultT])

    val toCompExec: F ~> CompExecM =
      execToCompExec compose toExec
  }

  object Transforms {
    def apply[F[_]: Monad]: Transforms[F] =
      new Transforms[F]
  }
}<|MERGE_RESOLUTION|>--- conflicted
+++ resolved
@@ -55,9 +55,6 @@
   final case class Explain(lp: Fix[LogicalPlan])
     extends QueryFile[(PhaseResults, FileSystemError \/ ExecutionPlan)]
 
-  final case class Explain(lp: Fix[LogicalPlan], out: AFile)
-    extends QueryFile[(PhaseResults, Option[FileSystemError])]
-
   /** TODO: While this is a bit better in one dimension here in `QueryFile`,
     *       `@mossprescott` points out it is still a bit of a stretch to include
     *       in this algebra. We need to revisit this and probably add algebras
@@ -70,22 +67,12 @@
   final case class ListContents(dir: ADir)
     extends QueryFile[FileSystemError \/ Set[Node]]
 
-<<<<<<< HEAD
-  /** File used in explain output when a `LogicalPlan` does not contain any
-    * file references.
-    */
-  val DefaultExplainOut: AFile = rootDir </> dir("explain") </> file("out")
-
-  final class Ops[S[_]](implicit S0: Functor[S], S1: QueryFileF :<: S) {
-    import ResultFile._
-=======
   final case class FileExists(file: AFile)
     extends QueryFile[FileSystemError \/ Boolean]
 
   @SuppressWarnings(Array("org.brianmckenna.wartremover.warts.NonUnitStatements"))
   final class Ops[S[_]](implicit S0: Functor[S], S1: QueryFileF :<: S)
     extends LiftedOps[QueryFile, S] {
->>>>>>> b65ecfec
 
     type M[A] = FileSystemErrT[F, A]
 
@@ -100,41 +87,10 @@
       * requested file if it is more efficient to do so (i.e. to avoid copying
       * lots of data for a plan consisting of a single `ReadF(...)`).
       */
-<<<<<<< HEAD
-    def execute(plan: Fix[LogicalPlan], out: AFile): ExecM[ResultFile] =
-      EitherT(WriterT(lift(ExecutePlan(plan, out))): G[FileSystemError \/ ResultFile])
-
-    /** Returns the path to the result of executing the given [[LogicalPlan]] */
-    def execute_(plan: Fix[LogicalPlan])
-                (implicit M: ManageFile.Ops[S]): ExecM[ResultFile] = {
-      for {
-        out <- toExec(firstFile(plan) cata (M.tempFileNear, M.anyTempFile))
-        rf0 <- execute(plan, out)
-        rf1 =  user.getOrModify(rf0)
-                 .map(usr => if (usr == out) Temp(usr) else User(usr))
-                 .merge
-      } yield rf1
-    }
-
-    /** Returns a description of how the the given logical plan will be executed
-      * along with any error encountered during planning.
-      */
-    def explain(plan: Fix[LogicalPlan])
-               (implicit M: ManageFile.Ops[S])
-               : F[(PhaseResults, Option[FileSystemError])] = {
-
-      firstFile(plan)
-        .cata(M.tempFileNear, M.anyTempFile)
-        .flatMap(f => lift(Explain(plan, f)))
-    }
-
-    /** Returns the source of values from the result of executing the given
-=======
     def execute(plan: Fix[LogicalPlan], out: AFile): ExecM[AFile] =
       EitherT(WriterT(lift(ExecutePlan(plan, out))): G[FileSystemError \/ AFile])
 
     /** Returns the stream of data resulting from evaluating the given
->>>>>>> b65ecfec
       * [[LogicalPlan]].
       */
     def evaluate(plan: Fix[LogicalPlan]): Process[ExecM, Data] = {
@@ -191,24 +147,6 @@
       compileAnd(query, vars)(explain)
     }
 
-    /** Returns a description of how the the given SQL^2 query will be executed
-      * along with any error encountered during planning.
-      */
-    def explainQuery(query: sql.Expr, vars: Variables)
-                    (implicit M: ManageFile.Ops[S])
-                    : SemanticErrsT[F, (PhaseResults, Option[FileSystemError])] = {
-
-      type E[A, B] = EitherT[F, A, B]
-
-      queryPlan(query, vars).run.run match {
-        case (prs, \/-(lp)) =>
-          explain(lp).map(_.leftMap(prs ++ _)).liftM[SemanticErrsT]
-
-        case (_, -\/(semErrs)) =>
-          semErrs.raiseError[E, (PhaseResults, Option[FileSystemError])]
-      }
-    }
-
     /** Returns immediate children of the given directory, fails if the
       * directory does not exist.
       */
@@ -246,29 +184,6 @@
       compToCompExec(queryPlan(query, vars))
         .flatMap(lp => execToCompExec(f(lp)))
     }
-<<<<<<< HEAD
-
-    private def firstFile(lp: Fix[LogicalPlan]): Option[AFile] =
-    // This implementation, although more resource efficient, cannot be used right now because it triggers
-    // a compiler crash in conjunction with the scoverage compiler plugin. As a compromise in order to have
-    // code coverage, we currently have a less efficient implementation that sidesteps the compiler crash.
-    // https://github.com/scoverage/scalac-scoverage-plugin/issues/147
-    //  Tag.unwrap(lp foldMap[FirstOption[QPath]] {
-    //    case Fix(LogicalPlan.ReadF(p)) => Tag(Some(p))
-    //    case _                         => Tag(None)
-    //  }) flatMap pathToAbsFile
-    lp.collect{case Fix(LogicalPlan.ReadF(p)) => p}.headOption.flatMap(pathToAbsFile)
-
-    private def pathToAbsFile(p: QPath): Option[AFile] =
-      p.file map (fn =>
-        p.asAbsolute.dir
-          .foldLeft(rootDir[Sandboxed])((d, n) => d </> dir(n.value)) </>
-          file(fn.value))
-
-    private def lift[A](qf: QueryFile[A]): F[A] =
-      Free.liftF(S1.inj(Coyoneda.lift(qf)))
-=======
->>>>>>> b65ecfec
   }
 
   object Ops {
