--- conflicted
+++ resolved
@@ -4,17 +4,12 @@
         "couchbase":         "pending",
         "marklogic_json":    "pending",
         "marklogic_xml":     "timeout",
-<<<<<<< HEAD
-        "mimir": "skip",
+        "mimir": "pending",
         "mongodb_2_6":       "pending",
         "mongodb_3_0":       "pending",
         "mongodb_3_2":       "pending",
         "mongodb_3_4":       "pending",
         "mongodb_read_only": "pending",
-=======
-        "mimir":"pending",
-        "mongodb_q_3_2":     "pending",
->>>>>>> fc732bd4
         "postgresql":        "pending",
         "spark_hdfs":        "pending",
         "spark_local":       "pending"
