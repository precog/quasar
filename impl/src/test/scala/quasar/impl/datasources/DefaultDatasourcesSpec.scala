--- conflicted
+++ resolved
@@ -197,13 +197,8 @@
 
       refs <- Resource.eval(fRefs)
       cache <- rCache
-<<<<<<< HEAD
-      result <- Resource.liftF {
+      result <- Resource.eval {
         DefaultDatasources[IO, Resource[IO, ?], Stream[IO, ?], String, Json, QueryResult[IO]](freshId, refs, modules, cache, errors, byteStores)
-=======
-      result <- Resource.eval {
-        DefaultDatasources[Fix, IO, Resource[IO, ?], Stream[IO, ?], String, Json, QueryResult[IO]](freshId, refs, modules, cache, errors, byteStores)
->>>>>>> 7b90419c
       }
     } yield (result, byteStores, refs, starts, shuts)
   }
