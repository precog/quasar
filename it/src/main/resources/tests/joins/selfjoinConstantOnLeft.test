--- conflicted
+++ resolved
@@ -9,14 +9,7 @@
         "mongodb_3_0":       "pending",
         "mongodb_3_2":       "pending",
         "mongodb_read_only": "pending",
-<<<<<<< HEAD
-        "postgresql":        "pending",
-        "spark_hdfs":        "skip",
-        "spark_local":       "skip"
-=======
-        "mongodb_q_3_2":     "pending",
         "postgresql":        "pending"
->>>>>>> b049f72d
     },
 
     "NB": "#2120: Disabled in marklogic due to slow performance.
