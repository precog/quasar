--- conflicted
+++ resolved
@@ -15,97 +15,51 @@
   "simplify" should {
   
     "inline trivial binding" in {
-<<<<<<< HEAD
-      val lp = letOne('tmp0, read("foo"), Free('tmp0))
-=======
-      val lp = let('tmp0, read("foo"), free('tmp0))
->>>>>>> d7550112
+      val lp = Let('tmp0, read("foo"), Free('tmp0))
     
       Optimizer.simplify(lp) should_== read("foo")
     }
   
     "not inline binding that's used twice" in {
-<<<<<<< HEAD
-      val lp = letOne('tmp0, 
-                      read("foo"), 
-                      makeObj(
-                        "bar" -> ObjectProject(Free('tmp0), Constant(Data.Str("bar"))),
-                        "baz" -> ObjectProject(Free('tmp0), Constant(Data.Str("baz")))
-                      )
-                    )
-=======
       val lp =
-        let('tmp0, read("foo"),
+        Let('tmp0, read("foo"),
           makeObj(
-            "bar" -> ObjectProject(free('tmp0), constant(Data.Str("bar"))),
-            "baz" -> ObjectProject(free('tmp0), constant(Data.Str("baz")))))
->>>>>>> d7550112
+            "bar" -> ObjectProject(Free('tmp0), Constant(Data.Str("bar"))),
+            "baz" -> ObjectProject(Free('tmp0), Constant(Data.Str("baz")))))
     
       Optimizer.simplify(lp) should_== lp
     }
 
     "completely inline stupid lets" in {
       val lp =
-        let('tmp0, read("foo"),
-          let('tmp1, free('tmp0), // OK, this one is pretty silly
-            free('tmp1)))
+        Let('tmp0, read("foo"),
+          Let('tmp1, Free('tmp0), // OK, this one is pretty silly
+            Free('tmp1)))
 
       Optimizer.simplify(lp) should_== read("foo")
     }
   
     "partially inline a more interesting case" in {
-<<<<<<< HEAD
-      val lp = letOne('tmp0,
-                  read("person"),
-                    letOne('tmp1,
-                      makeObj(
-                        "name" -> ObjectProject(Free('tmp0), Constant(Data.Str("name")))
-                      ),
-                      letOne('tmp2,
-                        OrderBy(
-                          Free('tmp1),
-                          MakeArray(
-                            ObjectProject(Free('tmp1), Constant(Data.Str("name")))
-                          )
-                        ),
-                        Free('tmp2)
-                      )
-                    )
-                  )
-                
-      val slp = letOne('tmp1,
-                  makeObj(
-                    "name" -> ObjectProject(read("person"), Constant(Data.Str("name")))
-                  ),
-                  OrderBy(
-                    Free('tmp1),
-                    MakeArray(
-                      ObjectProject(Free('tmp1), Constant(Data.Str("name")))
-                    )
-                  )
-                )
-=======
       val lp =
-        let('tmp0, read("person"),
-          let('tmp1,
+        Let('tmp0, read("person"),
+          Let('tmp1,
             makeObj(
-              "name" -> ObjectProject(free('tmp0), constant(Data.Str("name")))),
-            let('tmp2,
+              "name" -> ObjectProject(Free('tmp0), Constant(Data.Str("name")))),
+            Let('tmp2,
               OrderBy(
-                free('tmp1),
+                Free('tmp1),
                 MakeArray(
-                  ObjectProject(free('tmp1), constant(Data.Str("name"))))),
-              free('tmp2))))
+                  ObjectProject(Free('tmp1), Constant(Data.Str("name"))))),
+              Free('tmp2))))
                 
       val slp =
-        let('tmp1,
+        Let('tmp1,
           makeObj(
             "name" ->
-              ObjectProject(read("person"), constant(Data.Str("name")))),
+              ObjectProject(read("person"), Constant(Data.Str("name")))),
           OrderBy(
-            free('tmp1),
-            MakeArray(ObjectProject(free('tmp1), constant(Data.Str("name"))))))
->>>>>>> d7550112
+            Free('tmp1),
+            MakeArray(ObjectProject(Free('tmp1), Constant(Data.Str("name"))))))
             
       Optimizer.simplify(lp) should_== slp
     }
