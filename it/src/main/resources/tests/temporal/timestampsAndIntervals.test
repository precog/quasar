--- conflicted
+++ resolved
@@ -2,15 +2,10 @@
     "name": "timestamp and interval syntax",
 
     "backends": {
-<<<<<<< HEAD
-        "couchbase": "pending",
-=======
         "mimir":"pending",
         "couchbase":      "pending",
->>>>>>> eaed3027
         "marklogic_json": "pending",
         "marklogic_xml": "pending",
-        "mimir": "skip",
         "spark_hdfs": "pending",
         "spark_local": "pending"
     },
