/*
 * Copyright 2014–2016 SlamData Inc.
 *
 * Licensed under the Apache License, Version 2.0 (the "License");
 * you may not use this file except in compliance with the License.
 * You may obtain a copy of the License at
 *
 *     http://www.apache.org/licenses/LICENSE-2.0
 *
 * Unless required by applicable law or agreed to in writing, software
 * distributed under the License is distributed on an "AS IS" BASIS,
 * WITHOUT WARRANTIES OR CONDITIONS OF ANY KIND, either express or implied.
 * See the License for the specific language governing permissions and
 * limitations under the License.
 */

package quasar.qscript

import quasar.fp._
import quasar.RenderTree

import matryoshka._
import monocle.macros.Lenses
import pathy.Path._
import scalaz._, Scalaz._

// TODO: Abstract Read over the backend’s preferred path representation.
/** A backend-resolved `Root`, which is now a path. */
@Lenses final case class Read(path: AbsFile[Sandboxed])

object Read {
  implicit def equal: Equal[Read] = Equal.equalBy(_.path)
  implicit def show: Show[Read] =
<<<<<<< HEAD
    Show.show(Cord("Read(") ++ _.path.show ++ Cord(")"))
=======
    Show.show(r => Cord("Read(") ++ posixCodec.printPath(r.path) ++ Cord(")"))
>>>>>>> 031e2a31

  implicit def renderTree: RenderTree[Read] = RenderTree.fromShow("Read")
}<|MERGE_RESOLUTION|>--- conflicted
+++ resolved
@@ -31,11 +31,7 @@
 object Read {
   implicit def equal: Equal[Read] = Equal.equalBy(_.path)
   implicit def show: Show[Read] =
-<<<<<<< HEAD
-    Show.show(Cord("Read(") ++ _.path.show ++ Cord(")"))
-=======
     Show.show(r => Cord("Read(") ++ posixCodec.printPath(r.path) ++ Cord(")"))
->>>>>>> 031e2a31
 
   implicit def renderTree: RenderTree[Read] = RenderTree.fromShow("Read")
 }