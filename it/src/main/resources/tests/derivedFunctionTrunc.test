--- conflicted
+++ resolved
@@ -1,14 +1,10 @@
 {
     "name": "derived function trunc",
     "backends": {
-<<<<<<< HEAD
-      "mimir": "pending",
+      "mimir": "pendingIgnoreFieldOrder",
       "mongodb_2_6": "pending",
       "mongodb_3_0": "pending",
       "mongodb_read_only": "pending"
-=======
-      "mimir": "pendingIgnoreFieldOrder"
->>>>>>> 618bca10
     },
     "NB": "mongo backends not on par with master",
     "data": "divide.data",
