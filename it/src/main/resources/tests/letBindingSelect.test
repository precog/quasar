--- conflicted
+++ resolved
@@ -1,14 +1,7 @@
 {
     "name": "handle select in form of let",
 
-<<<<<<< HEAD
-    "backends": {
-        "mimir": "pending",
-        "postgresql": "pending"
-    },
-=======
     "backends": {},
->>>>>>> 5f7a7285
 
     "data": "zips.data",
 
