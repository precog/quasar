--- conflicted
+++ resolved
@@ -40,7 +40,6 @@
       XQuery(s"((: REDUCE :)$src)").point[PlanningT[F, ?]]
 
     case Sort(src, bucket, order) =>
-<<<<<<< HEAD
       // TODO: Use NameGen when merged
       val tempValName = "orderByTempVal"
       val tempValXQuery = s"$$$tempValName".xqy
@@ -50,10 +49,7 @@
       expr
         .for_((tempValName, src))
         .orderBy((mapFuncXQuery(bucket, tempValXQuery), SortDirection.Ascending), xQueryOrder: _*)
-        .return_(tempValXQuery).point[Planning]
-=======
-      XQuery(s"((: SORT :)$src)").point[PlanningT[F, ?]]
->>>>>>> 1c9908b0
+        .return_(tempValXQuery).point[PlanningT[F, ?]]
 
     case Filter(src, f) =>
       liftP(for {
