/*
 * Copyright 2020 Precog Data
 *
 * Licensed under the Apache License, Version 2.0 (the "License");
 * you may not use this file except in compliance with the License.
 * You may obtain a copy of the License at
 *
 *     http://www.apache.org/licenses/LICENSE-2.0
 *
 * Unless required by applicable law or agreed to in writing, software
 * distributed under the License is distributed on an "AS IS" BASIS,
 * WITHOUT WARRANTIES OR CONDITIONS OF ANY KIND, either express or implied.
 * See the License for the specific language governing permissions and
 * limitations under the License.
 */

package quasar.impl.scheduler

import slamdata.Predef._

import quasar.{Condition, ConditionMatchers, EffectfulQSpec}
import quasar.api.scheduler._, SchedulerError._
import quasar.api.intentions.IntentionError, IntentionError._
import quasar.connector._
import quasar.connector.scheduler._
import quasar.contrib.scalaz.MonadError_
import quasar.impl.ResourceManager
import quasar.impl.storage.{IndexedStore, ConcurrentMapIndexedStore}

import argonaut.Json
import argonaut.JsonCats._

import cats.effect._
import cats.implicits._

import fs2.Stream

import scala.concurrent.ExecutionContext

import java.util.concurrent.ConcurrentHashMap
import java.util.UUID

class DefaultSchedulersSpec(implicit ec: ExecutionContext) extends EffectfulQSpec[IO] with ConditionMatchers {
  val blocker: Blocker = quasar.concurrent.Blocker.cached("default-schedulers-spec")

  implicit val timer = IO.timer(ec)

  implicit val ioResourceErrorME: MonadError_[IO, ResourceError] =
    MonadError_.facet[IO](ResourceError.throwableP)

<<<<<<< HEAD
  def builder(kind: SchedulerType, err: Option[InitializationError[Json]] = None): SchedulerBuilder[IO] = new SchedulerBuilder[IO] {
    def schedulerType = kind
    def sanitizeConfig(inp: Json) = Json.jString("sanitized")
    def scheduler(config: Json)
        : Resource[IO, Either[InitializationError[Json], Scheduler[IO, Array[Byte], Json]]] =
      err match {
        case Some(a) =>
          a.asLeft[Scheduler[IO, Array[Byte], Json]].pure[Resource[IO, ?]]
        case None =>
          val scheduler = new Scheduler[IO, Array[Byte], Json]  {
            def entries: Stream[IO, (Array[Byte], Json)] =
              Stream.empty
            def addIntention(c: Json): IO[Either[IncorrectIntention[Json], Array[Byte]]] =
              IO(UUID.randomUUID.toString.getBytes.asRight[IncorrectIntention[Json]])
            def lookupIntention(i: Array[Byte]): IO[Either[IntentionNotFound[Array[Byte]], Json]] =
              IO(Json.jNull.asRight[IntentionNotFound[Array[Byte]]])
            def editIntention(i: Array[Byte], config: Json): IO[Condition[SchedulingError[Array[Byte], Json]]] =
              IO(Condition.normal[SchedulingError[Array[Byte], Json]]())
            def deleteIntention(i: Array[Byte]): IO[Condition[IntentionNotFound[Array[Byte]]]] =
              IO(Condition.normal[IntentionNotFound[Array[Byte]]]())
          }
          scheduler.asRight[InitializationError[Json]].pure[Resource[IO, ?]]
      }
  }
=======
  def module(kind: SchedulerType, err: Map[Json, InitializationError[Json]])
      : SchedulerModule =
    new SchedulerModule {
      def schedulerType = kind
      def sanitizeConfig(inp: Json) = Json.jString("sanitized")
      def scheduler[F[_]: ContextShift: ConcurrentEffect: Timer](
          config: Json)
          : Resource[F, Either[InitializationError[Json], Scheduler[F, Array[Byte], Json]]] =
        err.get(config) match {
          case Some(e) =>
            e.asLeft[Scheduler[F, Array[Byte], Json]].pure[Resource[F, ?]]
          case None =>
            val scheduler = new Scheduler[F, Array[Byte], Json]  {
              def entries: Stream[F, (Array[Byte], Json)] =
                Stream.empty
              def addIntention(c: Json): F[Either[IncorrectIntention[Json], Array[Byte]]] =
                Sync[F].delay(UUID.randomUUID.toString.getBytes.asRight[IncorrectIntention[Json]])
              def lookupIntention(i: Array[Byte]): F[Either[IntentionNotFound[Array[Byte]], Json]] =
                Sync[F].delay(Json.jNull.asRight[IntentionNotFound[Array[Byte]]])
              def editIntention(i: Array[Byte], config: Json): F[Condition[SchedulingError[Array[Byte], Json]]] =
                Sync[F].delay(Condition.normal[SchedulingError[Array[Byte], Json]]())
              def deleteIntention(i: Array[Byte]): F[Condition[IntentionNotFound[Array[Byte]]]] =
                Sync[F].delay(Condition.normal[IntentionNotFound[Array[Byte]]]())
            }
            scheduler.asRight[InitializationError[Json]].pure[Resource[F, ?]]
        }
    }
>>>>>>> 7756bf18

  def mkSchedulers(errors: Map[Json, InitializationError[Json]] = Map.empty) = {
    val freshId = IO(UUID.randomUUID.toString)
    val fRefs: IO[IndexedStore[IO, String, SchedulerRef[Json]]] =
      IO(new ConcurrentHashMap[String, SchedulerRef[Json]]()) map { (mp: ConcurrentHashMap[String, SchedulerRef[Json]]) =>
        ConcurrentMapIndexedStore.unhooked[IO, String, SchedulerRef[Json]](mp, blocker)
      }
    val rCache = ResourceManager[IO, String, Scheduler[IO, Array[Byte], Json]]

    for {
      refs <- Resource.liftF(fRefs)
      cache <- rCache
<<<<<<< HEAD
      builders <- Resource.liftF(SchedulerBuilders[IO](List(builder(testType))))
      result <- Resource.liftF(DefaultSchedulers(freshId, refs, cache, builders))
=======
      modules <- Resource.liftF(SchedulerModules[IO](List(module(testType, errors))))
      result <- Resource.liftF(DefaultSchedulers(freshId, refs, cache, modules))
>>>>>>> 7756bf18
    } yield (refs, result, cache)
  }

  def emptySchedulers = mkSchedulers() map (_._2)

  val testType =
    SchedulerType("test", 1L)

  val testRef =
    SchedulerRef(testType, "test", Json.jNull)

  val sanitize: SchedulerRef[Json] => SchedulerRef[Json] = (x: SchedulerRef[Json]) => x.copy(config = Json.jString("sanitized"))

  "schedulers" >> {
    "enable/disableModule" >>* {
      val unknownType = SchedulerType("unknown", 0L)
      val unknownRef = SchedulerRef(unknownType, "unknown", Json.jNull)
      for {
        (ss, finalize) <- emptySchedulers.allocated
        result0 <- ss.addScheduler(unknownRef)
<<<<<<< HEAD
        _ <- ss.enableModule(builder(unknownType))
=======
        _ <- ss.enableModule(module(unknownType, Map.empty))
>>>>>>> 7756bf18
        result1 <- ss.addScheduler(unknownRef)
        id = result1.toOption.get
        _ <- ss.removeScheduler(id)
        _ <- ss.disableModule(unknownType)
        result2 <- ss.addScheduler(unknownRef)
        _ <- finalize
      } yield {
        result0 must beLeft(SchedulerUnsupported(unknownType, Set(testType)))
        result1 must beRight
        result2 must beLeft(SchedulerUnsupported(unknownType, Set(testType)))
      }
    }
    "add scheduler" >> {
      "create and saves scheduler" >>* {
        for {
          (ss, finalize) <- emptySchedulers.allocated
          result <- ss.addScheduler(testRef)
          i = result.toOption.get
          foundRef <- ss.schedulerRef(i)
          _ <- finalize
        } yield {
          result must beRight
          foundRef must beRight
        }
      }
      "rejects duplicate names" >>* {
        for {
          (ss, finalize) <- emptySchedulers.allocated
          original <- ss.addScheduler(testRef)
          duplicate <- ss.addScheduler(testRef)
          _ <- finalize
        } yield {
          original must beRight
          duplicate must beLeft(SchedulerNameExists("test"))
        }
      }
      "rejects unknown scheduler" >>* {
        val unknownType = SchedulerType("unknown", 0L)
        val unknownRef = SchedulerRef(unknownType, "unknown", Json.jNull)
        for {
          (ss, finalize) <- emptySchedulers.allocated
          result <- ss.addScheduler(unknownRef)
          _ <- finalize
        } yield {
          result must beLeft(SchedulerUnsupported(unknownType, Set(testType)))
        }
      }
    }
    "replace scheduler" >> {
      "replaces a scheduler" >>* {
        val newRef = testRef.copy(name = "new-name")
        for {
          ((store, ss, _), finalize) <- mkSchedulers().allocated
          _ <- store.insert("1", testRef)
          beforeReplace <- ss.schedulerRef("1")
          replaceResult <- ss.replaceScheduler("1", newRef)
          afterReplace <- ss.schedulerRef("1")
          _ <- finalize
        } yield {
          beforeReplace must beRight(sanitize(testRef))
          replaceResult must beNormal
          afterReplace must beRight(sanitize(newRef))
        }
      }
      "verifies name uniqueness on replacement" >>* {
        val testRef2 =
          testRef.copy(name = "foo-2")
        val testRef3 =
          testRef.copy(name = "foo-2")
        for {
          (ss, finalize) <- emptySchedulers.allocated
          status1 <- ss.addScheduler(testRef)
          status2 <- ss.addScheduler(testRef2)
          id = status1.toOption.get
          replaceStatus <- ss.replaceScheduler(id, testRef2)
          _ <- finalize
        } yield {
          status1 must beRight
          status2 must beRight
          replaceStatus must beAbnormal(SchedulerNameExists(testRef2.name))
        }
      }
      "allows replacement with the same name" >>* {
        val testRef2 = testRef.copy(name = "modified")
        for {
          (ss, finalize) <- emptySchedulers.allocated
          status <- ss.addScheduler(testRef)
          id = status.toOption.get
          replaceStatus <- ss.replaceScheduler(id, testRef2)
          _ <- finalize
        } yield {
          status must beRight
          replaceStatus must beNormal
        }
      }

      "doesn't replace when config invalid" >>* {
        val err3: InitializationError[Json] =
          MalformedConfiguration(testType, Json.jString("three"), "3 isn't a config!")

        val invalidRef =
          testRef.copy(config = Json.jString("invalid"))

        for {
          ((store, ss, _), finalize) <- mkSchedulers(Map(Json.jString("invalid") -> err3)).allocated
          c1 <- ss.addScheduler(testRef)
          i = c1.toOption.get
          r1 <- store.lookup(i)
          c2 <- ss.replaceScheduler(i, invalidRef)
          r2 <- store.lookup(i)
          _ <- finalize
        } yield {
          r1 must beSome(testRef)
          c2 must beAbnormal(err3)
          r2 must beSome(testRef)
        }
      }
    }
  }
  "clustering" >> {
    "new ref appeared" >>* {
      for {
        ((store, ss, cache), finalize) <- mkSchedulers().allocated
        _ <- store.insert("foo", testRef)
        s <- ss.schedulerOf("foo")
        _ <- finalize
      } yield {
        s must beRight
      }
    }
    "new unknown ref appeared" >>* {
      val unknownType = SchedulerType("unknown", 2L)
      val unknownRef = SchedulerRef(unknownType, "unknown", Json.jNull)
      mkSchedulers() use { case (store, ss, cache) =>
        for {
          _ <- store.insert("unk", unknownRef)
          s <- ss.schedulerOf("unk")
        } yield {
          s must beLeft(SchedulerUnsupported(unknownType, Set(testType)))
        }
      }
    }
    "ref disappered" >>* {
      for {
        ((store, ss, cache), finalize) <- mkSchedulers().allocated
        _ <- store.insert("foo", testRef)
        s0 <- ss.schedulerRef("foo")
        _ <- store.delete("foo")
        s1 <- ss.schedulerRef("foo")
        _ <- finalize
      } yield {
        s0 must beRight
        s1 must beLeft
      }
    }
  }
}<|MERGE_RESOLUTION|>--- conflicted
+++ resolved
@@ -48,60 +48,32 @@
   implicit val ioResourceErrorME: MonadError_[IO, ResourceError] =
     MonadError_.facet[IO](ResourceError.throwableP)
 
-<<<<<<< HEAD
-  def builder(kind: SchedulerType, err: Option[InitializationError[Json]] = None): SchedulerBuilder[IO] = new SchedulerBuilder[IO] {
-    def schedulerType = kind
-    def sanitizeConfig(inp: Json) = Json.jString("sanitized")
-    def scheduler(config: Json)
-        : Resource[IO, Either[InitializationError[Json], Scheduler[IO, Array[Byte], Json]]] =
-      err match {
-        case Some(a) =>
-          a.asLeft[Scheduler[IO, Array[Byte], Json]].pure[Resource[IO, ?]]
-        case None =>
-          val scheduler = new Scheduler[IO, Array[Byte], Json]  {
-            def entries: Stream[IO, (Array[Byte], Json)] =
-              Stream.empty
-            def addIntention(c: Json): IO[Either[IncorrectIntention[Json], Array[Byte]]] =
-              IO(UUID.randomUUID.toString.getBytes.asRight[IncorrectIntention[Json]])
-            def lookupIntention(i: Array[Byte]): IO[Either[IntentionNotFound[Array[Byte]], Json]] =
-              IO(Json.jNull.asRight[IntentionNotFound[Array[Byte]]])
-            def editIntention(i: Array[Byte], config: Json): IO[Condition[SchedulingError[Array[Byte], Json]]] =
-              IO(Condition.normal[SchedulingError[Array[Byte], Json]]())
-            def deleteIntention(i: Array[Byte]): IO[Condition[IntentionNotFound[Array[Byte]]]] =
-              IO(Condition.normal[IntentionNotFound[Array[Byte]]]())
-          }
-          scheduler.asRight[InitializationError[Json]].pure[Resource[IO, ?]]
-      }
-  }
-=======
-  def module(kind: SchedulerType, err: Map[Json, InitializationError[Json]])
-      : SchedulerModule =
-    new SchedulerModule {
+  def builder(kind: SchedulerType, err: Map[Json, InitializationError[Json]])
+      : SchedulerBuilder[IO] =
+    new SchedulerBuilder[IO] {
       def schedulerType = kind
       def sanitizeConfig(inp: Json) = Json.jString("sanitized")
-      def scheduler[F[_]: ContextShift: ConcurrentEffect: Timer](
-          config: Json)
-          : Resource[F, Either[InitializationError[Json], Scheduler[F, Array[Byte], Json]]] =
+      def scheduler(config: Json)
+          : Resource[IO, Either[InitializationError[Json], Scheduler[IO, Array[Byte], Json]]] =
         err.get(config) match {
           case Some(e) =>
-            e.asLeft[Scheduler[F, Array[Byte], Json]].pure[Resource[F, ?]]
+            e.asLeft[Scheduler[IO, Array[Byte], Json]].pure[Resource[IO, ?]]
           case None =>
-            val scheduler = new Scheduler[F, Array[Byte], Json]  {
-              def entries: Stream[F, (Array[Byte], Json)] =
+            val scheduler = new Scheduler[IO, Array[Byte], Json]  {
+              def entries: Stream[IO, (Array[Byte], Json)] =
                 Stream.empty
-              def addIntention(c: Json): F[Either[IncorrectIntention[Json], Array[Byte]]] =
-                Sync[F].delay(UUID.randomUUID.toString.getBytes.asRight[IncorrectIntention[Json]])
-              def lookupIntention(i: Array[Byte]): F[Either[IntentionNotFound[Array[Byte]], Json]] =
-                Sync[F].delay(Json.jNull.asRight[IntentionNotFound[Array[Byte]]])
-              def editIntention(i: Array[Byte], config: Json): F[Condition[SchedulingError[Array[Byte], Json]]] =
-                Sync[F].delay(Condition.normal[SchedulingError[Array[Byte], Json]]())
-              def deleteIntention(i: Array[Byte]): F[Condition[IntentionNotFound[Array[Byte]]]] =
-                Sync[F].delay(Condition.normal[IntentionNotFound[Array[Byte]]]())
+              def addIntention(c: Json): IO[Either[IncorrectIntention[Json], Array[Byte]]] =
+                IO(UUID.randomUUID.toString.getBytes.asRight[IncorrectIntention[Json]])
+              def lookupIntention(i: Array[Byte]): IO[Either[IntentionNotFound[Array[Byte]], Json]] =
+                IO(Json.jNull.asRight[IntentionNotFound[Array[Byte]]])
+              def editIntention(i: Array[Byte], config: Json): IO[Condition[SchedulingError[Array[Byte], Json]]] =
+                IO(Condition.normal[SchedulingError[Array[Byte], Json]]())
+              def deleteIntention(i: Array[Byte]): IO[Condition[IntentionNotFound[Array[Byte]]]] =
+                IO(Condition.normal[IntentionNotFound[Array[Byte]]]())
             }
-            scheduler.asRight[InitializationError[Json]].pure[Resource[F, ?]]
-        }
-    }
->>>>>>> 7756bf18
+            scheduler.asRight[InitializationError[Json]].pure[Resource[IO, ?]]
+        }
+    }
 
   def mkSchedulers(errors: Map[Json, InitializationError[Json]] = Map.empty) = {
     val freshId = IO(UUID.randomUUID.toString)
@@ -114,13 +86,8 @@
     for {
       refs <- Resource.liftF(fRefs)
       cache <- rCache
-<<<<<<< HEAD
-      builders <- Resource.liftF(SchedulerBuilders[IO](List(builder(testType))))
+      builders <- Resource.liftF(SchedulerBuilders[IO](List(builder(testType, errors))))
       result <- Resource.liftF(DefaultSchedulers(freshId, refs, cache, builders))
-=======
-      modules <- Resource.liftF(SchedulerModules[IO](List(module(testType, errors))))
-      result <- Resource.liftF(DefaultSchedulers(freshId, refs, cache, modules))
->>>>>>> 7756bf18
     } yield (refs, result, cache)
   }
 
@@ -141,11 +108,7 @@
       for {
         (ss, finalize) <- emptySchedulers.allocated
         result0 <- ss.addScheduler(unknownRef)
-<<<<<<< HEAD
-        _ <- ss.enableModule(builder(unknownType))
-=======
-        _ <- ss.enableModule(module(unknownType, Map.empty))
->>>>>>> 7756bf18
+        _ <- ss.enableModule(builder(unknownType, Map.empty))
         result1 <- ss.addScheduler(unknownRef)
         id = result1.toOption.get
         _ <- ss.removeScheduler(id)
