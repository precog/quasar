/*
 * Copyright 2014–2017 SlamData Inc.
 *
 * Licensed under the Apache License, Version 2.0 (the "License");
 * you may not use this file except in compliance with the License.
 * You may obtain a copy of the License at
 *
 *     http://www.apache.org/licenses/LICENSE-2.0
 *
 * Unless required by applicable law or agreed to in writing, software
 * distributed under the License is distributed on an "AS IS" BASIS,
 * WITHOUT WARRANTIES OR CONDITIONS OF ANY KIND, either express or implied.
 * See the License for the specific language governing permissions and
 * limitations under the License.
 */

package quasar.physical.mongodb

import slamdata.Predef._
import quasar._, RenderTree.ops._
import quasar.common.{Map => _, _}
import quasar.fp._
import quasar.fp.ski._
import quasar.fs.FileSystemError
import quasar.javascript._
import quasar.frontend.{logicalplan => lp}, lp.{LogicalPlan => LP}
import quasar.physical.mongodb.accumulator._
import quasar.physical.mongodb.expression._
import quasar.physical.mongodb.planner._
import quasar.physical.mongodb.workflow._
<<<<<<< HEAD
import quasar.qscript.DiscoverPath
import quasar.sql.{fixpoint => sql, _}
=======
import quasar.sql , sql.{fixpoint => sqlF, _}
>>>>>>> bff4a573
import quasar.std._

import java.time.Instant
import scala.Either

import eu.timepit.refined.auto._
import matryoshka._
import matryoshka.data.Fix
import matryoshka.implicits._
import org.scalacheck._
import org.specs2.execute.Result
import org.specs2.matcher.{Matcher, Expectable}
import pathy.Path._
import scalaz._, Scalaz._
import quasar.specs2.QuasarMatchers._

class PlannerSpec extends
    org.specs2.mutable.Specification with
    org.specs2.ScalaCheck with
    CompilerHelpers with
    TreeMatchers {

  import StdLib.{set => s, _}
  import structural._
  import Grouped.grouped
  import Reshape.reshape
  import jscore._
  import CollectionUtil._

  type EitherWriter[A] =
    EitherT[Writer[Vector[PhaseResult], ?], FileSystemError, A]

  val notOnPar = "Not on par with old (LP-based) connector."

  def emit[A: RenderTree](label: String, v: A)
      : EitherWriter[A] =
    EitherT[Writer[PhaseResults, ?], FileSystemError, A](Writer(Vector(PhaseResult.tree(label, v)), v.right))

  case class equalToWorkflow(expected: Workflow)
      extends Matcher[Crystallized[WorkflowF]] {
    def apply[S <: Crystallized[WorkflowF]](s: Expectable[S]) = {
      def diff(l: S, r: Workflow): String = {
        val lt = RenderTree[Crystallized[WorkflowF]].render(l)
        (lt diff r.render).shows
      }
      result(expected == s.value.op,
             "\ntrees are equal:\n" + diff(s.value, expected),
             "\ntrees are not equal:\n" + diff(s.value, expected),
             s)
    }
  }

  import fixExprOp._
  val expr3_0Fp: ExprOp3_0F.fixpoint[Fix[ExprOp], ExprOp] =
    new ExprOp3_0F.fixpoint[Fix[ExprOp], ExprOp](_.embed)
  import expr3_0Fp._
  val expr3_2Fp: ExprOp3_2F.fixpoint[Fix[ExprOp], ExprOp] =
    new ExprOp3_2F.fixpoint[Fix[ExprOp], ExprOp](_.embed)
  import expr3_2Fp._

  val basePath = rootDir[Sandboxed] </> dir("db")

<<<<<<< HEAD
  val listContents: DiscoverPath.ListContents[EitherWriter] =
    dir => (
      if (dir ≟ rootDir)
        Set(
          DirName("db").left[FileName],
          DirName("db1").left,
          DirName("db2").left)
      else
        Set(
          FileName("foo").right[DirName],
          FileName("zips").right,
          FileName("zips2").right,
          FileName("a").right,
          FileName("slamengine_commits").right,
          FileName("person").right,
          FileName("caloriesBurnedData").right,
          FileName("bar").right,
          FileName("baz").right,
          FileName("usa_factbook").right,
          FileName("user_comments").right,
          FileName("days").right,
          FileName("logs").right,
          FileName("usa_factbook").right,
          FileName("cities").right)).point[EitherWriter]

  implicit val monadTell: MonadTell[EitherT[PhaseResultT[Id, ?], FileSystemError, ?], PhaseResults] =
    EitherT.monadListen[WriterT[Id, Vector[PhaseResult], ?], PhaseResults, FileSystemError](
      WriterT.writerTMonadListen[Id, Vector[PhaseResult]])

  def queryPlanner(expr: Blob[Fix[Sql]], model: MongoQueryModel,
=======
  def queryPlanner(expr: Fix[Sql], model: MongoQueryModel,
>>>>>>> bff4a573
    stats: Collection => Option[CollectionStatistics],
    indexes: Collection => Option[Set[Index]]) =
    queryPlan(expr, Variables.empty, basePath, 0L, None)
      .leftMap(es => scala.sys.error("errors while planning: ${es}"))
      // TODO: Would be nice to error on Constant plans here, but property
      // tests currently run into that.
      .flatMap(_.fold(
        _ => scala.sys.error("query evaluated to a constant, this won’t get to the backend"),
        MongoDbPlanner.plan(_, fs.QueryContext(model, stats, indexes, listContents))))

  def plan0(query: Fix[Sql], model: MongoQueryModel,
    stats: Collection => Option[CollectionStatistics],
<<<<<<< HEAD
    indexes: Collection => Option[Set[Index]])
      : Either[FileSystemError, Crystallized[WorkflowF]] = {
    fixParser.parse(Query(query)).fold(
      e => scala.sys.error("parsing error: " + e.message),
      queryPlanner(_, model, stats, indexes).run).value.toEither
  }

  def plan2_6(query: String): Either[FileSystemError, Crystallized[WorkflowF]] =
    plan0(query, MongoQueryModel.`2.6`, κ(None), κ(None))

  def plan3_0(query: String): Either[FileSystemError, Crystallized[WorkflowF]] =
=======
    indexes: Collection => Option[Set[Index]]
  ): Either[CompilationError, Crystallized[WorkflowF]] =
    queryPlanner(query, model, stats, indexes).run.value.toEither

  def plan2_6(query: Fix[Sql]): Either[CompilationError, Crystallized[WorkflowF]] =
    plan0(query, MongoQueryModel.`2.6`, κ(None), κ(None))

  def plan3_0(query: Fix[Sql]): Either[CompilationError, Crystallized[WorkflowF]] =
>>>>>>> bff4a573
    plan0(query, MongoQueryModel.`3.0`, κ(None), κ(None))

  def plan3_2(query: Fix[Sql],
    stats: Collection => Option[CollectionStatistics],
    indexes: Collection => Option[Set[Index]]) =
    plan0(query, MongoQueryModel.`3.2`, stats, indexes)

  val defaultStats: Collection => Option[CollectionStatistics] =
    κ(CollectionStatistics(10, 100, false).some)
  val defaultIndexes: Collection => Option[Set[Index]] =
    κ(Set(Index("_id_", NonEmptyList(BsonField.Name("_id") -> IndexType.Ascending), false)).some)

  def indexes(ps: (Collection, BsonField)*): Collection => Option[Set[Index]] =  {
    val map: Map[Collection, Set[Index]] = ps.toList.foldMap { case (c, f) => Map(c -> Set(Index(f.asText + "_", NonEmptyList(f -> IndexType.Ascending), false))) }
    c => map.get(c).orElse(defaultIndexes(c))
  }

<<<<<<< HEAD
  def plan(query: String): Either[FileSystemError, Crystallized[WorkflowF]] =
    plan0(query, MongoQueryModel.`3.2`, defaultStats, defaultIndexes)

  def plan(logical: Fix[LP]): Either[FileSystemError, Crystallized[WorkflowF]] = {
=======
  def plan(query: Fix[Sql]): Either[CompilationError, Crystallized[WorkflowF]] =
    plan0(query, MongoQueryModel.`3.2`, defaultStats, defaultIndexes)

  def planLP(logical: Fix[LP]): Either[PlannerError, Crystallized[WorkflowF]] = {
>>>>>>> bff4a573
    (for {
      _          <- emit("Input",      logical)
      simplified <- emit("Simplified", optimizer.simplify(logical))
      phys       <- MongoDbPlanner.plan[Fix, EitherWriter](simplified, fs.QueryContext(MongoQueryModel.`3.2`, defaultStats, defaultIndexes, listContents))
    } yield phys).run.value.toEither
  }

  def planLog(query: Fix[Sql]): Vector[PhaseResult] =
    queryPlanner(query, MongoQueryModel.`3.2`, defaultStats, defaultIndexes).run.written

  def beWorkflow(wf: Workflow) = beRight(equalToWorkflow(wf))

  implicit def toBsonField(name: String) = BsonField.Name(name)
  implicit def toLeftShape(shape: Reshape[ExprOp]): Reshape.Shape[ExprOp] = -\/ (shape)
  implicit def toRightShape(exprOp: Fix[ExprOp]):   Reshape.Shape[ExprOp] =  \/-(exprOp)

  def isNumeric(field: BsonField): Selector =
    Selector.Or(
      Selector.Doc(field -> Selector.Type(BsonType.Int32)),
      Selector.Doc(field -> Selector.Type(BsonType.Int64)),
      Selector.Doc(field -> Selector.Type(BsonType.Dec)),
      Selector.Doc(field -> Selector.Type(BsonType.Text)),
      Selector.Or(
        Selector.Doc(field -> Selector.Type(BsonType.Date)),
        Selector.Doc(field -> Selector.Type(BsonType.Bool))))

  def divide(a1: Fix[ExprOp], a2: Fix[ExprOp]) =
    $cond($eq(a2, $literal(Bson.Int32(0))),
      $cond($eq(a1, $literal(Bson.Int32(0))),
        $literal(Bson.Dec(Double.NaN)),
        $cond($gt(a1, $literal(Bson.Int32(0))),
          $literal(Bson.Dec(Double.PositiveInfinity)),
          $literal(Bson.Dec(Double.NegativeInfinity)))),
      $divide(a1, a2))

  "plan from query string" should {
    "plan simple select *" in {
      plan(sqlE"select * from foo") must beWorkflow(
        $read[WorkflowF](collection("db", "foo")))
    }

    "plan count(*)" in {
      plan(sqlE"select count(*) from foo") must beWorkflow(
        chain[Workflow](
          $read(collection("db", "foo")),
          $group(
            grouped("f0" -> $sum($literal(Bson.Int32(1)))),
            \/-($literal(Bson.Null))),
          $project(
            reshape("value" -> $field("f0")),
            ExcludeId)))
    }

    "plan simple field projection on single set" in {
      plan(sqlE"select foo.bar from foo") must
        beWorkflow(chain[Workflow](
          $read(collection("db", "foo")),
          $project(
            reshape("value" -> $field("bar")),
            ExcludeId)))
    }

    "plan simple field projection on single set when table name is inferred" in {
      plan(sqlE"select bar from foo") must
       beWorkflow(chain[Workflow](
         $read(collection("db", "foo")),
         $project(
           reshape("value" -> $field("bar")),
           ExcludeId)))
    }

    "plan multiple field projection on single set when table name is inferred" in {
      plan(sqlE"select bar, baz from foo") must
       beWorkflow(chain[Workflow](
         $read(collection("db", "foo")),
         $project(
           reshape(
             "bar" -> $field("bar"),
             "baz" -> $field("baz")),
           IgnoreId)))
    }

    "plan simple addition on two fields" in {
      plan(sqlE"select foo + bar from baz") must
       beWorkflow(chain[Workflow](
         $read(collection("db", "baz")),
         $project(
           reshape("value" ->
             $cond(
               $and(
                 $lt($literal(Bson.Null), $field("bar")),
                 $lt($field("bar"), $literal(Bson.Text("")))),
               $cond(
                 $or(
                   $and(
                     $lt($literal(Bson.Null), $field("foo")),
                     $lt($field("foo"), $literal(Bson.Text("")))),
                   $and(
                     $lte($literal(Check.minDate), $field("foo")),
                     $lt($field("foo"), $literal(Bson.Regex("", ""))))),
                 $add($field("foo"), $field("bar")),
                 $literal(Bson.Undefined)),
               $literal(Bson.Undefined))),
           ExcludeId)))
    }

<<<<<<< HEAD
    "plan concat (3.0-)" in {
      plan3_0("select concat(bar, baz) from foo") must
=======
    "plan concat" in {
      plan(sqlE"select concat(bar, baz) from foo") must
>>>>>>> bff4a573
       beWorkflow(chain[Workflow](
         $read(collection("db", "foo")),
         $project(
           reshape("value" ->
             $cond(
               $and(
                 $lte($literal(Bson.Text("")), $field("baz")),
                 $lt($field("baz"), $literal(Bson.Doc()))),
               $cond(
                 $and(
                   $lte($literal(Bson.Text("")), $field("bar")),
                   $lt($field("bar"), $literal(Bson.Doc()))),
                 $concat($field("bar"), $field("baz")),
                 $literal(Bson.Undefined)),
               $literal(Bson.Undefined))),
           ExcludeId)))
    }

    "plan concat (3.2+)" in {
      plan3_2("select concat(bar, baz) from foo", defaultStats, defaultIndexes) must
       beWorkflow(chain[Workflow](
         $read(collection("db", "foo")),
         $project(
           reshape("value" ->
             $cond(
               $and(
                 $lte($literal(Bson.Text("")), $field("baz")),
                 $lt($field("baz"), $literal(Bson.Doc()))),
               $cond(
                 $and(
                   $lte($literal(Bson.Text("")), $field("bar")),
                   $lt($field("bar"), $literal(Bson.Doc()))),
                 $let(ListMap(DocVar.Name("a1") -> $field("bar"), DocVar.Name("a2") -> $field("baz")),
                   $cond($and($isArray($field("$a1")), $isArray($field("$a2"))),
                     $concatArrays(List($field("$a1"), $field("$a2"))),
                     $concat($field("$a1"), $field("$a2")))),
                 $literal(Bson.Undefined)),
               $literal(Bson.Undefined))),
           ExcludeId)))
    }

    "plan concat strings with ||" in {
      plan(sqlE"""select city || ", " || state from zips""") must
       beWorkflow(chain[Workflow](
         $read(collection("db", "zips")),
         $project(
           reshape(
             "value" ->
               $cond(
                 $or(
                   $and(
                     $lte($literal(Bson.Arr()), $field("state")),
                     $lt($field("state"), $literal(Bson.Binary.fromArray(scala.Array[Byte]())))),
                   $and(
                     $lte($literal(Bson.Text("")), $field("state")),
                     $lt($field("state"), $literal(Bson.Doc())))),
                 $cond(
                   $or(
                     $and(
                       $lte($literal(Bson.Arr()), $field("city")),
                       $lt($field("city"), $literal(Bson.Binary.fromArray(scala.Array[Byte]())))),
                     $and(
                       $lte($literal(Bson.Text("")), $field("city")),
                       $lt($field("city"), $literal(Bson.Doc())))),
                   $let( // TODO: ideally, this would be a single $concat
                     ListMap(
                       DocVar.Name("a1") ->
                         $let(
                           ListMap(
                             DocVar.Name("a1") -> $field("city"),
                             DocVar.Name("a2") -> $literal(Bson.Text(", "))),
                           $cond($and($isArray($field("$a1")), $isArray($field("$a2"))),
                             $concatArrays(List($field("$a1"), $field("$a2"))),
                             $concat($field("$a1"), $field("$a2")))),
                       DocVar.Name("a2") -> $field("state")),
                     $cond($and($isArray($field("$a1")), $isArray($field("$a2"))),
                       $concatArrays(List($field("$a1"), $field("$a2"))),
                       $concat($field("$a1"), $field("$a2")))),
                   $literal(Bson.Undefined)),
                 $literal(Bson.Undefined))),
           ExcludeId)))
    }

    "plan concat strings with ||, constant on the right" in {
      plan(sqlE"""select a || b || "..." from foo""") must
       beWorkflow(chain[Workflow](
         $read(collection("db", "foo")),
         $project(
           reshape(
             "0" ->
               $cond(
                 $or(
                   $and(
                     $lte($literal(Bson.Arr()), $field("b")),
                     $lt($field("b"), $literal(Bson.Binary.fromArray(scala.Array[Byte]())))),
                   $and(
                     $lte($literal(Bson.Text("")), $field("b")),
                     $lt($field("b"), $literal(Bson.Doc())))),
                 $cond(
                   $or(
                     $and(
                       $lte($literal(Bson.Arr()), $field("a")),
                       $lt($field("a"), $literal(Bson.Binary.fromArray(scala.Array[Byte]())))),
                     $and(
                       $lte($literal(Bson.Text("")), $field("a")),
                       $lt($field("a"), $literal(Bson.Doc())))),
                   $concat( // TODO: ideally, this would be a single $concat
                     $concat($field("a"), $field("b")),
                     $literal(Bson.Text("..."))),
                   $literal(Bson.Undefined)),
                 $literal(Bson.Undefined))),
           IgnoreId)))
    }.pendingUntilFixed("SD-639")

    "plan concat with unknown types" in {
      plan(sqlE"select a || b from foo") must
        beRight
    }.pendingUntilFixed("SD-639")

    "plan lower" in {
      plan(sqlE"select lower(bar) from foo") must
      beWorkflow(chain[Workflow](
        $read(collection("db", "foo")),
        $project(
          reshape("value" ->
            $cond(
              $and(
                $lte($literal(Bson.Text("")), $field("bar")),
                $lt($field("bar"), $literal(Bson.Doc()))),
              $toLower($field("bar")),
              $literal(Bson.Undefined))),
          ExcludeId)))
    }

    "plan coalesce" in {
      plan(sqlE"select coalesce(bar, baz) from foo") must
       beWorkflow(chain[Workflow](
         $read(collection("db", "foo")),
         $project(
           reshape("value" ->
             $cond(
               $eq($field("bar"), $literal(Bson.Null)),
               $field("baz"),
               $field("bar"))),
           ExcludeId)))
    }

    "plan date field extraction" in {
      plan(sqlE"""select date_part("day", baz) from foo""") must
       beWorkflow(chain[Workflow](
         $read(collection("db", "foo")),
         $project(
           reshape("value" ->
             $cond(
               $and(
                 $lte($literal(Check.minDate), $field("baz")),
                 $lt($field("baz"), $literal(Bson.Regex("", "")))),
               $dayOfMonth($field("baz")),
               $literal(Bson.Undefined))),
           ExcludeId)))
    }

    "plan complex date field extraction" in {
      plan(sqlE"""select date_part("quarter", baz) from foo""") must
       beWorkflow(chain[Workflow](
         $read(collection("db", "foo")),
         $project(
           reshape(
             "value" ->
               $cond(
                 $and(
                   $lte($literal(Check.minDate), $field("baz")),
                   $lt($field("baz"), $literal(Bson.Regex("", "")))),
                 $trunc(
                   $add(
                     $divide(
                       $subtract($month($field("baz")), $literal(Bson.Int32(1))),
                       $literal(Bson.Int32(3))),
                     $literal(Bson.Int32(1)))),
                 $literal(Bson.Undefined))),
           ExcludeId)))
    }

    "plan date field extraction: \"dow\"" in {
      plan(sqlE"""select date_part("dow", baz) from foo""") must
       beWorkflow(chain[Workflow](
         $read(collection("db", "foo")),
         $project(
           reshape(
             "value" ->
               $cond(
                 $and(
                   $lte($literal(Check.minDate), $field("baz")),
                   $lt($field("baz"), $literal(Bson.Regex("", "")))),
                 $subtract($dayOfWeek($field("baz")), $literal(Bson.Int32(1))),
                 $literal(Bson.Undefined))),
           ExcludeId)))
    }

    "plan date field extraction: \"isodow\"" in {
      plan(sqlE"""select date_part("isodow", baz) from foo""") must
       beWorkflow(chain[Workflow](
         $read(collection("db", "foo")),
         $project(
           reshape(
             "value" ->
               $cond(
                 $and(
                   $lte($literal(Check.minDate), $field("baz")),
                   $lt($field("baz"), $literal(Bson.Regex("", "")))),
                 $cond($eq($dayOfWeek($field("baz")), $literal(Bson.Int32(1))),
                   $literal(Bson.Int32(7)),
                   $subtract($dayOfWeek($field("baz")), $literal(Bson.Int32(1)))),
                 $literal(Bson.Undefined))),
           ExcludeId)))
    }

    "plan filter by date field (SD-1508)" in {
      plan(sqlE"""select * from foo where date_part("year", ts) = 2016""") must
       beWorkflow(chain[Workflow](
         $read(collection("db", "foo")),
         $project(
           reshape(
             "__tmp2" ->
               $cond(
                 $and(
                   $lte($literal(Check.minDate), $field("ts")),
                   $lt($field("ts"), $literal(Bson.Regex("", "")))),
                 $eq($year($field("ts")), $literal(Bson.Int32(2016))),
                 $literal(Bson.Undefined)),
             "__tmp3" -> $$ROOT),
           IgnoreId),
         $match(Selector.Doc(
           BsonField.Name("__tmp2") -> Selector.Eq(Bson.Bool(true)))),
         $project(
           reshape(
             "value" -> $field("__tmp3")),
           ExcludeId)))
    }.pendingUntilFixed(notOnPar)

    "plan filter array element" in {
      plan(sqlE"select loc from zips where loc[0] < -73") must
      beWorkflow(chain[Workflow](
        $read(collection("db", "zips")),
        $match(Selector.Where(
          If(
            BinOp(And,
              Call(Select(ident("Array"), "isArray"), List(Select(ident("this"), "loc"))),
              BinOp(Or,
                BinOp(Or,
                  BinOp(jscore.Or,
                    Call(ident("isNumber"), List(Access(Select(ident("this"), "loc"), Literal(Js.Num(0, false))))),
                    BinOp(jscore.Or,
                      BinOp(Instance, Access(Select(ident("this"), "loc"), Literal(Js.Num(0, false))), ident("NumberInt")),
                      BinOp(Instance, Access(Select(ident("this"), "loc"), Literal(Js.Num(0, false))), ident("NumberLong")))),
                  Call(ident("isString"), List(Access(Select(ident("this"), "loc"), Literal(Js.Num(0, false)))))),
                BinOp(Or,
                  BinOp(Instance, Access(Select(ident("this"), "loc"), Literal(Js.Num(0, false))), ident("Date")),
                  BinOp(Eq, UnOp(TypeOf, Access(Select(ident("this"), "loc"), Literal(Js.Num(0, false)))), jscore.Literal(Js.Str("boolean")))))),
            BinOp(Lt, Access(Select(ident("this"), "loc"), Literal(Js.Num(0, false))), Literal(Js.Num(-73, false))),
            ident("undefined")).toJs)),
        $project(
          reshape("value" -> $field("loc")),
          ExcludeId)))
    }.pendingUntilFixed(notOnPar)

    "plan select array element (3.0-)" in {
      plan3_0("select loc[0] from zips") must
      beWorkflow(chain[Workflow](
        $read(collection("db", "zips")),
        $simpleMap(NonEmptyList(MapExpr(JsFn(Name("x"),
          jscore.If(Call(Select(ident("Array"), "isArray"), List(Select(ident("x"), "loc"))),
            Access(Select(ident("x"), "loc"), jscore.Literal(Js.Num(0, false))),
            ident("undefined"))))),
          ListMap())))
    }

<<<<<<< HEAD
    "plan select array element (3.2+)" in {
      plan3_2("select loc[0] from zips", defaultStats, defaultIndexes) must
=======
    "plan select array element" in {
      plan(sqlE"select loc[0] from zips") must
>>>>>>> bff4a573
      beWorkflow(chain[Workflow](
        $read(collection("db", "zips")),
        $project(
          reshape(
            "value" ->
              $cond(
                $and(
                  $lte($literal(Bson.Arr(List())), $field("loc")),
                  $lt($field("loc"), $literal(Bson.Binary.fromArray(scala.Array[Byte]())))),
                $arrayElemAt($field("loc"), $literal(Bson.Int32(0))),
                $literal(Bson.Undefined))),
          ExcludeId)))
    }

    "plan array length" in {
      plan(sqlE"select array_length(bar, 1) from foo") must
       beWorkflow(chain[Workflow](
         $read(collection("db", "foo")),
         $project(
           reshape("value" ->
             $cond(
               $and(
                 $lte($literal(Bson.Arr()), $field("bar")),
                 $lt($field("bar"), $literal(Bson.Binary.fromArray(scala.Array[Byte]())))),
               $size($field("bar")),
               $literal(Bson.Undefined))),
           ExcludeId)))
    }.pendingUntilFixed(notOnPar)

    "plan sum in expression" in {
      plan(sqlE"select sum(pop) * 100 from zips") must
      beWorkflow(chain[Workflow](
        $read(collection("db", "zips")),
        $group(
          grouped("f0" ->
            $sum(
              $cond(
                $and(
                  $lt($literal(Bson.Null), $field("pop")),
                  $lt($field("pop"), $literal(Bson.Text("")))),
                $field("pop"),
                $literal(Bson.Undefined)))),
          \/-($literal(Bson.Null))),
        $project(
          reshape("value" -> $multiply($field("f0"), $literal(Bson.Int32(100)))),
          ExcludeId)))
    }

    "plan conditional" in {
      plan(sqlE"select case when pop < 10000 then city else loc end from zips") must
       beWorkflow(chain[Workflow](
         $read(collection("db", "zips")),
         $project(
           reshape(
             "value" ->
               $cond(
                 $or(
                   $and(
                     $lt($literal(Bson.Null), $field("pop")),
                     $lt($field("pop"), $literal(Bson.Doc()))),
                   $and(
                     $lte($literal(Bson.Bool(false)), $field("pop")),
                     $lt($field("pop"), $literal(Bson.Regex("", ""))))),
                 $cond($lt($field("pop"), $literal(Bson.Int32(10000))),
                   $field("city"),
                   $field("loc")),
                 $literal(Bson.Undefined))),
           ExcludeId)))
    }

    "plan negate" in {
      plan(sqlE"select -bar from foo") must
       beWorkflow(chain[Workflow](
         $read(collection("db", "foo")),
         $project(
           reshape("value" ->
             $cond(
               $and(
                 $lt($literal(Bson.Null), $field("bar")),
                 $lt($field("bar"), $literal(Bson.Text("")))),
               $multiply($literal(Bson.Int32(-1)), $field("bar")),
               $literal(Bson.Undefined))),
           ExcludeId)))
    }

    "plan simple filter" in {
      plan(sqlE"select * from foo where bar > 10") must
       beWorkflow(chain[Workflow](
         $read(collection("db", "foo")),
         $match(Selector.And(
           isNumeric(BsonField.Name("bar")),
           Selector.Doc(
             BsonField.Name("bar") -> Selector.Gt(Bson.Int32(10)))))))
    }

    "plan simple reversed filter" in {
      plan(sqlE"select * from foo where 10 < bar") must
       beWorkflow(chain[Workflow](
         $read(collection("db", "foo")),
         $match(Selector.And(
           isNumeric(BsonField.Name("bar")),
           Selector.Doc(
             BsonField.Name("bar") -> Selector.Gt(Bson.Int32(10)))))))
    }

    "plan simple filter with expression in projection" in {
      plan(sqlE"select a + b from foo where bar > 10") must
       beWorkflow(chain[Workflow](
         $read(collection("db", "foo")),
         $match(Selector.And(
           isNumeric(BsonField.Name("bar")),
           Selector.Doc(
             BsonField.Name("bar") -> Selector.Gt(Bson.Int32(10))))),
         $project(
           reshape("value" ->
             $cond(
               $and(
                 $lt($literal(Bson.Null), $field("b")),
                 $lt($field("b"), $literal(Bson.Text("")))),
               $cond(
                 $or(
                   $and(
                     $lt($literal(Bson.Null), $field("a")),
                     $lt($field("a"), $literal(Bson.Text("")))),
                   $and(
                     $lte($literal(Check.minDate), $field("a")),
                     $lt($field("a"), $literal(Bson.Regex("", ""))))),
                 $add($field("a"), $field("b")),
                 $literal(Bson.Undefined)),
               $literal(Bson.Undefined))),
           ExcludeId)))
    }

    "plan simple js filter" in {
      val mjs = javascript[JsCore](_.embed)
      import mjs._

      plan(sqlE"select * from zips where length(city) < 4") must
      beWorkflow(chain[Workflow](
        $read(collection("db", "zips")),
        // FIXME: Inline this $simpleMap with the $match (SD-456)
        $simpleMap(NonEmptyList(MapExpr(JsFn(Name("x"), obj(
          "__tmp2" ->
          If(
            isString(Select(ident("x"), "city")),
            BinOp(Lt,
              Call(ident("NumberLong"),
                List(Select(Select(ident("x"), "city"), "length"))),
                Literal(Js.Num(4, false))),
            ident(Js.Undefined.ident)),
          "__tmp3" -> ident("x"))))),
          ListMap()),
        $match(
          Selector.Doc(
            BsonField.Name("__tmp2") -> Selector.Eq(Bson.Bool(true)))),
        $project(
          reshape("value" -> $field("__tmp3")),
          ExcludeId)))
    }.pendingUntilFixed(notOnPar)

    "plan filter with js and non-js" in {
      val mjs = javascript[JsCore](_.embed)
      import mjs._

      plan(sqlE"select * from zips where length(city) < 4 and pop < 20000") must
      beWorkflow(chain[Workflow](
        $read(collection("db", "zips")),
        // FIXME: Inline this $simpleMap with the $match (SD-456)
        $simpleMap(NonEmptyList(MapExpr(JsFn(Name("x"), obj(
          "__tmp6" ->
            If(
              BinOp(And,
                binop(Or,
                  BinOp(Or,
                    isAnyNumber(Select(ident("x"), "pop")),
                    isString(Select(ident("x"), "pop"))),
                  isDate(Select(ident("x"), "pop")),
                  isTimestamp(Select(ident("x"), "pop")),
                  isBoolean(Select(ident("x"), "pop"))),
                Call(ident("isString"), List(Select(ident("x"), "city")))),
              BinOp(And,
                BinOp(Lt,
                  Call(ident("NumberLong"),
                    List(Select(Select(ident("x"), "city"), "length"))),
                  Literal(Js.Num(4, false))),
                BinOp(Lt,
                  Select(ident("x"), "pop"),
                  Literal(Js.Num(20000, false)))),
            ident(Js.Undefined.ident)),
          "__tmp7" -> ident("x"))))),
          ListMap()),
        $match(
          Selector.Doc(
            BsonField.Name("__tmp6") -> Selector.Eq(Bson.Bool(true)))),
        $project(
          reshape("value" -> $field("__tmp7")),
          ExcludeId)))
    }.pendingUntilFixed(notOnPar)

    "plan filter with between" in {
      plan(sqlE"select * from foo where bar between 10 and 100") must
       beWorkflow(chain[Workflow](
         $read(collection("db", "foo")),
         $match(
           Selector.And(
             isNumeric(BsonField.Name("bar")),
             Selector.And(
               Selector.Doc(
                 BsonField.Name("bar") -> Selector.Gte(Bson.Int32(10))),
               Selector.Doc(
                 BsonField.Name("bar") -> Selector.Lte(Bson.Int32(100))))))))
    }

    "plan filter with like" in {
      plan(sqlE"""select * from foo where bar like "A.%" """) must
       beWorkflow(chain[Workflow](
         $read(collection("db", "foo")),
         $match(Selector.And(
           Selector.Doc(BsonField.Name("bar") ->
             Selector.Type(BsonType.Text)),
           Selector.Doc(
             BsonField.Name("bar") ->
               Selector.Regex("^A\\..*$", false, true, false, false))))))
    }

    "plan filter with LIKE and OR" in {
      plan(sqlE"""select * from foo where bar like "A%" or bar like "Z%" """) must
       beWorkflow(chain[Workflow](
         $read(collection("db", "foo")),
         $match(
           Selector.Or(
             Selector.And(
               Selector.Doc(BsonField.Name("bar") ->
                 Selector.Type(BsonType.Text)),
               Selector.Doc(BsonField.Name("bar") ->
                 Selector.Regex("^A.*$", false, true, false, false))),
             Selector.And(
               Selector.Doc(BsonField.Name("bar") ->
                 Selector.Type(BsonType.Text)),
               Selector.Doc(BsonField.Name("bar") ->
                 Selector.Regex("^Z.*$", false, true, false, false)))))))
    }.pendingUntilFixed(notOnPar)

    "plan filter with field in constant set" in {
      plan(sqlE"""select * from zips where state in ("AZ", "CO")""") must
        beWorkflow(chain[Workflow](
          $read(collection("db", "zips")),
          $match(Selector.Doc(BsonField.Name("state") ->
            Selector.In(Bson.Arr(List(Bson.Text("AZ"), Bson.Text("CO"))))))))
    }

    "plan filter with field containing constant value" in {
      plan(sqlE"select * from zips where 43.058514 in loc[_]") must
        beWorkflow(chain[Workflow](
          $read(collection("db", "zips")),
          $match(Selector.Where(
            If(Call(Select(ident("Array"), "isArray"), List(Select(ident("this"), "loc"))),
              BinOp(Neq, jscore.Literal(Js.Num(-1, false)), Call(Select(Select(ident("this"), "loc"), "indexOf"), List(jscore.Literal(Js.Num(43.058514, true))))),
            ident("undefined")).toJs))))
    }.pendingUntilFixed(notOnPar)

    "filter field in single-element set" in {
      plan(sqlE"""select * from zips where state in ("NV")""") must
        beWorkflow(chain[Workflow](
          $read(collection("db", "zips")),
          $match(Selector.Doc(BsonField.Name("state") ->
            Selector.Eq(Bson.Text("NV"))))))
    }

    "filter field “in” a bare value" in {
      plan(sqlE"""select * from zips where state in "PA"""") must
        beWorkflow(chain[Workflow](
          $read(collection("db", "zips")),
          $match(Selector.Doc(BsonField.Name("state") ->
            Selector.Eq(Bson.Text("PA"))))))
    }

    "plan filter with field containing other field" in {
      import jscore._
      plan(sqlE"select * from zips where pop in loc[_]") must
        beWorkflow(chain[Workflow](
          $read(collection("db", "zips")),
          $match(Selector.Where(
            If(
              Call(Select(ident("Array"), "isArray"), List(Select(ident("this"), "loc"))),
              BinOp(Neq,
                jscore.Literal(Js.Num(-1.0,false)),
                Call(Select(Select(ident("this"), "loc"), "indexOf"),
                  List(Select(ident("this"), "pop")))),
              ident("undefined")).toJs))))
    }.pendingUntilFixed(notOnPar)

    "plan filter with ~" in {
      plan(sqlE"""select * from zips where city ~ "^B[AEIOU]+LD.*" """) must beWorkflow(chain[Workflow](
        $read(collection("db", "zips")),
        $match(Selector.And(
          Selector.Doc(
            BsonField.Name("city") -> Selector.Type(BsonType.Text)),
          Selector.Doc(
            BsonField.Name("city") -> Selector.Regex("^B[AEIOU]+LD.*", false, true, false, false))))))
    }

    "plan filter with ~*" in {
      plan(sqlE"""select * from zips where city ~* "^B[AEIOU]+LD.*" """) must beWorkflow(chain[Workflow](
        $read(collection("db", "zips")),
        $match(Selector.And(
          Selector.Doc(
            BsonField.Name("city") -> Selector.Type(BsonType.Text)),
          Selector.Doc(
            BsonField.Name("city") -> Selector.Regex("^B[AEIOU]+LD.*", true, true, false, false))))))
    }

    "plan filter with !~" in {
      plan(sqlE"""select * from zips where city !~ "^B[AEIOU]+LD.*" """) must beWorkflow(chain[Workflow](
        $read(collection("db", "zips")),
        $match(Selector.And(
          Selector.Doc(
            BsonField.Name("city") -> Selector.Type(BsonType.Text)),
          Selector.Doc(ListMap[BsonField, Selector.SelectorExpr](
            BsonField.Name("city") -> Selector.NotExpr(Selector.Regex("^B[AEIOU]+LD.*", false, true, false, false))))))))
    }

    "plan filter with !~*" in {
      plan(sqlE"""select * from zips where city !~* "^B[AEIOU]+LD.*" """) must beWorkflow(chain[Workflow](
        $read(collection("db", "zips")),
        $match(Selector.And(
          Selector.Doc(
            BsonField.Name("city") -> Selector.Type(BsonType.Text)),
          Selector.Doc(ListMap[BsonField, Selector.SelectorExpr](
            BsonField.Name("city") -> Selector.NotExpr(Selector.Regex("^B[AEIOU]+LD.*", true, true, false, false))))))))
    }

    "plan filter with alternative ~" in {
      plan(sqlE"""select * from a where "foo" ~ pattern or target ~ pattern""") must beWorkflow(chain[Workflow](
        $read(collection("db", "a")),
        $simpleMap(NonEmptyList(MapExpr(JsFn(Name("x"), obj(
          "__tmp8" -> Call(
            Select(New(Name("RegExp"), List(Select(ident("x"), "pattern"), jscore.Literal(Js.Str("m")))), "test"),
            List(jscore.Literal(Js.Str("foo")))),
          "__tmp9" -> ident("x"),
          "__tmp10" -> Select(ident("x"), "pattern"),
          "__tmp11" -> Select(ident("x"), "target"),
          "__tmp12" -> Call(
            Select(New(Name("RegExp"), List(Select(ident("x"), "pattern"), jscore.Literal(Js.Str("m")))), "test"),
            List(Select(ident("x"), "target"))))))),
          ListMap()),
        $match(
          Selector.Or(
            Selector.And(
              Selector.Doc(
                BsonField.Name("__tmp9") \ BsonField.Name("pattern") ->
                  Selector.Type(BsonType.Text)),
              Selector.Doc(
                BsonField.Name("__tmp8") -> Selector.Eq(Bson.Bool(true)))),
            Selector.And(
              Selector.Doc(
                BsonField.Name("__tmp10") -> Selector.Type(BsonType.Text)),
              Selector.And(
                Selector.Doc(
                  BsonField.Name("__tmp11") -> Selector.Type(BsonType.Text)),
                Selector.Doc(
                  BsonField.Name("__tmp12") -> Selector.Eq(Bson.Bool(true))))))),
        $project(
          reshape("value" -> $field("__tmp9")),
          ExcludeId)))
    }.pendingUntilFixed(notOnPar)

    "plan filter with negate(s)" in {
      plan(sqlE"select * from foo where bar != -10 and baz > -1.0") must
       beWorkflow(chain[Workflow](
         $read(collection("db", "foo")),
         $match(
           Selector.And(
             isNumeric(BsonField.Name("baz")),
             Selector.And(
               Selector.Doc(
                 BsonField.Name("bar") -> Selector.Neq(Bson.Int32(-10))),
               Selector.Doc(
                 BsonField.Name("baz") -> Selector.Gt(Bson.Dec(-1.0))))))))
    }

    "plan complex filter" in {
      plan(sqlE"""select * from foo where bar > 10 and (baz = "quux" or foop = "zebra")""") must
       beWorkflow(chain[Workflow](
         $read(collection("db", "foo")),
         $match(
           Selector.And(
             isNumeric(BsonField.Name("bar")),
             Selector.And(
               Selector.Doc(BsonField.Name("bar") -> Selector.Gt(Bson.Int32(10))),
               Selector.Or(
                 Selector.Doc(
                   BsonField.Name("baz") -> Selector.Eq(Bson.Text("quux"))),
                 Selector.Doc(
                   BsonField.Name("foop") -> Selector.Eq(Bson.Text("zebra")))))))))
    }

    "plan filter with not" in {
      plan(sqlE"select * from zips where not (pop > 0 and pop < 1000)") must
       beWorkflow(chain[Workflow](
         $read(collection("db", "zips")),
         $match(
           Selector.And(
             // TODO: eliminate duplication
             isNumeric(BsonField.Name("pop")),
             Selector.And(
               isNumeric(BsonField.Name("pop")),
               Selector.Or(
                 Selector.Doc(ListMap[BsonField, Selector.SelectorExpr](
                   BsonField.Name("pop") -> Selector.NotExpr(Selector.Gt(Bson.Int32(0))))),
                 Selector.Doc(ListMap[BsonField, Selector.SelectorExpr](
                   BsonField.Name("pop") -> Selector.NotExpr(Selector.Lt(Bson.Int32(1000)))))))))))
    }

    "plan filter with not and equality" in {
      plan(sqlE"select * from zips where not (pop = 0)") must
        beWorkflow(chain[Workflow](
          $read(collection("db", "zips")),
          $match(
            Selector.Doc(ListMap[BsonField, Selector.SelectorExpr](
              BsonField.Name("pop") -> Selector.NotExpr(Selector.Eq(Bson.Int32(0))))))))
    }

    "plan filter with \"is not null\"" in {
      plan(sqlE"select * from zips where city is not null") must
        beWorkflow(chain[Workflow](
          $read(collection("db", "zips")),
          $match(
            Selector.Doc(ListMap[BsonField, Selector.SelectorExpr](
              BsonField.Name("city") -> Selector.Expr(Selector.Neq(Bson.Null)))))))
    }

    "plan filter with both index and field projections" in {
      plan(sqlE"""select count(parents[0].sha) as count from slamengine_commits where parents[0].sha = "56d1caf5d082d1a6840090986e277d36d03f1859" """) must
        beWorkflow(chain[Workflow](
          $read(collection("db", "slamengine_commits")),
          $match(Selector.Where(
            If(
              BinOp(jscore.And,
                Call(Select(ident("Array"), "isArray"), List(Select(ident("this"), "parents"))),
                BinOp(jscore.And,
                  Call(ident("isObject"), List(
                    Access(
                      Select(ident("this"), "parents"),
                      jscore.Literal(Js.Num(0, false))))),
                  UnOp(jscore.Not,
                    Call(Select(ident("Array"), "isArray"), List(
                      Access(
                        Select(ident("this"), "parents"),
                        jscore.Literal(Js.Num(0, false)))))))),
              BinOp(jscore.Eq,
                Select(
                  Access(
                    Select(ident("this"), "parents"),
                    jscore.Literal(Js.Num(0, false))),
                  "sha"),
                jscore.Literal(Js.Str("56d1caf5d082d1a6840090986e277d36d03f1859"))),
              ident("undefined")).toJs)),
          // NB: This map _looks_ unnecessary, but is actually simpler than the
          //     default impl that would be triggered by the $where selector
          //     above.
          $simpleMap(
            NonEmptyList(MapExpr(JsFn(Name("x"), obj()))),
            ListMap()),
          $group(
            grouped("count" -> $sum($literal(Bson.Int32(1)))),
            \/-($literal(Bson.Null)))))
    }.pendingUntilFixed(notOnPar)

    "plan simple having filter" in {
      plan(sqlE"select city from zips group by city having count(*) > 10") must
      beWorkflow(chain[Workflow](
        $read(collection("db", "zips")),
        $group(
          grouped(
            "__tmp1" -> $sum($literal(Bson.Int32(1)))),
          -\/(reshape("0" -> $field("city")))),
        $match(Selector.Doc(
          BsonField.Name("__tmp1") -> Selector.Gt(Bson.Int32(10)))),
        $project(
          reshape("value" -> $field("_id", "0")),
          ExcludeId)))
    }.pendingUntilFixed(notOnPar)

    "plan having with multiple projections" in {
      plan(sqlE"select city, sum(pop) from zips group by city having sum(pop) > 50000") must
      beWorkflow(chain[Workflow](
        $read(collection("db", "zips")),
        $group(
          grouped(
            "1" ->
              $sum(
                $cond(
                  $and(
                    $lt($literal(Bson.Null), $field("pop")),
                    $lt($field("pop"), $literal(Bson.Text("")))),
                  $field("pop"),
                  $literal(Bson.Undefined)))),
          -\/(reshape("0" -> $field("city")))),
        $match(Selector.Doc(
          BsonField.Name("1") -> Selector.Gt(Bson.Int32(50000)))),
        $project(
          reshape(
            "city" -> $field("_id", "0"),
            "1"    -> $include()),
          IgnoreId)))
    }.pendingUntilFixed(notOnPar)

    "prefer projection+filter over JS filter" in {
      plan(sqlE"select * from zips where city <> state") must
      beWorkflow(chain[Workflow](
        $read(collection("db", "zips")),
        $project(
          reshape(
            "0" -> $neq($field("city"), $field("state")),
            "src" -> $$ROOT),
          IgnoreId),
        $match(
          Selector.Doc(
            BsonField.Name("0") -> Selector.Eq(Bson.Bool(true)))),
        $project(
          reshape("value" -> $field("src")),
          ExcludeId)))
    }

    "prefer projection+filter over nested JS filter" in {
      plan(sqlE"select * from zips where city <> state and pop < 10000") must
      beWorkflow(chain[Workflow](
        $read(collection("db", "zips")),
        $project(
          reshape(
            "__tmp4" ->
              $cond(
                $or(
                  $and(
                    $lt($literal(Bson.Null), $field("pop")),
                    $lt($field("pop"), $literal(Bson.Doc()))),
                  $and(
                    $lte($literal(Bson.Bool(false)), $field("pop")),
                    $lt($field("pop"), $literal(Bson.Regex("", ""))))),
                $and(
                  $neq($field("city"), $field("state")),
                  $lt($field("pop"), $literal(Bson.Int32(10000)))),
                $literal(Bson.Undefined)),
            "__tmp5" -> $$ROOT),
          IgnoreId),
        $match(
          Selector.Doc(
            BsonField.Name("__tmp4") -> Selector.Eq(Bson.Bool(true)))),
        $project(
          reshape("value" -> $field("__tmp5")),
          ExcludeId)))
    }.pendingUntilFixed(notOnPar)

    "filter on constant true" in {
      plan(sqlE"select * from zips where true") must
        beWorkflow($read(collection("db", "zips")))
    }

    "select partially-applied substing" in {
      plan (sqlE"""select substring("abcdefghijklmnop", 5, pop / 10000) from zips""") must
        beWorkflow(chain[Workflow](
          $read(collection("db", "zips")),
          $project(
            reshape(
              "value" ->
                $cond(
                  $and(
                    $lt($literal(Bson.Null), $field("pop")),
                    $lt($field("pop"), $literal(Bson.Text("")))),
                  $substr(
                    $literal(Bson.Text("fghijklmnop")),
                    $literal(Bson.Int32(0)),
                    divide($field("pop"), $literal(Bson.Int32(10000)))),
                  $literal(Bson.Undefined))),
            ExcludeId)))
    }

    "drop nothing" in {
      plan(sqlE"select * from zips limit 5 offset 0") must
        beWorkflow(chain[Workflow](
          $read(collection("db", "zips")),
          $limit(5)))
    }

    "concat with empty string" in {
      plan(sqlE"""select "" || city || "" from zips""") must
        beWorkflow(chain[Workflow](
          $read(collection("db", "zips")),
          $project(
            reshape("value" ->
              $cond(
                $or(
                  $and(
                    $lte($literal(Bson.Arr()), $field("city")),
                    $lt($field("city"), $literal(Bson.Binary.fromArray(scala.Array[Byte]())))),
                  $and(
                    $lte($literal(Bson.Text("")), $field("city")),
                    $lt($field("city"), $literal(Bson.Doc())))),
                $field("city"),
                $literal(Bson.Undefined))),
            ExcludeId)))
    }

    "plan simple sort with field in projection" in {
      plan(sqlE"select bar from foo order by bar") must
        beWorkflow(chain[Workflow](
          $read(collection("db", "foo")),
          $sort(NonEmptyList(BsonField.Name("bar") -> SortDir.Ascending)),
          $project(
            reshape("value" -> $field("bar")),
            ExcludeId)))
    }.pendingUntilFixed(notOnPar)

    "plan simple sort with wildcard" in {
      plan(sqlE"select * from zips order by pop") must
        beWorkflow(chain[Workflow](
          $read(collection("db", "zips")),
          $sort(NonEmptyList(BsonField.Name("pop") -> SortDir.Ascending))))
    }.pendingUntilFixed(notOnPar)

    "plan sort with expression in key" in {
      plan(sqlE"select baz from foo order by bar/10") must
        beWorkflow(chain[Workflow](
          $read(collection("db", "foo")),
          $project(
            reshape(
              "baz"    -> $field("baz"),
              "__tmp2" ->
                $cond(
                  $or(
                    $and(
                      $lt($literal(Bson.Null), $field("bar")),
                      $lt($field("bar"), $literal(Bson.Text("")))),
                    $and(
                      $lte($literal(Check.minDate), $field("bar")),
                      $lt($field("bar"), $literal(Bson.Regex("", ""))))),
                  divide($field("bar"), $literal(Bson.Int32(10))),
                  $literal(Bson.Undefined))),
            IgnoreId),
          $sort(NonEmptyList(BsonField.Name("__tmp2") -> SortDir.Ascending)),
          $project(
            reshape("baz" -> $field("baz")),
            ExcludeId)))
    }.pendingUntilFixed(notOnPar)

    "plan select with wildcard and field" in {
      plan(sqlE"select *, pop from zips") must
        beWorkflow(chain[Workflow](
          $read(collection("db", "zips")),
          $simpleMap(
            NonEmptyList(MapExpr(JsFn(Name("x"),
              SpliceObjects(List(
                ident("x"),
                obj(
                  "pop" -> Select(ident("x"), "pop"))))))),
            ListMap())))
    }

    "plan select with wildcard and two fields" in {
      plan(sqlE"select *, city as city2, pop as pop2 from zips") must
        beWorkflow(chain[Workflow](
          $read(collection("db", "zips")),
          $simpleMap(
            NonEmptyList(MapExpr(JsFn(Name("x"),
              SpliceObjects(List(
                ident("x"),
                obj(
                  "city2" -> Select(ident("x"), "city")),
                obj(
                  "pop2"  -> Select(ident("x"), "pop"))))))),
            ListMap())))
    }.pendingUntilFixed(notOnPar)

    "plan select with wildcard and two constants" in {
      plan(sqlE"""select *, "1", "2" from zips""") must
        beWorkflow(chain[Workflow](
          $read(collection("db", "zips")),
          $simpleMap(
            NonEmptyList(MapExpr(JsFn(Name("x"),
              SpliceObjects(List(
                ident("x"),
                obj(
                  "1" -> jscore.Literal(Js.Str("1"))),
                obj(
                  "2" -> jscore.Literal(Js.Str("2")))))))),
            ListMap())))
    }.pendingUntilFixed(notOnPar)

    "plan select with multiple wildcards and fields" in {
      plan(sqlE"select state as state2, *, city as city2, *, pop as pop2 from zips where pop < 1000") must
        beWorkflow(chain[Workflow](
          $read(collection("db", "zips")),
          $match(Selector.And(
            isNumeric(BsonField.Name("pop")),
            Selector.Doc(
              BsonField.Name("pop") -> Selector.Lt(Bson.Int32(1000))))),
          $simpleMap(
            NonEmptyList(MapExpr(JsFn(Name("x"),
              obj(
                "__tmp2" -> SpliceObjects(List(
                  obj(
                    "state2" -> Select(ident("x"), "state")),
                  ident("x"),
                  obj(
                    "city2" -> Select(ident("x"), "city")),
                  ident("x"),
                  obj(
                    "pop2" -> Select(ident("x"), "pop")))))))),
            ListMap()),
          $project(
            reshape("value" -> $field("__tmp2")),
            ExcludeId)))
    }.pendingUntilFixed(notOnPar)

    "plan sort with wildcard and expression in key" in {
      plan(sqlE"select * from zips order by pop*10 desc") must
        beWorkflow(chain[Workflow](
          $read(collection("db", "zips")),
          $simpleMap(
            NonEmptyList(MapExpr(JsFn(Name("__val"), SpliceObjects(List(
              ident("__val"),
              obj(
                "__sd__0" ->
                  jscore.If(
                    BinOp(jscore.Or,
                      Call(ident("isNumber"), List(Select(ident("__val"), "pop"))),
                      BinOp(jscore.Or,
                        BinOp(Instance, Select(ident("__val"), "pop"), ident("NumberInt")),
                        BinOp(Instance, Select(ident("__val"), "pop"), ident("NumberLong")))),
                    BinOp(Mult, Select(ident("__val"), "pop"), jscore.Literal(Js.Num(10, false))),
                    ident("undefined")))))))),
            ListMap()),
          $simpleMap(
            NonEmptyList(MapExpr(JsFn(Name("__val"), obj(
              "__tmp2" ->
                Call(ident("remove"),
                  List(ident("__val"), jscore.Literal(Js.Str("__sd__0")))),
              "__tmp3" -> Select(ident("__val"), "__sd__0"))))),
            ListMap()),
          $sort(NonEmptyList(BsonField.Name("__tmp3") -> SortDir.Descending)),
          $project(
            reshape("value" -> $field("__tmp2")),
            ExcludeId)))
    }.pendingUntilFixed(notOnPar)

    "plan simple sort with field not in projections" in {
      plan(sqlE"select name from person order by height") must
        beWorkflow(chain[Workflow](
          $read(collection("db", "person")),
          $project(
            reshape(
              "name"   -> $field("name"),
              "__tmp0" -> $field("height")),
            IgnoreId),
          $sort(NonEmptyList(BsonField.Name("__tmp0") -> SortDir.Ascending)),
          $project(
            reshape("name" -> $field("name")),
            ExcludeId)))
    }.pendingUntilFixed(notOnPar)

    "plan sort with expression and alias" in {
      plan(sqlE"select pop/1000 as popInK from zips order by popInK") must
        beWorkflow(chain[Workflow](
          $read(collection("db", "zips")),
          $project(
            reshape(
              "popInK" ->
                $cond(
                  $or(
                    $and(
                      $lt($literal(Bson.Null), $field("pop")),
                      $lt($field("pop"), $literal(Bson.Text("")))),
                    $and(
                      $lte($literal(Check.minDate), $field("pop")),
                      $lt($field("pop"), $literal(Bson.Regex("", ""))))),
                  divide($field("pop"), $literal(Bson.Int32(1000))),
                  $literal(Bson.Undefined))),
            IgnoreId),
          $sort(NonEmptyList(BsonField.Name("popInK") -> SortDir.Ascending))))
    }.pendingUntilFixed(notOnPar)

    "plan sort with filter" in {
      plan(sqlE"select city, pop from zips where pop <= 1000 order by pop desc, city") must
        beWorkflow(chain[Workflow](
          $read(collection("db", "zips")),
          $match(Selector.And(
            isNumeric(BsonField.Name("pop")),
            Selector.Doc(
              BsonField.Name("pop") -> Selector.Lte(Bson.Int32(1000))))),
          $project(
            reshape(
              "city" -> $field("city"),
              "pop"  -> $field("pop")),
            IgnoreId),
          $sort(NonEmptyList(
            BsonField.Name("pop") -> SortDir.Descending,
            BsonField.Name("city") -> SortDir.Ascending))))
    }.pendingUntilFixed(notOnPar)

    "plan sort with expression, alias, and filter" in {
      plan(sqlE"select pop/1000 as popInK from zips where pop >= 1000 order by popInK") must
        beWorkflow(chain[Workflow](
          $read(collection("db", "zips")),
          $match(Selector.And(
            isNumeric(BsonField.Name("pop")),
            Selector.Doc(BsonField.Name("pop") -> Selector.Gte(Bson.Int32(1000))))),
          $project(
            reshape(
              "popInK" ->
                $cond(
                  $or(
                    $and(
                      $lt($literal(Bson.Null), $field("pop")),
                      $lt($field("pop"), $literal(Bson.Text("")))),
                    $and(
                      $lte($literal(Check.minDate), $field("pop")),
                      $lt($field("pop"), $literal(Bson.Regex("", ""))))),
                  divide($field("pop"), $literal(Bson.Int32(1000))),
                  $literal(Bson.Undefined))),
            ExcludeId),
          $sort(NonEmptyList(BsonField.Name("popInK") -> SortDir.Ascending))))
    }.pendingUntilFixed(notOnPar)

    "plan multiple column sort with wildcard" in {
      plan(sqlE"select * from zips order by pop, city desc") must
       beWorkflow(chain[Workflow](
         $read(collection("db", "zips")),
         $sort(NonEmptyList(
           BsonField.Name("pop") -> SortDir.Ascending,
           BsonField.Name("city") -> SortDir.Descending))))
    }.pendingUntilFixed(notOnPar)

    "plan many sort columns" in {
      plan(sqlE"select * from zips order by pop, state, city, a4, a5, a6") must
       beWorkflow(chain[Workflow](
         $read(collection("db", "zips")),
         $sort(NonEmptyList(
           BsonField.Name("pop") -> SortDir.Ascending,
           BsonField.Name("state") -> SortDir.Ascending,
           BsonField.Name("city") -> SortDir.Ascending,
           BsonField.Name("a4") -> SortDir.Ascending,
           BsonField.Name("a5") -> SortDir.Ascending,
           BsonField.Name("a6") -> SortDir.Ascending))))
    }.pendingUntilFixed(notOnPar)

    "plan efficient count and field ref" in {
      plan(sqlE"SELECT city, COUNT(*) AS cnt FROM zips ORDER BY cnt DESC") must
        beWorkflow {
          chain[Workflow](
            $read(collection("db", "zips")),
            $group(
              grouped(
                "city" -> $push($field("city")),
                "cnt"  -> $sum($literal(Bson.Int32(1)))),
              \/-($literal(Bson.Null))),
            $unwind(DocField("city")),
            $sort(NonEmptyList(BsonField.Name("cnt") -> SortDir.Descending)))
        }
    }.pendingUntilFixed(notOnPar)

    "plan count and js expr" in {
      plan(sqlE"SELECT COUNT(*) as cnt, LENGTH(city) FROM zips") must
        beWorkflow {
          chain[Workflow](
            $read(collection("db", "zips")),
            $simpleMap(NonEmptyList(MapExpr(JsFn(Name("x"), obj(
              "1" ->
                If(Call(ident("isString"), List(Select(ident("x"), "city"))),
                  Call(ident("NumberLong"),
                    List(Select(Select(ident("x"), "city"), "length"))),
                  ident("undefined")))))),
              ListMap()),
            $group(
              grouped(
                "cnt" -> $sum($literal(Bson.Int32(1))),
                "1"   -> $push($field("1"))),
              \/-($literal(Bson.Null))),
            $unwind(DocField("1")))
        }
    }.pendingUntilFixed(notOnPar)

    "plan trivial group by" in {
      plan(sqlE"select city from zips group by city") must
      beWorkflow(chain[Workflow](
        $read(collection("db", "zips")),
        $group(
          grouped(),
          -\/(reshape("0" -> $field("city")))),
        $project(
          reshape("value" -> $field("_id", "0")),
          ExcludeId)))
    }.pendingUntilFixed(notOnPar)

    "plan useless group by expression" in {
      plan(sqlE"select city from zips group by lower(city)") must
      beWorkflow(chain[Workflow](
        $read(collection("db", "zips")),
        $project(
          reshape("value" -> $field("city")),
          ExcludeId)))
    }

    "plan useful group by" in {
      plan(sqlE"""select city || ", " || state, sum(pop) from zips group by city, state""") must
      beWorkflow(chain[Workflow](
        $read(collection("db", "zips")),
        $group(
          grouped(
            "__tmp10" ->
              $first(
                $cond(
                  $or(
                    $and(
                      $lte($literal(Bson.Arr()), $field("city")),
                      $lt($field("city"), $literal(Bson.Binary.fromArray(scala.Array[Byte]())))),
                    $and(
                      $lte($literal(Bson.Text("")), $field("city")),
                      $lt($field("city"), $literal(Bson.Doc())))),
                  $field("city"),
                  $literal(Bson.Undefined))),
            "__tmp11" ->
              $first(
                $cond(
                  $or(
                    $and(
                      $lte($literal(Bson.Arr()), $field("state")),
                      $lt($field("state"), $literal(Bson.Binary.fromArray(scala.Array[Byte]())))),
                    $and(
                      $lte($literal(Bson.Text("")), $field("state")),
                      $lt($field("state"), $literal(Bson.Doc())))),
                  $field("state"),
                  $literal(Bson.Undefined))),
            "1" ->
              $sum(
                $cond(
                  $and(
                    $lt($literal(Bson.Null), $field("pop")),
                    $lt($field("pop"), $literal(Bson.Text("")))),
                  $field("pop"),
                  $literal(Bson.Undefined)))),
          -\/(reshape(
            "0" -> $field("city"),
            "1" -> $field("state")))),
        $project(
          reshape(
            "0" ->
              $concat(
                $concat($field("__tmp10"), $literal(Bson.Text(", "))),
                $field("__tmp11")),
            "1" -> $field("1")),
          IgnoreId)))
    }.pendingUntilFixed(notOnPar)

    "plan group by expression" in {
      plan(sqlE"select city, sum(pop) from zips group by lower(city)") must
      beWorkflow(chain[Workflow](
        $read(collection("db", "zips")),
        $group(
          grouped(
            "city" -> $push($field("city")),
            "1" ->
              $sum(
                $cond(
                  $and(
                    $lt($literal(Bson.Null), $field("pop")),
                    $lt($field("pop"), $literal(Bson.Text("")))),
                  $field("pop"),
                  $literal(Bson.Undefined)))),
          -\/(reshape(
            "0" ->
              $cond(
                $and(
                  $lte($literal(Bson.Text("")), $field("city")),
                  $lt($field("city"), $literal(Bson.Doc()))),
                $toLower($field("city")),
                $literal(Bson.Undefined))))),
        $unwind(DocField(BsonField.Name("city")))))
    }.pendingUntilFixed(notOnPar)

    "plan group by month" in {
      plan(sqlE"""select avg(score) as a, DATE_PART("month", `date`) as m from caloriesBurnedData group by DATE_PART("month", `date`)""") must
        beWorkflow(chain[Workflow](
          $read(collection("db", "caloriesBurnedData")),
          $group(
            grouped(
              "a" ->
                $avg(
                  $cond(
                    $and(
                      $lt($literal(Bson.Null), $field("score")),
                      $lt($field("score"), $literal(Bson.Text("")))),
                    $field("score"),
                    $literal(Bson.Undefined)))),
            -\/(reshape(
              "0" ->
                $cond(
                  $and(
                    $lte($literal(Check.minDate), $field("date")),
                    $lt($field("date"), $literal(Bson.Regex("", "")))),
                  $month($field("date")),
                  $literal(Bson.Undefined))))),
          $project(
            reshape(
              "a" -> $include(),
              "m" -> $field("_id", "0")),
            IgnoreId)))
    }.pendingUntilFixed(notOnPar)

    // FIXME: Needs an actual expectation
    "plan expr3 with grouping" in {
      plan(sqlE"select case when pop > 1000 then city else lower(city) end, count(*) from zips group by city") must
        beRight
    }

    "plan trivial group by with wildcard" in {
      plan(sqlE"select * from zips group by city") must
        beWorkflow($read(collection("db", "zips")))
    }

    "plan count grouped by single field" in {
      plan(sqlE"select count(*) from bar group by baz") must
        beWorkflow {
          chain[Workflow](
            $read(collection("db", "bar")),
            $group(
              grouped("__tmp0" -> $sum($literal(Bson.Int32(1)))),
              -\/(reshape("0" -> $field("baz")))),
            $project(
              reshape(
                "value" -> $field("__tmp0")),
              ExcludeId))
        }
    }.pendingUntilFixed(notOnPar)

    "plan count and sum grouped by single field" in {
      plan(sqlE"select count(*) as cnt, sum(biz) as sm from bar group by baz") must
        beWorkflow {
          chain[Workflow](
            $read(collection("db", "bar")),
            $group(
              grouped(
                "cnt" -> $sum($literal(Bson.Int32(1))),
                "sm" ->
                  $sum(
                    $cond(
                      $and(
                        $lt($literal(Bson.Null), $field("biz")),
                        $lt($field("biz"), $literal(Bson.Text("")))),
                      $field("biz"),
                      $literal(Bson.Undefined)))),
              -\/(reshape("0" -> $field("baz")))))
        }
    }.pendingUntilFixed(notOnPar)

    "plan sum grouped by single field with filter" in {
      plan(sqlE"""select sum(pop) as sm from zips where state="CO" group by city""") must
        beWorkflow {
          chain[Workflow](
            $read(collection("db", "zips")),
            $match(Selector.Doc(
              BsonField.Name("state") -> Selector.Eq(Bson.Text("CO")))),
            $group(
              grouped("sm" ->
                $sum(
                  $cond(
                    $and(
                      $lt($literal(Bson.Null), $field("pop")),
                      $lt($field("pop"), $literal(Bson.Text("")))),
                    $field("pop"),
                    $literal(Bson.Undefined)))),
              -\/(reshape("0" -> $field("city")))))
        }
    }.pendingUntilFixed(notOnPar)

    "plan count and field when grouped" in {
      plan(sqlE"select count(*) as cnt, city from zips group by city") must
        beWorkflow {
          chain[Workflow](
            $read(collection("db", "zips")),
            $group(
              grouped(
                "cnt"  -> $sum($literal(Bson.Int32(1)))),
              -\/(reshape("0" -> $field("city")))),
            $project(
              reshape(
                "cnt" -> $include(),
                "city" -> $field("_id", "0")),
              IgnoreId))
        }
    }.pendingUntilFixed(notOnPar)

    "collect unaggregated fields into single doc when grouping" in {
      plan(sqlE"select city, state, sum(pop) from zips") must
      beWorkflow(chain[Workflow](
        $read(collection("db", "zips")),
        $project(
          reshape(
            "__tmp3" -> reshape(
              "city"  -> $field("city"),
              "state" -> $field("state")),
            "__tmp4" -> reshape(
              "__tmp2" ->
                $cond(
                  $and(
                    $lt($literal(Bson.Null), $field("pop")),
                    $lt($field("pop"), $literal(Bson.Text("")))),
                  $field("pop"),
                  $literal(Bson.Undefined)))),
          IgnoreId),
        $group(
          grouped(
            "2" -> $sum($field("__tmp4", "__tmp2")),
            "__tmp3" -> $push($field("__tmp3"))),
          \/-($literal(Bson.Null))),
        $unwind(DocField("__tmp3")),
        $project(
          reshape(
            "city"  -> $field("__tmp3", "city"),
            "state" -> $field("__tmp3", "state"),
            "2"     -> $field("2")),
          IgnoreId)))
    }.pendingUntilFixed(notOnPar)

    "plan unaggregated field when grouping, second case" in {
      // NB: the point being that we don't want to push $$ROOT
      plan(sqlE"select max(pop)/1000, pop from zips") must
        beWorkflow {
          chain[Workflow](
            $read(collection("db", "zips")),
            $group(
              grouped(
                "__tmp3" ->
                  $max($cond(
                    $or(
                      $and(
                        $lt($literal(Bson.Null), $field("pop")),
                        $lt($field("pop"), $literal(Bson.Text("")))),
                      $and(
                        $lte($literal(Check.minDate), $field("pop")),
                        $lt($field("pop"), $literal(Bson.Regex("", ""))))),
                    $field("pop"),
                    $literal(Bson.Undefined))),
                "pop"    -> $push($field("pop"))),
              \/-($literal(Bson.Null))),
            $unwind(DocField("pop")),
            $project(
              reshape(
                "0"   -> divide($field("__tmp3"), $literal(Bson.Int32(1000))),
                "pop" -> $field("pop")),
              IgnoreId))
        }
    }.pendingUntilFixed(notOnPar)

    "plan double aggregation with another projection" in {
      plan(sqlE"select sum(avg(pop)), min(city) from zips group by foo") must
        beWorkflow {
          chain[Workflow](
            $read(collection("db", "zips")),
            $group(
              grouped(
                "1"    ->
                  $min($cond(
                    $or(
                      $and(
                        $lt($literal(Bson.Null), $field("city")),
                        $lt($field("city"), $literal(Bson.Doc()))),
                      $and(
                        $lte($literal(Bson.Bool(false)), $field("city")),
                        $lt($field("city"), $literal(Bson.Regex("", ""))))),
                    $field("city"),
                    $literal(Bson.Undefined))),
                "__tmp10" ->
                  $avg($cond(
                    $and(
                      $lt($literal(Bson.Null), $field("pop")),
                      $lt($field("pop"), $literal(Bson.Text("")))),
                    $field("pop"),
                    $literal(Bson.Undefined)))),
              -\/(reshape("0" -> $field("foo")))),
            $group(
              grouped(
                "0" -> $sum($field("__tmp10")),
                "1" -> $push($field("1"))),
              \/-($literal(Bson.Null))),
            $unwind(DocField("1")))
        }
    }.pendingUntilFixed(notOnPar)

    "plan aggregation on grouped field" in {
      plan(sqlE"select city, count(city) from zips group by city") must
        beWorkflow {
          chain[Workflow](
            $read(collection("db", "zips")),
            $group(
              grouped(
                "1" -> $sum($literal(Bson.Int32(1)))),
              -\/(reshape("0" -> $field("city")))),
            $project(
              reshape(
                "city" -> $field("_id", "0"),
                "1"    -> $include()),
              IgnoreId))
        }
    }.pendingUntilFixed(notOnPar)

    "plan multiple expressions using same field" in {
      plan(sqlE"select pop, sum(pop), pop/1000 from zips") must
      beWorkflow(chain[Workflow](
        $read (collection("db", "zips")),
        $project(
          reshape(
            "__tmp5" -> reshape(
              "pop" -> $field("pop"),
              "2"   ->
                $cond(
                  $or(
                    $and(
                      $lt($literal(Bson.Null), $field("pop")),
                      $lt($field("pop"), $literal(Bson.Text("")))),
                    $and(
                      $lte($literal(Check.minDate), $field("pop")),
                      $lt($field("pop"), $literal(Bson.Regex("", ""))))),
                  divide($field("pop"), $literal(Bson.Int32(1000))),
                  $literal(Bson.Undefined))),
            "__tmp6" -> reshape(
              "__tmp2" ->
                $cond(
                  $and(
                    $lt($literal(Bson.Null), $field("pop")),
                    $lt($field("pop"), $literal(Bson.Text("")))),
                  $field("pop"),
                  $literal(Bson.Undefined)))),
          IgnoreId),
        $group(
          grouped(
            "1" -> $sum($field("__tmp6", "__tmp2")),
            "__tmp5" -> $push($field("__tmp5"))),
          \/-($literal(Bson.Null))),
        $unwind(DocField("__tmp5")),
        $project(
          reshape(
            "pop" -> $field("__tmp5", "pop"),
            "1"   -> $field("1"),
            "2"   -> $field("__tmp5", "2")),
          IgnoreId)))
    }.pendingUntilFixed(notOnPar)

    "plan sum of expression in expression with another projection when grouped" in {
      plan(sqlE"select city, sum(pop-1)/1000 from zips group by city") must
      beWorkflow(chain[Workflow](
        $read(collection("db", "zips")),
        $group(
          grouped(
            "__tmp6" ->
              $sum(
                $cond(
                  $and(
                    $lt($literal(Bson.Null), $field("pop")),
                    $lt($field("pop"), $literal(Bson.Text("")))),
                  $subtract($field("pop"), $literal(Bson.Int32(1))),
                  $literal(Bson.Undefined)))),
          -\/(reshape("0" -> $field("city")))),
        $project(
          reshape(
            "city" -> $field("_id", "0"),
            "1"    -> divide($field("__tmp6"), $literal(Bson.Int32(1000)))),
          IgnoreId)))
    }.pendingUntilFixed(notOnPar)

    "plan length of min (JS on top of reduce)" in {
      plan(sqlE"select state, length(min(city)) as shortest from zips group by state") must
        beWorkflow(chain[Workflow](
          $read(collection("db", "zips")),
          $group(
            grouped(
              "__tmp6" ->
                $min(
                  $cond(
                    $and(
                      $lte($literal(Bson.Text("")), $field("city")),
                      $lt($field("city"), $literal(Bson.Doc()))),
                    $field("city"),
                    $literal(Bson.Undefined)))),
            -\/(reshape("0" -> $field("state")))),
          $project(
            reshape(
              "state"  -> $field("_id", "0"),
              "__tmp6" -> $include()),
            IgnoreId),
          $simpleMap(NonEmptyList(
            MapExpr(JsFn(Name("x"), obj(
              "state" -> Select(ident("x"), "state"),
              "shortest" ->
                Call(ident("NumberLong"),
                  List(Select(Select(ident("x"), "__tmp6"), "length"))))))),
            ListMap()),
          $project(
            reshape(
              "state"    -> $include(),
              "shortest" -> $include()),
            IgnoreId)))
    }.pendingUntilFixed(notOnPar)

    "plan js expr grouped by js expr" in {
      plan(sqlE"select length(city) as len, count(*) as cnt from zips group by length(city)") must
        beWorkflow(chain[Workflow](
          $read(collection("db", "zips")),
          $simpleMap(
            NonEmptyList(MapExpr(JsFn(Name("x"),
              obj(
                "__tmp6" ->
                  If(Call(ident("isString"), List(Select(ident("x"), "city"))),
                    Call(ident("NumberLong"),
                      List(Select(Select(ident("x"), "city"), "length"))),
                    ident("undefined")))))),
            ListMap()),
          $group(
            grouped(
              "cnt" -> $sum($literal(Bson.Int32(1)))),
            -\/(reshape("0" -> $field("__tmp6")))),
          $project(
            reshape(
              "len" -> $field("_id", "0"),
              "cnt" -> $include()),
            IgnoreId)))
    }.pendingUntilFixed(notOnPar)

    "plan simple JS inside expression" in {
      plan(sqlE"select length(city) + 1 from zips") must
        beWorkflow(chain[Workflow](
          $read(collection("db", "zips")),
          $simpleMap(NonEmptyList(MapExpr(JsFn(Name("x"),
            If(Call(ident("isString"), List(Select(ident("x"), "city"))),
                BinOp(jscore.Add,
                  Call(ident("NumberLong"),
                    List(Select(Select(ident("x"), "city"), "length"))),
                  jscore.Literal(Js.Num(1, false))),
                ident("undefined"))))),
            ListMap())))
    }

    "plan expressions with ~"in {
      plan(sqlE"""select foo ~ "bar.*", "abc" ~ "a|b", "baz" ~ regex, target ~ regex from a""") must beWorkflow(chain[Workflow](
        $read(collection("db", "a")),
        $simpleMap(NonEmptyList(MapExpr(JsFn(Name("x"),
          obj(
            "0" -> If(Call(ident("isString"), List(Select(ident("x"), "foo"))),
              Call(
                Select(New(Name("RegExp"), List(jscore.Literal(Js.Str("bar.*")), jscore.Literal(Js.Str("m")))), "test"),
                List(Select(ident("x"), "foo"))),
              ident("undefined")),
            "1" -> jscore.Literal(Js.Bool(true)),
            "2" -> If(Call(ident("isString"), List(Select(ident("x"), "regex"))),
              Call(
                Select(New(Name("RegExp"), List(Select(ident("x"), "regex"), jscore.Literal(Js.Str("m")))), "test"),
                List(jscore.Literal(Js.Str("baz")))),
              ident("undefined")),
            "3" ->
              If(
                BinOp(jscore.And,
                  Call(ident("isString"), List(Select(ident("x"), "regex"))),
                  Call(ident("isString"), List(Select(ident("x"), "target")))),
                Call(
                  Select(New(Name("RegExp"), List(Select(ident("x"), "regex"), jscore.Literal(Js.Str("m")))), "test"),
                  List(Select(ident("x"), "target"))),
                ident("undefined")))))),
          ListMap()),
        $project(
          reshape(
            "0" -> $include(),
            "1" -> $include(),
            "2" -> $include(),
            "3" -> $include()),
          IgnoreId)))
    }

    "plan object flatten" in {
      plan(sqlE"select geo{*} from usa_factbook") must
        beWorkflow {
          chain[Workflow](
            $read(collection("db", "usa_factbook")),
            $simpleMap(
              NonEmptyList(
                MapExpr(JsFn(Name("x"), obj(
                  "__tmp2" ->
                    If(
                      BinOp(jscore.And,
                        Call(ident("isObject"), List(Select(ident("x"), "geo"))),
                        UnOp(jscore.Not,
                          Call(Select(ident("Array"), "isArray"), List(Select(ident("x"), "geo"))))),
                      Select(ident("x"), "geo"),
                      Obj(ListMap(Name("") -> ident("undefined"))))))),
                FlatExpr(JsFn(Name("x"), Select(ident("x"), "__tmp2")))),
              ListMap()),
            $project(
              reshape("value" -> $field("__tmp2")),
              ExcludeId))
        }
    }.pendingUntilFixed(notOnPar)

<<<<<<< HEAD
    "plan array project with concat (3.0-)" in {
      plan3_0("select city, loc[0] from zips") must
=======
    "plan array project with concat" in {
      plan(sqlE"select city, loc[0] from zips") must
>>>>>>> bff4a573
        beWorkflow {
          chain[Workflow](
            $read(collection("db", "zips")),
            $simpleMap(
              NonEmptyList(
                MapExpr(JsFn(Name("x"), obj(
                  "city" -> Select(ident("x"), "city"),
                  "1" ->
                    If(Call(Select(ident("Array"), "isArray"), List(Select(ident("x"), "loc"))),
                      Access(Select(ident("x"), "loc"), jscore.Literal(Js.Num(0, false))),
                      ident("undefined")))))),
              ListMap()),
            $project(
              reshape(
                "city" -> $include(),
                "1"    -> $include()),
              IgnoreId))
        }
    }

    "plan array project with concat (3.2+)" in {
      plan3_2("select city, loc[0] from zips", defaultStats, defaultIndexes) must
        beWorkflow {
          chain[Workflow](
            $read(collection("db", "zips")),
            $project(
              reshape(
                "city" -> $field("city"),
                "1"    ->
                  $cond(
                    $and(
                      $lte($literal(Bson.Arr(List())), $field("loc")),
                      $lt($field("loc"), $literal(Bson.Binary.fromArray(scala.Array[Byte]())))),
                    $arrayElemAt($field("loc"), $literal(Bson.Int32(0))),
                    $literal(Bson.Undefined))),
              IgnoreId))
        }
    }

    "plan array concat with filter" in {
      plan(sqlE"""select loc || [ pop ] from zips where city = "BOULDER" """) must
        beWorkflow {
          chain[Workflow](
            $read(collection("db", "zips")),
            $match(Selector.Doc(
              BsonField.Name("city") -> Selector.Eq(Bson.Text("BOULDER")))),
            $simpleMap(NonEmptyList(MapExpr(JsFn(Name("x"), obj(
              "__tmp4" ->
                If(
                  BinOp(jscore.Or,
                    Call(Select(ident("Array"), "isArray"), List(Select(ident("x"), "loc"))),
                    Call(ident("isString"), List(Select(ident("x"), "loc")))),
                  SpliceArrays(List(
                    jscore.Select(ident("x"), "loc"),
                    jscore.Arr(List(jscore.Select(ident("x"), "pop"))))),
                  ident("undefined")))))),
              ListMap()),
            $project(
              reshape("value" -> $field("__tmp4")),
              ExcludeId))
        }
    }.pendingUntilFixed(notOnPar)

    "plan array flatten" in {
      plan(sqlE"select loc[*] from zips") must
        beWorkflow {
          chain[Workflow](
            $read(collection("db", "zips")),
            $project(
              reshape(
                "__tmp2" ->
                  $cond(
                    $and(
                      $lte($literal(Bson.Arr(List())), $field("loc")),
                      $lt($field("loc"), $literal(Bson.Binary.fromArray(scala.Array[Byte]())))),
                    $field("loc"),
                    $literal(Bson.Arr(List(Bson.Undefined))))),
              IgnoreId),
            $unwind(DocField(BsonField.Name("__tmp2"))),
            $project(
              reshape("value" -> $field("__tmp2")),
              ExcludeId))
        }
    }.pendingUntilFixed(notOnPar)

    "plan array concat" in {
      plan(sqlE"select loc || [ 0, 1, 2 ] from zips") must beWorkflow {
        chain[Workflow](
          $read(collection("db", "zips")),
          $simpleMap(NonEmptyList(
            MapExpr(JsFn(Name("x"),
              Obj(ListMap(
                Name("__tmp4") ->
                  If(
                    BinOp(jscore.Or,
                      Call(Select(ident("Array"), "isArray"), List(Select(ident("x"), "loc"))),
                      Call(ident("isString"), List(Select(ident("x"), "loc")))),
                    SpliceArrays(List(
                      Select(ident("x"), "loc"),
                      Arr(List(
                        jscore.Literal(Js.Num(0, false)),
                        jscore.Literal(Js.Num(1, false)),
                        jscore.Literal(Js.Num(2, false)))))),
                    ident("undefined"))))))),
            ListMap()),
          $project(
            reshape("value" -> $field("__tmp4")),
            ExcludeId))
      }
    }.pendingUntilFixed(notOnPar)

    "plan array flatten with unflattened field" in {
      plan(sqlE"SELECT `_id` as zip, loc as loc, loc[*] as coord FROM zips") must
        beWorkflow {
          chain[Workflow](
            $read(collection("db", "zips")),
            $project(
              reshape(
                "__tmp2" ->
                  $cond(
                    $and(
                      $lte($literal(Bson.Arr(List())), $field("loc")),
                      $lt($field("loc"), $literal(Bson.Binary.fromArray(scala.Array[Byte]())))),
                    $field("loc"),
                    $literal(Bson.Arr(List(Bson.Undefined)))),
                "__tmp3" -> $$ROOT),
              IgnoreId),
            $unwind(DocField(BsonField.Name("__tmp2"))),
            $project(
              reshape(
                "zip"   -> $field("__tmp3", "_id"),
                "loc"   -> $field("__tmp3", "loc"),
                "coord" -> $field("__tmp2")),
              IgnoreId))
        }
    }.pendingUntilFixed(notOnPar)

    "unify flattened fields" in {
      plan(sqlE"select loc[*] from zips where loc[*] < 0") must
      beWorkflow(chain[Workflow](
        $read(collection("db", "zips")),
        $project(
          reshape(
            "__tmp6" ->
              $cond(
                $and(
                  $lte($literal(Bson.Arr(List())), $field("loc")),
                  $lt($field("loc"), $literal(Bson.Binary.fromArray(scala.Array[Byte]())))),
                $field("loc"),
                $literal(Bson.Arr(List(Bson.Undefined))))),
          IgnoreId),
        $unwind(DocField(BsonField.Name("__tmp6"))),
        $match(Selector.Doc(
          BsonField.Name("__tmp6") -> Selector.Lt(Bson.Int32(0)))),
        $project(
          reshape("value" -> $field("__tmp6")),
          ExcludeId)))
    }.pendingUntilFixed(notOnPar)

    "group by flattened field" in {
      plan(sqlE"select substring(parents[*].sha, 0, 1), count(*) from slamengine_commits group by substring(parents[*].sha, 0, 1)") must
      beWorkflow(chain[Workflow](
        $read(collection("db", "slamengine_commits")),
        $project(
          reshape(
            "__tmp12" ->
              $cond(
                $and(
                  $lte($literal(Bson.Arr(List())), $field("parents")),
                  $lt($field("parents"), $literal(Bson.Binary.fromArray(scala.Array[Byte]())))),
                $field("parents"),
                $literal(Bson.Arr(List(Bson.Undefined))))),
          IgnoreId),
        $unwind(DocField(BsonField.Name("__tmp12"))),
        $group(
          grouped(
            "1" -> $sum($literal(Bson.Int32(1)))),
          -\/(reshape(
            "0" ->
              $cond(
                $and(
                  $lte($literal(Bson.Text("")), $field("__tmp12", "sha")),
                  $lt($field("__tmp12", "sha"), $literal(Bson.Doc()))),
                $substr($field("__tmp12", "sha"), $literal(Bson.Int32(0)), $literal(Bson.Int32(1))),
                $literal(Bson.Undefined))))),
        $project(
          reshape(
            "0" -> $field("_id", "0"),
            "1" -> $include()),
          IgnoreId)))
    }.pendingUntilFixed(notOnPar)

    "unify flattened fields with unflattened field" in {
      plan(sqlE"select `_id` as zip, loc[*] from zips order by loc[*]") must
      beWorkflow(chain[Workflow](
        $read(collection("db", "zips")),
        $project(
          reshape(
            "__tmp2" ->
              $cond(
                $and(
                  $lte($literal(Bson.Arr(List())), $field("loc")),
                  $lt($field("loc"), $literal(Bson.Binary.fromArray(scala.Array[Byte]())))),
                $field("loc"),
                $literal(Bson.Arr(List(Bson.Undefined)))),
            "__tmp3" -> $$ROOT),
          IgnoreId),
        $unwind(DocField(BsonField.Name("__tmp2"))),
        $project(
          reshape(
            "zip" -> $field("__tmp3", "_id"),
            "loc" -> $field("__tmp2")),
          IgnoreId),
        $sort(NonEmptyList(BsonField.Name("loc") -> SortDir.Ascending))))
    }.pendingUntilFixed(notOnPar)

    "unify flattened with double-flattened" in {
      plan(sqlE"""select * from user_comments where (comments[*].id LIKE "%Dr%" OR comments[*].replyTo[*] LIKE "%Dr%")""") must
      beWorkflow(chain[Workflow](
        $read(collection("db", "user_comments")),
        $project(
          reshape(
            "__tmp14" ->
              $cond(
                $and(
                  $lte($literal(Bson.Arr(List())), $field("comments")),
                  $lt($field("comments"), $literal(Bson.Binary.fromArray(scala.Array[Byte]())))),
                $field("comments"),
                $literal(Bson.Arr(List(Bson.Undefined)))),
            "__tmp15" -> $$ROOT),
          IgnoreId),
        $unwind(DocField(BsonField.Name("__tmp14"))),
        $project(
          reshape(
            "__tmp18" ->
              $cond(
                $and(
                  $lte($literal(Bson.Arr(List())), $field("__tmp14", "replyTo")),
                  $lt($field("__tmp14", "replyTo"), $literal(Bson.Binary.fromArray(scala.Array[Byte]())))),
                $field("__tmp14", "replyTo"),
                $literal(Bson.Arr(List(Bson.Undefined)))),
            "__tmp19" -> $$ROOT),
          IgnoreId),
        $unwind(DocField(BsonField.Name("__tmp18"))),
        $match(Selector.Or(
          Selector.And(
            Selector.Doc(
              BsonField.Name("__tmp19") \ BsonField.Name("__tmp14") \ BsonField.Name("id") -> Selector.Type(BsonType.Text)),
            Selector.Doc(
              BsonField.Name("__tmp19") \ BsonField.Name("__tmp14") \ BsonField.Name("id") -> Selector.Regex("^.*Dr.*$", false, true, false, false))),
          Selector.Doc(
            BsonField.Name("__tmp18") -> Selector.Regex("^.*Dr.*$", false, true, false, false)))),
        $project(
          reshape("value" -> $field("__tmp19", "__tmp15")),
          ExcludeId)))
    }.pendingUntilFixed(notOnPar)

    "plan limit with offset" in {
      plan(sqlE"SELECT * FROM zips OFFSET 100 LIMIT 5") must
        beWorkflow(chain[Workflow](
          $read(collection("db", "zips")),
          $limit(105),
          $skip(100)))
    }

    "plan sort and limit" in {
      plan(sqlE"SELECT city, pop FROM zips ORDER BY pop DESC LIMIT 5") must
        beWorkflow {
          chain[Workflow](
            $read(collection("db", "zips")),
            $project(
              reshape(
                "city" -> $field("city"),
                "pop"  -> $field("pop")),
              IgnoreId),
            $sort(NonEmptyList(BsonField.Name("pop") -> SortDir.Descending)),
            $limit(5))
        }
    }.pendingUntilFixed(notOnPar)

    "plan simple single field selection and limit" in {
      plan(sqlE"SELECT city FROM zips LIMIT 5") must
        beWorkflow {
          chain[Workflow](
            $read(collection("db", "zips")),
            $limit(5),
            $project(
              reshape("value" -> $field("city")),
              ExcludeId))
        }
    }.pendingUntilFixed(notOnPar)

    "plan complex group by with sorting and limiting" in {
      plan(sqlE"SELECT city, SUM(pop) AS pop FROM zips GROUP BY city ORDER BY pop") must
        beWorkflow {
          chain[Workflow](
            $read(collection("db", "zips")),
            $group(
              grouped(
                "pop"  ->
                  $sum(
                    $cond(
                      $and(
                        $lt($literal(Bson.Null), $field("pop")),
                        $lt($field("pop"), $literal(Bson.Text("")))),
                      $field("pop"),
                      $literal(Bson.Undefined)))),
              -\/(reshape("0" -> $field("city")))),
            $project(
              reshape(
                "city" -> $field("_id", "0"),
                "pop"  -> $include()),
              IgnoreId),
            $sort(NonEmptyList(BsonField.Name("pop") -> SortDir.Ascending)))
        }
    }.pendingUntilFixed(notOnPar)

    "plan filter and expressions with IS NULL" in {
      plan(sqlE"select foo is null from zips where foo is null") must
        beWorkflow(chain[Workflow](
          $read(collection("db", "zips")),
          $match(Selector.Doc(
            BsonField.Name("foo") -> Selector.Eq(Bson.Null))),
          $project(
            reshape("value" -> $eq($field("foo"), $literal(Bson.Null))),
            ExcludeId)))
    }

    "plan implicit group by with filter" in {
      plan(sqlE"""select avg(pop), min(city) from zips where state = "CO" """) must
        beWorkflow(chain[Workflow](
          $read(collection("db", "zips")),
          $match(Selector.Doc(
            BsonField.Name("state") -> Selector.Eq(Bson.Text("CO")))),
          $group(
            grouped(
              "0" ->
                $avg(
                  $cond(
                    $and(
                      $lt($literal(Bson.Null), $field("pop")),
                      $lt($field("pop"), $literal(Bson.Text("")))),
                    $field("pop"),
                    $literal(Bson.Undefined))),
              "1" ->
                $min(
                  $cond($or(
                    $and(
                      $lt($literal(Bson.Null), $field("city")),
                      $lt($field("city"), $literal(Bson.Doc()))),
                    $and(
                      $lte($literal(Bson.Bool(false)), $field("city")),
                      $lt($field("city"), $literal(Bson.Regex("", ""))))),
                    $field("city"),
                    $literal(Bson.Undefined)))),
            \/-($literal(Bson.Null)))))
    }

    "plan simple distinct" in {
      plan(sqlE"select distinct city, state from zips") must
      beWorkflow(
        chain[Workflow](
          $read(collection("db", "zips")),
          $group(
            grouped(),
            -\/(reshape(
              "0" -> $field("city"),
              "1" -> $field("state")))),
          $project(
            reshape(
              "city"  -> $field("_id", "0"),
              "state" -> $field("_id", "1")),
            IgnoreId)))
    }.pendingUntilFixed(notOnPar)

    "plan distinct as expression" in {
      plan(sqlE"select count(distinct(city)) from zips") must
        beWorkflow(chain[Workflow](
          $read(collection("db", "zips")),
          $group(
            grouped(),
            -\/(reshape("0" -> $field("city")))),
          $group(
            grouped("__tmp2" -> $sum($literal(Bson.Int32(1)))),
            \/-($literal(Bson.Null))),
          $project(
            reshape("value" -> $field("__tmp2")),
            ExcludeId)))
    }.pendingUntilFixed(notOnPar)

    "plan distinct of expression as expression" in {
      plan(sqlE"select count(distinct substring(city, 0, 1)) from zips") must
        beWorkflow(chain[Workflow](
          $read(collection("db", "zips")),
          $group(
            grouped(),
            -\/(reshape(
              "0" ->
                $cond(
                  $and(
                    $lte($literal(Bson.Text("")), $field("city")),
                    $lt($field("city"), $literal(Bson.Doc()))),
                  $substr(
                    $field("city"),
                    $literal(Bson.Int32(0)),
                    $literal(Bson.Int32(1))),
                  $literal(Bson.Undefined))))),
          $group(
            grouped("__tmp8" -> $sum($literal(Bson.Int32(1)))),
            \/-($literal(Bson.Null))),
          $project(
            reshape("value" -> $field("__tmp8")),
            ExcludeId)))
    }.pendingUntilFixed(notOnPar)

    "plan distinct of wildcard" in {
      plan(sqlE"select distinct * from zips") must
        beWorkflow(chain[Workflow](
          $read(collection("db", "zips")),
          $simpleMap(NonEmptyList(MapExpr(JsFn(Name("x"),
            obj(
              "__tmp1" ->
                Call(ident("remove"),
                  List(ident("x"), jscore.Literal(Js.Str("_id")))))))),
            ListMap()),
          $group(
            grouped(),
            -\/(reshape("0" -> $field("__tmp1")))),
          $project(
            reshape("value" -> $field("_id", "0")),
            ExcludeId)))
    }.pendingUntilFixed(notOnPar)

    "plan distinct of wildcard as expression" in {
      plan(sqlE"select count(distinct *) from zips") must
        beWorkflow(chain[Workflow](
          $read(collection("db", "zips")),
          $simpleMap(NonEmptyList(MapExpr(JsFn(Name("x"),
            obj(
              "__tmp4" ->
                Call(ident("remove"),
                  List(ident("x"), jscore.Literal(Js.Str("_id")))))))),
            ListMap()),
          $group(
            grouped(),
            -\/(reshape("0" -> $field("__tmp4")))),
          $group(
            grouped("__tmp6" -> $sum($literal(Bson.Int32(1)))),
            \/-($literal(Bson.Null))),
          $project(
            reshape("value" -> $field("__tmp6")),
            ExcludeId)))
    }.pendingUntilFixed(notOnPar)

    "plan distinct with simple order by" in {
      plan(sqlE"select distinct city from zips order by city") must
        beWorkflow(
          chain[Workflow](
            $read(collection("db", "zips")),
            $project(
              reshape("city" -> $field("city")),
              IgnoreId),
            $sort(NonEmptyList(BsonField.Name("city") -> SortDir.Ascending)),
            $group(
              grouped(),
              -\/(reshape("0" -> $field("city")))),
            $project(
              reshape("city" -> $field("_id", "0")),
              IgnoreId),
            $sort(NonEmptyList(BsonField.Name("city") -> SortDir.Ascending))))
    }.pendingUntilFixed("#1803")

    "plan distinct with unrelated order by" in {
      plan(sqlE"select distinct city from zips order by pop desc") must
        beWorkflow(
          chain[Workflow](
            $read(collection("db", "zips")),
            $project(
              reshape(
                "__sd__0" -> $field("pop"),
                "city"    -> $field("city")),
              IgnoreId),
            $sort(NonEmptyList(
              BsonField.Name("__sd__0") -> SortDir.Descending)),
            $group(
              grouped("__tmp2" -> $first($$ROOT)),
              -\/(reshape("city" -> $field("city")))),
            $project(
              reshape(
                "city" -> $field("__tmp2", "city"),
                "__tmp0" -> $field("__tmp2", "__sd__0")),
              IgnoreId),
            $sort(NonEmptyList(
              BsonField.Name("__tmp0") -> SortDir.Descending)),
            $project(
              reshape("city" -> $field("city")),
              ExcludeId)))
    }.pendingUntilFixed(notOnPar)

    "plan distinct as function with group" in {
      plan(sqlE"select state, count(distinct(city)) from zips group by state") must
        beWorkflow(chain[Workflow](
          $read(collection("db", "zips")),
          $group(
            grouped("__tmp0" -> $first($$ROOT)),
            -\/(reshape("0" -> $field("city")))),
          $group(
            grouped(
              "state" -> $first($field("__tmp0", "state")),
              "1"     -> $sum($literal(Bson.Int32(1)))),
            \/-($literal(Bson.Null)))))
    }.pendingUntilFixed

    "plan distinct with sum and group" in {
      plan(sqlE"SELECT DISTINCT SUM(pop) AS totalPop, city, state FROM zips GROUP BY city") must
        beWorkflow(chain[Workflow](
          $read(collection("db", "zips")),
          $group(
            grouped(
              "totalPop" ->
                $sum(
                  $cond(
                    $and(
                      $lt($literal(Bson.Null), $field("pop")),
                      $lt($field("pop"), $literal(Bson.Text("")))),
                    $field("pop"),
                    $literal(Bson.Undefined))),
              "state"    -> $push($field("state"))),
            -\/(reshape("0" -> $field("city")))),
          $project(
            reshape(
              "totalPop" -> $include(),
              "city"     -> $field("_id", "0"),
              "state"    -> $include()),
            IgnoreId),
          $unwind(DocField("state")),
          $group(
            grouped(),
            -\/(reshape(
              "0" -> $field("totalPop"),
              "1" -> $field("city"),
              "2" -> $field("state")))),
          $project(
            reshape(
              "totalPop" -> $field("_id", "0"),
              "city"     -> $field("_id", "1"),
              "state"    -> $field("_id", "2")),
            IgnoreId)))
    }.pendingUntilFixed(notOnPar)

    "plan distinct with sum, group, and orderBy" in {
      plan(sqlE"SELECT DISTINCT SUM(pop) AS totalPop, city, state FROM zips GROUP BY city ORDER BY totalPop DESC") must
        beWorkflow(
          chain[Workflow](
            $read(collection("db", "zips")),
            $group(
              grouped(
                "totalPop" ->
                  $sum(
                    $cond(
                      $and(
                        $lt($literal(Bson.Null), $field("pop")),
                        $lt($field("pop"), $literal(Bson.Text("")))),
                      $field("pop"),
                      $literal(Bson.Undefined))),
                "state"    -> $push($field("state"))),
              -\/(reshape("0" -> $field("city")))),
            $project(
              reshape(
                "totalPop" -> $include(),
                "city"     -> $field("_id", "0"),
                "state"    -> $include()),
              IgnoreId),
            $unwind(DocField("state")),
            $sort(NonEmptyList(BsonField.Name("totalPop") -> SortDir.Descending)),
            $group(
              grouped(),
              -\/(reshape(
                "0" -> $field("totalPop"),
                "1" -> $field("city"),
                "2" -> $field("state")))),
            $project(
              reshape(
                "totalPop" -> $field("_id", "0"),
                "city"     -> $field("_id", "1"),
                "state"    -> $field("_id", "2")),
              IgnoreId),
            $sort(NonEmptyList(BsonField.Name("totalPop") -> SortDir.Descending))))

    }.pendingUntilFixed(notOnPar)

    "plan order by JS expr with filter" in {
      plan(sqlE"select city, pop from zips where pop > 1000 order by length(city)") must
        beWorkflow(chain[Workflow](
          $read(collection("db", "zips")),
          $match(Selector.And(
            isNumeric(BsonField.Name("pop")),
            Selector.Doc(
              BsonField.Name("pop") -> Selector.Gt(Bson.Int32(1000))))),
          $simpleMap(NonEmptyList(MapExpr(JsFn(Name("x"), obj(
            "city"   -> Select(ident("x"), "city"),
            "pop"    -> Select(ident("x"), "pop"),
            "__tmp4" ->
              If(Call(ident("isString"), List(Select(ident("x"), "city"))),
                Call(ident("NumberLong"),
                  List(Select(Select(ident("x"), "city"), "length"))),
                ident("undefined")))))),
            ListMap()),
          $sort(NonEmptyList(BsonField.Name("__tmp4") -> SortDir.Ascending)),
          $project(
            reshape(
              "city" -> $field("city"),
              "pop"  -> $field("pop")),
            ExcludeId)))
    }.pendingUntilFixed(notOnPar)

    "plan select length()" in {
      plan(sqlE"select length(city) from zips") must
        beWorkflow(chain[Workflow](
          $read(collection("db", "zips")),
          $simpleMap(NonEmptyList(MapExpr(JsFn(Name("x"), obj(
            "__tmp2" ->
              If(Call(ident("isString"), List(Select(ident("x"), "city"))),
                Call(ident("NumberLong"),
                  List(Select(Select(ident("x"), "city"), "length"))),
                ident("undefined")))))),
            ListMap()),
          $project(
            reshape("value" -> $field("__tmp2")),
            ExcludeId)))
    }.pendingUntilFixed(notOnPar)

    "plan select length() and simple field" in {
      plan(sqlE"select city, length(city) from zips") must
      beWorkflow(chain[Workflow](
        $read(collection("db", "zips")),
        $simpleMap(NonEmptyList(MapExpr(JsFn(Name("x"), obj(
          "city" -> Select(ident("x"), "city"),
          "1" ->
            If(Call(ident("isString"), List(Select(ident("x"), "city"))),
              Call(ident("NumberLong"),
                List(Select(Select(ident("x"), "city"), "length"))),
              ident("undefined")))))),
          ListMap()),
        $project(
          reshape(
            "city" -> $include(),
            "1"    -> $include()),
          IgnoreId)))
    }

    "plan combination of two distinct sets" in {
      plan(sqlE"SELECT (DISTINCT foo.bar) + (DISTINCT foo.baz) FROM foo") must
        beWorkflow(
          $read(collection("db", "zips")))
    }.pendingUntilFixed

    "plan filter with timestamp and interval" in {
      val date0 = Bson.Date.fromInstant(Instant.parse("2014-11-17T00:00:00Z")).get
      val date22 = Bson.Date.fromInstant(Instant.parse("2014-11-17T22:00:00Z")).get

      plan(sqlE"""select * from days where date < timestamp("2014-11-17T22:00:00Z") and date - interval("PT12H") > timestamp("2014-11-17T00:00:00Z")""") must
        beWorkflow(chain[Workflow](
          $read(collection("db", "days")),
          $project(
            reshape(
              "__tmp6" ->
                $cond(
                  $or(
                    $and(
                      $lt($literal(Bson.Null), $field("date")),
                      $lt($field("date"), $literal(Bson.Text("")))),
                    $and(
                      $lte($literal(Check.minDate), $field("date")),
                      $lt($field("date"), $literal(Bson.Regex("", ""))))),
                  $cond(
                    $or(
                      $and(
                        $lt($literal(Bson.Null), $field("date")),
                        $lt($field("date"), $literal(Bson.Doc()))),
                      $and(
                        $lte($literal(Bson.Bool(false)), $field("date")),
                        $lt($field("date"), $literal(Bson.Regex("", ""))))),
                    $and(
                      $lt($field("date"), $literal(date22)),
                      $gt(
                        $subtract($field("date"), $literal(Bson.Dec(12*60*60*1000))),
                        $literal(date0))),
                    $literal(Bson.Undefined)),
                  $literal(Bson.Undefined)),
              "__tmp7" -> $$ROOT),
            IgnoreId),
          $match(
            Selector.Doc(
              BsonField.Name("__tmp6") -> Selector.Eq(Bson.Bool(true)))),
          $project(
            reshape("value" -> $field("__tmp7")),
            ExcludeId)))
    }.pendingUntilFixed(notOnPar)

    "plan time_of_day (JS)" in {
      plan(sqlE"select time_of_day(ts) from days") must
        beRight // NB: way too complicated to spell out here, and will change as JS generation improves
    }

    "plan time_of_day (pipeline)" in {
      import FormatSpecifier._

      plan3_0(sqlE"select time_of_day(ts) from days") must
        beWorkflow(chain[Workflow](
          $read(collection("db", "days")),
          $project(
            reshape("value" ->
              $cond(
                $and(
                  $lte($literal(Check.minDate), $field("ts")),
                  $lt($field("ts"), $literal(Bson.Regex("", "")))),
                $dateToString(Hour :: ":" :: Minute :: ":" :: Second :: "." :: Millisecond :: FormatString.empty, $field("ts")),
                $literal(Bson.Undefined))),
            ExcludeId)))
    }

    "plan filter on date" in {
      val date23 = Bson.Date.fromInstant(Instant.parse("2015-01-23T00:00:00Z")).get
      val date25 = Bson.Date.fromInstant(Instant.parse("2015-01-25T00:00:00Z")).get
      val date26 = Bson.Date.fromInstant(Instant.parse("2015-01-26T00:00:00Z")).get
      val date28 = Bson.Date.fromInstant(Instant.parse("2015-01-28T00:00:00Z")).get
      val date29 = Bson.Date.fromInstant(Instant.parse("2015-01-29T00:00:00Z")).get
      val date30 = Bson.Date.fromInstant(Instant.parse("2015-01-30T00:00:00Z")).get

      // Note: both of these boundaries require comparing with the start of the *next* day.
      plan(sqlE"""select * from logs where ((ts > date("2015-01-22") and ts <= date("2015-01-27")) and ts != date("2015-01-25")) or ts = date("2015-01-29")""") must
        beWorkflow(chain[Workflow](
          $read(collection("db", "logs")),
          $match(Selector.Or(
            // TODO: Eliminate duplicates
            Selector.And(
              isNumeric(BsonField.Name("ts")),
              Selector.And(
                isNumeric(BsonField.Name("ts")),
                Selector.And(
                  Selector.And(
                    Selector.Doc(
                      BsonField.Name("ts") -> Selector.Gte(date23)),
                    Selector.Doc(
                      BsonField.Name("ts") -> Selector.Lt(date28))),
                  Selector.Or(
                    Selector.Doc(
                      BsonField.Name("ts") -> Selector.Lt(date25)),
                    Selector.Doc(
                      BsonField.Name("ts") -> Selector.Gte(date26)))))),
            Selector.And(
              Selector.Doc(
                BsonField.Name("ts") -> Selector.Gte(date29)),
              Selector.Doc(
                BsonField.Name("ts") -> Selector.Lt(date30)))))))
    }.pendingUntilFixed(notOnPar)

    "plan js and filter with id" in {
      Bson.ObjectId.fromString("0123456789abcdef01234567").fold[Result](
        failure("Couldn’t create ObjectId."))(
        oid => plan(sqlE"""select length(city), foo = oid("0123456789abcdef01234567") from days where `_id` = oid("0123456789abcdef01234567")""") must
          beWorkflow(chain[Workflow](
            $read(collection("db", "days")),
            $match(Selector.Doc(
              BsonField.Name("_id") -> Selector.Eq(oid))),
            $simpleMap(
              NonEmptyList(MapExpr(JsFn(Name("x"),
                obj(
                  "0" ->
                    If(Call(ident("isString"), List(Select(ident("x"), "city"))),
                      Call(ident("NumberLong"),
                        List(Select(Select(ident("x"), "city"), "length"))),
                      ident("undefined")),
                  "1" ->
                    BinOp(jscore.Eq,
                      Select(ident("x"), "foo"),
                      New(Name("ObjectId"), List(jscore.Literal(Js.Str("0123456789abcdef01234567"))))))))),
              ListMap()),
            $project(
              reshape(
                "0" -> $field("0"),
                "1" -> $field("1")),
              ExcludeId))))
    }.pendingUntilFixed(notOnPar)

    "plan convert to timestamp" in {
      plan(sqlE"select to_timestamp(epoch) from foo") must beWorkflow {
        chain[Workflow](
          $read(collection("db", "foo")),
          $project(
            reshape(
              "value" ->
                $cond(
                  $and(
                    $lt($literal(Bson.Null), $field("epoch")),
                    $lt($field("epoch"), $literal(Bson.Text("")))),
                  $add($literal(Bson.Date(0)), $field("epoch")),
                  $literal(Bson.Undefined))),
            ExcludeId))
      }
    }

    "plan convert to timestamp in map-reduce" in {

      plan(sqlE"select length(name), to_timestamp(epoch) from foo") must beWorkflow {
        chain[Workflow](
          $read(collection("db", "foo")),
          $simpleMap(
            NonEmptyList(MapExpr(JsFn(Name("x"), obj(
              "0" ->
                If(Call(ident("isString"), List(Select(ident("x"), "name"))),
                  Call(ident("NumberLong"),
                    List(Select(Select(ident("x"), "name"), "length"))),
                  ident("undefined")),
              "1" ->
                If(
                  BinOp(jscore.Or,
                    Call(ident("isNumber"), List(Select(ident("x"), "epoch"))),
                    BinOp(jscore.Or,
                      BinOp(Instance, Select(ident("x"), "epoch"), ident("NumberInt")),
                      BinOp(Instance, Select(ident("x"), "epoch"), ident("NumberLong")))),
                  New(Name("Date"), List(Select(ident("x"), "epoch"))),
                  ident("undefined")))))),
            ListMap()),
          $project(
            reshape(
              "0" -> $include(),
              "1" -> $include()),
            IgnoreId))
      }
    }

    def joinStructure0(
      left: Workflow, leftName: String, leftBase: Fix[ExprOp], right: Workflow,
      leftKey: Reshape.Shape[ExprOp], rightKey: (String, Fix[ExprOp], Reshape.Shape[ExprOp]) \/ JsCore,
      fin: FixOp[WorkflowF],
      swapped: Boolean) = {

      val (leftLabel, rightLabel) =
        if (swapped) (JoinDir.Right.name, JoinDir.Left.name) else (JoinDir.Left.name, JoinDir.Right.name)
      def initialPipeOps(
        src: Workflow, name: String, base: Fix[ExprOp], key: Reshape.Shape[ExprOp], mainLabel: String, otherLabel: String):
          Workflow =
        chain[Workflow](
          src,
          $group(grouped(name -> $push(base)), key),
          $project(
            reshape(
              mainLabel  -> $field(name),
              otherLabel -> $literal(Bson.Arr(List())),
              "_id"      -> $include()),
            IncludeId))
      fin(
        $foldLeft(
          initialPipeOps(left, leftName, leftBase, leftKey, leftLabel, rightLabel),
          chain[Workflow](
            right,
            rightKey.fold(
              rk => initialPipeOps(_, rk._1, rk._2, rk._3, rightLabel, leftLabel),
              rk => $map($MapF.mapKeyVal(("key", "value"),
                rk.toJs,
                Js.AnonObjDecl(List(
                  (leftLabel, Js.AnonElem(List())),
                  (rightLabel, Js.AnonElem(List(Js.Ident("value"))))))),
                ListMap())),
            $reduce(
              Js.AnonFunDecl(List("key", "values"),
                List(
                  Js.VarDef(List(
                    ("result", Js.AnonObjDecl(List(
                      (leftLabel, Js.AnonElem(List())),
                      (rightLabel, Js.AnonElem(List()))))))),
                  Js.Call(Js.Select(Js.Ident("values"), "forEach"),
                    List(Js.AnonFunDecl(List("value"),
                      List(
                        Js.BinOp("=",
                          Js.Select(Js.Ident("result"), leftLabel),
                          Js.Call(
                            Js.Select(Js.Select(Js.Ident("result"), leftLabel), "concat"),
                            List(Js.Select(Js.Ident("value"), leftLabel)))),
                        Js.BinOp("=",
                          Js.Select(Js.Ident("result"), rightLabel),
                          Js.Call(
                            Js.Select(Js.Select(Js.Ident("result"), rightLabel), "concat"),
                            List(Js.Select(Js.Ident("value"), rightLabel)))))))),
                  Js.Return(Js.Ident("result")))),
              ListMap()))))
    }

    def joinStructure(
        left: Workflow, leftName: String, leftBase: Fix[ExprOp], right: Workflow,
        leftKey: Reshape.Shape[ExprOp], rightKey: (String, Fix[ExprOp], Reshape.Shape[ExprOp]) \/ JsCore,
        fin: FixOp[WorkflowF],
        swapped: Boolean) =
      Crystallize[WorkflowF].crystallize(joinStructure0(left, leftName, leftBase, right, leftKey, rightKey, fin, swapped))

    "plan simple join (map-reduce)" in {
      plan2_6(sqlE"select zips2.city from zips join zips2 on zips.`_id` = zips2.`_id`") must
        beWorkflow(
          joinStructure(
            $read(collection("db", "zips")), "__tmp0", $$ROOT,
            $read(collection("db", "zips2")),
            reshape("0" -> $field("_id")),
            Obj(ListMap(Name("0") -> Select(ident("value"), "_id"))).right,
            chain[Workflow](_,
              $match(Selector.Doc(ListMap[BsonField, Selector.SelectorExpr](
                JoinHandler.LeftName -> Selector.NotExpr(Selector.Size(0)),
                JoinHandler.RightName -> Selector.NotExpr(Selector.Size(0))))),
              $unwind(DocField(JoinHandler.LeftName)),
              $unwind(DocField(JoinHandler.RightName)),
              $project(
                reshape("value" -> $field(JoinDir.Right.name, "city")),
                ExcludeId)),
            false).op)
    }.pendingUntilFixed("#1560")

    "plan simple join ($lookup)" in {
      plan(sqlE"select zips2.city from zips join zips2 on zips.`_id` = zips2.`_id`") must
        beWorkflow(chain[Workflow](
          $read(collection("db", "zips")),
          $match(Selector.Doc(
            BsonField.Name("_id") -> Selector.Exists(true))),
          $project(reshape(JoinDir.Left.name -> $$ROOT)),
          $lookup(
            CollectionName("zips2"),
            JoinHandler.LeftName \ BsonField.Name("_id"),
            BsonField.Name("_id"),
            JoinHandler.RightName),
          $unwind(DocField(JoinHandler.RightName)),
          $project(
            reshape("value" -> $field(JoinDir.Right.name, "city")),
            ExcludeId)))
    }.pendingUntilFixed("#1560")

    "plan simple join with sharded inputs" in {
      // NB: cannot use $lookup, so fall back to the old approach
      val query = sqlE"select zips2.city from zips join zips2 on zips.`_id` = zips2.`_id`"
      plan3_2(query,
        c => Map(
          collection("db", "zips") -> CollectionStatistics(10, 100, true),
          collection("db", "zips2") -> CollectionStatistics(15, 150, true)).get(c),
        defaultIndexes) must_==
        plan2_6(query)
    }

    "plan simple join with sources in different DBs" in {
      // NB: cannot use $lookup, so fall back to the old approach
      val query = sqlE"select zips2.city from `/db1/zips` join `/db2/zips2` on zips.`_id` = zips2.`_id`"
      plan(query) must_== plan2_6(query)
    }

    "plan simple join with no index" in {
      // NB: cannot use $lookup, so fall back to the old approach
      val query = sqlE"select zips2.city from zips join zips2 on zips.pop = zips2.pop"
      plan(query) must_== plan2_6(query)
    }

    "plan non-equi join" in {
      plan(sqlE"select zips2.city from zips join zips2 on zips.`_id` < zips2.`_id`") must
      beWorkflow(
        joinStructure(
          $read(collection("db", "zips")), "__tmp0", $$ROOT,
          $read(collection("db", "zips2")),
          $literal(Bson.Null),
          jscore.Literal(Js.Null).right,
          chain[Workflow](_,
            $match(Selector.Doc(ListMap[BsonField, Selector.SelectorExpr](
              JoinHandler.LeftName -> Selector.NotExpr(Selector.Size(0)),
              JoinHandler.RightName -> Selector.NotExpr(Selector.Size(0))))),
            $unwind(DocField(JoinHandler.LeftName)),
            $unwind(DocField(JoinHandler.RightName)),
            $project(
              reshape(
                "__tmp11"   ->
                  $cond(
                    $and(
                      $lte($literal(Bson.Doc()), $field(JoinDir.Right.name)),
                      $lt($field(JoinDir.Right.name), $literal(Bson.Arr()))),
                    $field(JoinDir.Right.name),
                    $literal(Bson.Undefined)),
                "__tmp12" ->
                  $cond(
                    $and(
                      $lte($literal(Bson.Doc()), $field(JoinDir.Right.name)),
                      $lt($field(JoinDir.Right.name), $literal(Bson.Arr(List())))),
                    $cond(
                      $or(
                        $and(
                          $lt($literal(Bson.Null), $field(JoinDir.Right.name, "_id")),
                          $lt($field(JoinDir.Right.name, "_id"), $literal(Bson.Doc()))),
                        $and(
                          $lte($literal(Bson.Bool(false)), $field(JoinDir.Right.name, "_id")),
                          $lt($field(JoinDir.Right.name, "_id"), $literal(Bson.Regex("", ""))))),
                      $cond(
                        $and(
                          $lte($literal(Bson.Doc()), $field(JoinDir.Left.name)),
                          $lt($field(JoinDir.Left.name), $literal(Bson.Arr(List())))),
                        $cond(
                          $or(
                            $and(
                              $lt($literal(Bson.Null), $field(JoinDir.Left.name, "_id")),
                              $lt($field(JoinDir.Left.name, "_id"), $literal(Bson.Doc()))),
                            $and(
                              $lte($literal(Bson.Bool(false)), $field(JoinDir.Left.name, "_id")),
                              $lt($field(JoinDir.Left.name, "_id"), $literal(Bson.Regex("", ""))))),
                          $lt($field(JoinDir.Left.name, "_id"), $field(JoinDir.Right.name, "_id")),
                          $literal(Bson.Undefined)),
                        $literal(Bson.Undefined)),
                      $literal(Bson.Undefined)),
                    $literal(Bson.Undefined))),
              IgnoreId),
            $match(
              Selector.Doc(
                BsonField.Name("__tmp12") -> Selector.Eq(Bson.Bool(true)))),
            $project(
              reshape("value" -> $field("__tmp11", "city")),
              ExcludeId)),
          false).op)
    }.pendingUntilFixed("#1560")

    "plan simple inner equi-join (map-reduce)" in {
      plan2_6(
        sqlE"select foo.name, bar.address from foo join bar on foo.id = bar.foo_id") must
      beWorkflow(
        joinStructure(
          $read(collection("db", "foo")), "__tmp0", $$ROOT,
          $read(collection("db", "bar")),
          reshape("0" -> $field("id")),
          Obj(ListMap(Name("0") -> Select(ident("value"), "foo_id"))).right,
          chain[Workflow](_,
            $match(Selector.Doc(ListMap[BsonField, Selector.SelectorExpr](
              JoinHandler.LeftName -> Selector.NotExpr(Selector.Size(0)),
              JoinHandler.RightName -> Selector.NotExpr(Selector.Size(0))))),
            $unwind(DocField(JoinHandler.LeftName)),
            $unwind(DocField(JoinHandler.RightName)),
            $project(
              reshape(
                "name"    ->
                  $cond(
                    $and(
                      $lte($literal(Bson.Doc()), $field(JoinDir.Left.name)),
                      $lt($field(JoinDir.Left.name), $literal(Bson.Arr()))),
                    $field(JoinDir.Left.name, "name"),
                    $literal(Bson.Undefined)),
                "address" ->
                  $cond(
                    $and(
                      $lte($literal(Bson.Doc()), $field(JoinDir.Right.name)),
                      $lt($field(JoinDir.Right.name), $literal(Bson.Arr()))),
                    $field(JoinDir.Right.name, "address"),
                    $literal(Bson.Undefined))),
              IgnoreId)),
          false).op)
    }.pendingUntilFixed("#1560")

    "plan simple inner equi-join ($lookup)" in {
      plan3_2(
        sqlE"select foo.name, bar.address from foo join bar on foo.id = bar.foo_id",
        defaultStats,
        indexes(collection("db", "bar") -> BsonField.Name("foo_id"))) must
      beWorkflow(chain[Workflow](
        $read(collection("db", "foo")),
        $match(Selector.Doc(
          BsonField.Name("id") -> Selector.Exists(true))),
        $project(reshape(JoinDir.Left.name -> $$ROOT)),
        $lookup(
          CollectionName("bar"),
          JoinHandler.LeftName \ BsonField.Name("id"),
          BsonField.Name("foo_id"),
          JoinHandler.RightName),
        $unwind(DocField(JoinHandler.RightName)),
        $project(reshape(
          "name" ->
            $cond(
              $and(
                $lte($literal(Bson.Doc()), $field(JoinDir.Left.name)),
                $lt($field(JoinDir.Left.name), $literal(Bson.Arr(Nil)))),
              $field(JoinDir.Left.name, "name"),
              $literal(Bson.Undefined)),
          "address" ->
            $cond(
              $and(
                $lte($literal(Bson.Doc()), $field(JoinDir.Right.name)),
                $lt($field(JoinDir.Right.name), $literal(Bson.Arr(Nil)))),
              $field(JoinDir.Right.name, "address"),
              $literal(Bson.Undefined))),
          IgnoreId)))
    }.pendingUntilFixed("#1560")

    "plan simple inner equi-join with expression ($lookup)" in {
      plan3_2(
        sqlE"select foo.name, bar.address from foo join bar on lower(foo.id) = bar.foo_id",
        defaultStats,
        indexes(collection("db", "bar") -> BsonField.Name("foo_id"))) must
      beWorkflow(chain[Workflow](
        $read(collection("db", "foo")),
        $project(reshape(
          JoinDir.Left.name -> $$ROOT,
          "__tmp0" -> $toLower($field("id"))),
          IgnoreId),
        $lookup(
          CollectionName("bar"),
          BsonField.Name("__tmp0"),
          BsonField.Name("foo_id"),
          JoinHandler.RightName),
        $project(reshape(
          JoinDir.Left.name -> $field(JoinDir.Left.name),
          JoinDir.Right.name -> $field(JoinDir.Right.name))),
        $unwind(DocField(JoinHandler.RightName)),
        $project(reshape(
          "name" ->
            $cond(
              $and(
                $lte($literal(Bson.Doc()), $field(JoinDir.Left.name)),
                $lt($field(JoinDir.Left.name), $literal(Bson.Arr()))),
              $field(JoinDir.Left.name, "name"),
              $literal(Bson.Undefined)),
          "address" ->
            $cond(
              $and(
                $lte($literal(Bson.Doc()), $field(JoinDir.Right.name)),
                $lt($field(JoinDir.Right.name), $literal(Bson.Arr()))),
              $field(JoinDir.Right.name, "address"),
              $literal(Bson.Undefined))),
          IgnoreId)))
    }.pendingUntilFixed("#1560")

    "plan simple inner equi-join with pre-filtering ($lookup)" in {
      plan3_2(
        sqlE"select foo.name, bar.address from foo join bar on foo.id = bar.foo_id where bar.rating >= 4",
        defaultStats,
        indexes(collection("db", "foo") -> BsonField.Name("id"))) must
      beWorkflow(chain[Workflow](
        $read(collection("db", "bar")),
        $match(
          Selector.And(
            isNumeric(BsonField.Name("rating")),
            Selector.Doc(
              BsonField.Name("rating") -> Selector.Gte(Bson.Int32(4))))),
        $project(reshape(
          JoinDir.Right.name -> $$ROOT,
          "__tmp2" -> $field("foo_id")),
          ExcludeId),
        $lookup(
          CollectionName("foo"),
          BsonField.Name("__tmp2"),
          BsonField.Name("id"),
          JoinHandler.LeftName),
        $project(reshape(
          JoinDir.Right.name -> $field(JoinDir.Right.name),
          JoinDir.Left.name -> $field(JoinDir.Left.name))),
        $unwind(DocField(JoinHandler.LeftName)),
        $project(reshape(
          "name" ->
            $cond(
              $and(
                $lte($literal(Bson.Doc()), $field(JoinDir.Left.name)),
                $lt($field(JoinDir.Left.name), $literal(Bson.Arr()))),
              $field(JoinDir.Left.name, "name"),
              $literal(Bson.Undefined)),
          "address" ->
            $cond(
              $and(
                $lte($literal(Bson.Doc()), $field(JoinDir.Right.name)),
                $lt($field(JoinDir.Right.name), $literal(Bson.Arr()))),
              $field(JoinDir.Right.name, "address"),
              $literal(Bson.Undefined))),
          IgnoreId)))
    }.pendingUntilFixed("#1560")

    "plan simple outer equi-join with wildcard" in {
      plan(sqlE"select * from foo full join bar on foo.id = bar.foo_id") must
      beWorkflow(
        joinStructure(
          $read(collection("db", "foo")), "__tmp0", $$ROOT,
          $read(collection("db", "bar")),
          reshape("0" -> $field("id")),
          Obj(ListMap(Name("0") -> Select(ident("value"), "foo_id"))).right,
          chain[Workflow](_,
            $project(
              reshape(
                JoinDir.Left.name ->
                  $cond($eq($size($field(JoinDir.Left.name)), $literal(Bson.Int32(0))),
                    $literal(Bson.Arr(List(Bson.Doc()))),
                    $field(JoinDir.Left.name)),
                JoinDir.Right.name ->
                  $cond($eq($size($field(JoinDir.Right.name)), $literal(Bson.Int32(0))),
                    $literal(Bson.Arr(List(Bson.Doc()))),
                    $field(JoinDir.Right.name))),
              IgnoreId),
            $unwind(DocField(JoinHandler.LeftName)),
            $unwind(DocField(JoinHandler.RightName)),
            $simpleMap(
              NonEmptyList(
                MapExpr(JsFn(Name("x"),
                  Obj(ListMap(
                    Name("__tmp7") ->
                      If(
                        BinOp(jscore.And,
                          Call(ident("isObject"), List(Select(ident("x"), JoinDir.Right.name))),
                          UnOp(jscore.Not,
                            Call(Select(ident("Array"), "isArray"), List(Select(ident("x"), JoinDir.Right.name))))),
                        If(
                          BinOp(jscore.And,
                            Call(ident("isObject"), List(Select(ident("x"), JoinDir.Left.name))),
                            UnOp(jscore.Not,
                              Call(Select(ident("Array"), "isArray"), List(Select(ident("x"), JoinDir.Left.name))))),
                          SpliceObjects(List(
                            Select(ident("x"), JoinDir.Left.name),
                            Select(ident("x"), JoinDir.Right.name))),
                          ident("undefined")),
                        ident("undefined"))))))),
              ListMap()),
            $project(
              reshape("value" -> $field("__tmp7")),
              ExcludeId)),
          false).op)
    }.pendingUntilFixed("#1560")

    "plan simple left equi-join (map-reduce)" in {
      plan(
        sqlE"select foo.name, bar.address from foo left join bar on foo.id = bar.foo_id") must
      beWorkflow(
        joinStructure(
          $read(collection("db", "foo")), "__tmp0", $$ROOT,
          $read(collection("db", "bar")),
          reshape("0" -> $field("id")),
          Obj(ListMap(Name("0") -> Select(ident("value"), "foo_id"))).right,
          chain[Workflow](_,
            $match(Selector.Doc(ListMap[BsonField, Selector.SelectorExpr](
              JoinHandler.LeftName -> Selector.NotExpr(Selector.Size(0))))),
            $project(
              reshape(
                JoinDir.Left.name  -> $field(JoinDir.Left.name),
                JoinDir.Right.name ->
                  $cond($eq($size($field(JoinDir.Right.name)), $literal(Bson.Int32(0))),
                    $literal(Bson.Arr(List(Bson.Doc()))),
                    $field(JoinDir.Right.name))),
              IgnoreId),
            $unwind(DocField(JoinHandler.LeftName)),
            $unwind(DocField(JoinHandler.RightName)),
            $project(
              reshape(
                "name"    ->
                  $cond(
                    $and(
                      $lte($literal(Bson.Doc()), $field(JoinDir.Left.name)),
                      $lt($field(JoinDir.Left.name), $literal(Bson.Arr()))),
                    $field(JoinDir.Left.name, "name"),
                    $literal(Bson.Undefined)),
                "address" ->
                  $cond(
                    $and(
                      $lte($literal(Bson.Doc()), $field(JoinDir.Right.name)),
                      $lt($field(JoinDir.Right.name), $literal(Bson.Arr()))),
                    $field(JoinDir.Right.name, "address"),
                    $literal(Bson.Undefined))),
              IgnoreId)),
          false).op)
    }.pendingUntilFixed("#1560")

    "plan simple left equi-join ($lookup)" in {
      plan3_2(
        sqlE"select foo.name, bar.address from foo left join bar on foo.id = bar.foo_id",
        defaultStats,
        indexes(collection("db", "bar") -> BsonField.Name("foo_id"))) must
      beWorkflow(chain[Workflow](
        $read(collection("db", "foo")),
        $project(reshape(JoinDir.Left.name -> $$ROOT)),
        $lookup(
          CollectionName("bar"),
          JoinHandler.LeftName \ BsonField.Name("id"),
          BsonField.Name("foo_id"),
          JoinHandler.RightName),
        $unwind(DocField(JoinHandler.RightName)),  // FIXME: need to preserve docs with no match
        $project(reshape(
          "name" ->
            $cond(
              $and(
                $lte($literal(Bson.Doc()), $field(JoinDir.Left.name)),
                $lt($field(JoinDir.Left.name), $literal(Bson.Arr()))),
              $field(JoinDir.Left.name, "name"),
              $literal(Bson.Undefined)),
          "address" ->
            $cond(
              $and(
                $lte($literal(Bson.Doc()), $field(JoinDir.Right.name)),
                $lt($field(JoinDir.Right.name), $literal(Bson.Arr()))),
              $field(JoinDir.Right.name, "address"),
              $literal(Bson.Undefined))),
          IgnoreId)))
    }.pendingUntilFixed("TODO: left/right joins in $lookup")

    "plan simple right equi-join ($lookup)" in {
      plan3_2(
        sqlE"select foo.name, bar.address from foo right join bar on foo.id = bar.foo_id",
        defaultStats,
        indexes(collection("db", "bar") -> BsonField.Name("foo_id"))) must
      beWorkflow(chain[Workflow](
        $read(collection("db", "bar")),
        $project(reshape(JoinDir.Right.name -> $$ROOT)),
        $lookup(
          CollectionName("foo"),
          JoinHandler.RightName \ BsonField.Name("foo_id"),
          BsonField.Name("id"),
          JoinHandler.LeftName),
        $unwind(DocField(JoinHandler.LeftName)),  // FIXME: need to preserve docs with no match
        $project(reshape(
          "name" ->
            $cond(
              $and(
                $lte($literal(Bson.Doc()), $field(JoinDir.Left.name)),
                $lt($field(JoinDir.Left.name), $literal(Bson.Arr()))),
              $field(JoinDir.Left.name, "name"),
              $literal(Bson.Undefined)),
          "address" ->
            $cond(
              $and(
                $lte($literal(Bson.Doc()), $field(JoinDir.Right.name)),
                $lt($field(JoinDir.Right.name), $literal(Bson.Arr()))),
              $field(JoinDir.Right.name, "address"),
              $literal(Bson.Undefined))),
          IgnoreId)))
    }.pendingUntilFixed("TODO: left/right joins in $lookup")

    "plan 3-way right equi-join (map-reduce)" in {
      plan2_6(
        sqlE"select foo.name, bar.address, baz.zip from foo join bar on foo.id = bar.foo_id right join baz on bar.id = baz.bar_id") must
      beWorkflow(
        joinStructure(
          $read(collection("db", "baz")), "__tmp1", $$ROOT,
          joinStructure0(
            $read(collection("db", "foo")), "__tmp0", $$ROOT,
            $read(collection("db", "bar")),
            reshape("0" -> $field("id")),
            Obj(ListMap(Name("0") -> Select(ident("value"), "foo_id"))).right,
            chain[Workflow](_,
              $match(Selector.Doc(ListMap[BsonField, Selector.SelectorExpr](
                JoinHandler.LeftName -> Selector.NotExpr(Selector.Size(0)),
                JoinHandler.RightName -> Selector.NotExpr(Selector.Size(0))))),
              $unwind(DocField(JoinHandler.LeftName)),
              $unwind(DocField(JoinHandler.RightName))),
            false),
          reshape("0" -> $field("bar_id")),
          Obj(ListMap(Name("0") -> Select(Select(ident("value"), JoinDir.Right.name), "id"))).right,
          chain[Workflow](_,
            $match(Selector.Doc(ListMap[BsonField, Selector.SelectorExpr](
              JoinHandler.LeftName -> Selector.NotExpr(Selector.Size(0))))),
            $project(
              reshape(
                JoinDir.Right.name ->
                  $cond($eq($size($field(JoinDir.Right.name)), $literal(Bson.Int32(0))),
                    $literal(Bson.Arr(List(Bson.Doc()))),
                    $field(JoinDir.Right.name)),
                JoinDir.Left.name -> $field(JoinDir.Left.name)),
              IgnoreId),
            $unwind(DocField(JoinHandler.RightName)),
            $unwind(DocField(JoinHandler.LeftName)),
            $project(
              reshape(
                "name"    ->
                  $cond(
                    $and(
                      $lte($literal(Bson.Doc()), $field(JoinDir.Left.name)),
                      $lt($field(JoinDir.Left.name), $literal(Bson.Arr()))),
                    $cond(
                      $and(
                        $lte($literal(Bson.Doc()), $field(JoinDir.Left.name, JoinDir.Left.name)),
                        $lt($field(JoinDir.Left.name, JoinDir.Left.name), $literal(Bson.Arr()))),
                      $field(JoinDir.Left.name, JoinDir.Left.name, "name"),
                      $literal(Bson.Undefined)),
                    $literal(Bson.Undefined)),
                "address" ->
                  $cond(
                    $and(
                      $lte($literal(Bson.Doc()), $field(JoinDir.Left.name)),
                      $lt($field(JoinDir.Left.name), $literal(Bson.Arr()))),
                    $cond(
                      $and(
                        $lte($literal(Bson.Doc()), $field(JoinDir.Left.name, JoinDir.Right.name)),
                        $lt($field(JoinDir.Left.name, JoinDir.Right.name), $literal(Bson.Arr()))),
                      $field(JoinDir.Left.name, JoinDir.Right.name, "address"),
                      $literal(Bson.Undefined)),
                    $literal(Bson.Undefined)),
                "zip"     ->
                  $cond(
                    $and(
                      $lte($literal(Bson.Doc()), $field(JoinDir.Right.name)),
                      $lt($field(JoinDir.Right.name), $literal(Bson.Arr()))),
                    $field(JoinDir.Right.name, "zip"),
                    $literal(Bson.Undefined))),
              IgnoreId)),
          true).op)
    }.pendingUntilFixed("#1560")

    "plan 3-way equi-join ($lookup)" in {
      plan3_2(
        sqlE"select foo.name, bar.address, baz.zip from foo join bar on foo.id = bar.foo_id join baz on bar.id = baz.bar_id",
        defaultStats,
        indexes(
          collection("db", "bar") -> BsonField.Name("foo_id"),
          collection("db", "baz") -> BsonField.Name("bar_id"))) must
        beWorkflow(chain[Workflow](
          $read(collection("db", "foo")),
          $match(Selector.Doc(
            BsonField.Name("id") -> Selector.Exists(true))),
          $project(reshape(JoinDir.Left.name -> $$ROOT)),
          $lookup(
            CollectionName("bar"),
            JoinHandler.LeftName \ BsonField.Name("id"),
            BsonField.Name("foo_id"),
            JoinHandler.RightName),
          $unwind(DocField(JoinHandler.RightName)),
          $match(Selector.Doc(
            JoinHandler.RightName \ BsonField.Name("id") -> Selector.Exists(true))),
          $project(reshape(JoinDir.Left.name -> $$ROOT)),
          $lookup(
            CollectionName("baz"),
            JoinHandler.LeftName \ JoinHandler.RightName \ BsonField.Name("id"),
            BsonField.Name("bar_id"),
            JoinHandler.RightName),
          $unwind(DocField(JoinHandler.RightName)),
          $project(reshape(
            "name" ->
              $cond(
                $and(
                  $lte($literal(Bson.Doc()), $field(JoinDir.Left.name)),
                  $lt($field(JoinDir.Left.name), $literal(Bson.Arr()))),
                $cond(
                  $and(
                    $lte($literal(Bson.Doc()), $field(JoinDir.Left.name, JoinDir.Left.name)),
                    $lt($field(JoinDir.Left.name, JoinDir.Left.name), $literal(Bson.Arr()))),
                  $field(JoinDir.Left.name, JoinDir.Left.name, "name"),
                  $literal(Bson.Undefined)),
                $literal(Bson.Undefined)),
            "address" ->
              $cond(
                $and(
                  $lte($literal(Bson.Doc()), $field(JoinDir.Left.name)),
                  $lt($field(JoinDir.Left.name), $literal(Bson.Arr()))),
                $cond(
                  $and(
                    $lte($literal(Bson.Doc()), $field(JoinDir.Left.name, JoinDir.Right.name)),
                    $lt($field(JoinDir.Left.name, JoinDir.Right.name), $literal(Bson.Arr()))),
                  $field(JoinDir.Left.name, JoinDir.Right.name, "address"),
                  $literal(Bson.Undefined)),
                $literal(Bson.Undefined)),
            "zip" ->
              $cond(
                $and(
                  $lte($literal(Bson.Doc()), $field(JoinDir.Right.name)),
                  $lt($field(JoinDir.Right.name), $literal(Bson.Arr()))),
                $field(JoinDir.Right.name, "zip"),
                $literal(Bson.Undefined))),
            IgnoreId)))
<<<<<<< HEAD
    }.pendingUntilFixed("#1560")
=======
    }

    "plan count of $lookup" in {
      plan3_2(
        sqlE"select tp.`_id`, count(*) from `zips` as tp join `largeZips` as ti on tp.`_id` = ti.TestProgramId group by tp.`_id`",
        defaultStats,
        indexes()) must
      beWorkflow(chain[Workflow](
        $read(collection("db", "largeZips")),
        $match(Selector.Doc(
          BsonField.Name("TestProgramId") -> Selector.Exists(true))),
        $project(reshape("right" -> $$ROOT), IgnoreId),
        $lookup(
          CollectionName("zips"),
          JoinHandler.RightName \ BsonField.Name("TestProgramId"),
          BsonField.Name("_id"),
          JoinHandler.LeftName),
        $unwind(DocField(JoinHandler.LeftName)),
        $group(
          grouped("1" -> $sum($literal(Bson.Int32(1)))),
          -\/(reshape("0" -> $cond(
            $and(
              $lte($literal(Bson.Doc()), $field(JoinDir.Left.name)),
              $lt($field(JoinDir.Left.name), $literal(Bson.Arr()))),
            $field(JoinDir.Left.name, "_id"),
            $literal(Bson.Undefined))))),
        $project(
          reshape(
            "_id" -> $field("_id", "0"),
            "1"   -> $include),
          IgnoreId)))
    }
>>>>>>> bff4a573

    "plan join with multiple conditions" in {
      plan(sqlE"select l.sha as child, l.author.login as c_auth, r.sha as parent, r.author.login as p_auth from slamengine_commits as l join slamengine_commits as r on r.sha = l.parents[0].sha and l.author.login = r.author.login") must
      beWorkflow(
        joinStructure(
          chain[Workflow](
            $read(collection("db", "slamengine_commits")),
            $simpleMap(NonEmptyList(MapExpr(JsFn(Name("x"),
              obj(
                "__tmp4" -> Select(Access(Select(ident("x"), "parents"), jscore.Literal(Js.Num(0, false))), "sha"),
                "__tmp5" -> ident("x"),
                "__tmp6" -> Select(Select(ident("x"), "author"), "login"))))),
              ListMap())),
          "__tmp7", $field("__tmp5"),
          $read(collection("db", "slamengine_commits")),
          reshape(
            "0" -> $field("__tmp4"),
            "1" -> $field("__tmp6")),
          obj(
            "0" -> Select(ident("value"), "sha"),
            "1" -> Select(Select(ident("value"), "author"), "login")).right,
          chain[Workflow](_,
            $match(Selector.Doc(ListMap[BsonField, Selector.SelectorExpr](
              JoinHandler.LeftName -> Selector.NotExpr(Selector.Size(0)),
              JoinHandler.RightName -> Selector.NotExpr(Selector.Size(0))))),
            $unwind(DocField(JoinHandler.LeftName)),
            $unwind(DocField(JoinHandler.RightName)),
            $project(
              reshape(
                "child"  ->
                  $cond(
                    $and(
                      $lte($literal(Bson.Doc()), $field(JoinDir.Left.name)),
                      $lt($field(JoinDir.Left.name), $literal(Bson.Arr()))),
                    $field(JoinDir.Left.name, "sha"),
                    $literal(Bson.Undefined)),
                "c_auth" ->
                  $cond(
                    $and(
                      $lte($literal(Bson.Doc()), $field(JoinDir.Left.name)),
                      $lt($field(JoinDir.Left.name), $literal(Bson.Arr()))),
                    $cond(
                      $and(
                        $lte($literal(Bson.Doc()), $field(JoinDir.Left.name, "author")),
                        $lt($field(JoinDir.Left.name, "author"), $literal(Bson.Arr()))),
                      $field(JoinDir.Left.name, "author", "login"),
                      $literal(Bson.Undefined)),
                    $literal(Bson.Undefined)),
                "parent" ->
                  $cond(
                    $and(
                      $lte($literal(Bson.Doc()), $field(JoinDir.Right.name)),
                      $lt($field(JoinDir.Right.name), $literal(Bson.Arr()))),
                    $field(JoinDir.Right.name, "sha"),
                    $literal(Bson.Undefined)),
                "p_auth" ->
                  $cond(
                    $and(
                      $lte($literal(Bson.Doc()), $field(JoinDir.Right.name)),
                      $lt($field(JoinDir.Right.name), $literal(Bson.Arr()))),
                    $cond(
                      $and(
                        $lte($literal(Bson.Doc()), $field(JoinDir.Right.name, "author")),
                        $lt($field(JoinDir.Right.name, "author"), $literal(Bson.Arr()))),
                      $field(JoinDir.Right.name, "author", "login"),
                      $literal(Bson.Undefined)),
                    $literal(Bson.Undefined))),
              IgnoreId)),
        false).op)
    }.pendingUntilFixed("#1560")

    "plan join with non-JS-able condition" in {
      plan(sqlE"select z1.city as city1, z1.loc, z2.city as city2, z2.pop from zips as z1 join zips as z2 on z1.loc[*] = z2.loc[*]") must
      beWorkflow(
        joinStructure(
          chain[Workflow](
            $read(collection("db", "zips")),
            $project(
              reshape(
                "__tmp0" -> $field("loc"),
                "__tmp1" -> $$ROOT),
              IgnoreId),
            $unwind(DocField(BsonField.Name("__tmp0")))),
          "__tmp2", $field("__tmp1"),
          chain[Workflow](
            $read(collection("db", "zips")),
            $project(
              reshape(
                "__tmp3" -> $field("loc"),
                "__tmp4" -> $$ROOT),
              IgnoreId),
            $unwind(DocField(BsonField.Name("__tmp3")))),
          reshape("0" -> $field("__tmp0")),
          ("__tmp5", $field("__tmp4"), reshape(
            "0" -> $field("__tmp3")).left).left,
          chain[Workflow](_,
            $match(Selector.Doc(ListMap[BsonField, Selector.SelectorExpr](
              JoinHandler.LeftName -> Selector.NotExpr(Selector.Size(0)),
              JoinHandler.RightName -> Selector.NotExpr(Selector.Size(0))))),
            $unwind(DocField(JoinHandler.LeftName)),
            $unwind(DocField(JoinHandler.RightName)),
            $project(
              reshape(
                "city1" ->
                  $cond(
                    $and(
                      $lte($literal(Bson.Doc()), $field(JoinDir.Left.name)),
                      $lt($field(JoinDir.Left.name), $literal(Bson.Arr()))),
                    $field(JoinDir.Left.name, "city"),
                    $literal(Bson.Undefined)),
                "loc" ->
                  $cond(
                    $and(
                      $lte($literal(Bson.Doc()), $field(JoinDir.Left.name)),
                      $lt($field(JoinDir.Left.name), $literal(Bson.Arr()))),
                    $field(JoinDir.Left.name, "loc"),
                    $literal(Bson.Undefined)),
                "city2" ->
                  $cond(
                    $and(
                      $lte($literal(Bson.Doc()), $field(JoinDir.Right.name)),
                      $lt($field(JoinDir.Right.name), $literal(Bson.Arr()))),
                    $field(JoinDir.Right.name, "city"),
                    $literal(Bson.Undefined)),
                "pop" ->
                  $cond(
                    $and(
                      $lte($literal(Bson.Doc()), $field(JoinDir.Right.name)),
                      $lt($field(JoinDir.Right.name), $literal(Bson.Arr()))),
                    $field(JoinDir.Right.name, "pop"),
                    $literal(Bson.Undefined))),
              IgnoreId)),
          false).op)
    }.pendingUntilFixed("#1560")

    "plan simple cross" in {
      plan(sqlE"select zips2.city from zips, zips2 where zips.pop < zips2.pop") must
      beWorkflow(
        joinStructure(
          $read(collection("db", "zips")), "__tmp0", $$ROOT,
          $read(collection("db", "zips2")),
          $literal(Bson.Null),
          jscore.Literal(Js.Null).right,
          chain[Workflow](_,
            $match(Selector.Doc(ListMap[BsonField, Selector.SelectorExpr](
              JoinHandler.LeftName -> Selector.NotExpr(Selector.Size(0)),
              JoinHandler.RightName -> Selector.NotExpr(Selector.Size(0))))),
            $unwind(DocField(JoinHandler.LeftName)),
            $unwind(DocField(JoinHandler.RightName)),
            $project(
              reshape(
                "__tmp11"   ->
                  $cond(
                    $and(
                      $lte($literal(Bson.Doc()), $field(JoinDir.Right.name)),
                      $lt($field(JoinDir.Right.name), $literal(Bson.Arr()))),
                    $field(JoinDir.Right.name),
                    $literal(Bson.Undefined)),
                "__tmp12" ->
                  $cond(
                    $and(
                      $lte($literal(Bson.Doc()), $field(JoinDir.Right.name)),
                      $lt($field(JoinDir.Right.name), $literal(Bson.Arr(List())))),
                    $cond(
                      $or(
                        $and(
                          $lt($literal(Bson.Null), $field(JoinDir.Right.name, "pop")),
                          $lt($field(JoinDir.Right.name, "pop"), $literal(Bson.Doc()))),
                        $and(
                          $lte($literal(Bson.Bool(false)), $field(JoinDir.Right.name, "pop")),
                          $lt($field(JoinDir.Right.name, "pop"), $literal(Bson.Regex("", ""))))),
                      $cond(
                        $and(
                          $lte($literal(Bson.Doc()), $field(JoinDir.Left.name)),
                          $lt($field(JoinDir.Left.name), $literal(Bson.Arr(List())))),
                        $cond(
                          $or(
                            $and(
                              $lt($literal(Bson.Null), $field(JoinDir.Left.name, "pop")),
                              $lt($field(JoinDir.Left.name, "pop"), $literal(Bson.Doc()))),
                            $and(
                              $lte($literal(Bson.Bool(false)), $field(JoinDir.Left.name, "pop")),
                              $lt($field(JoinDir.Left.name, "pop"), $literal(Bson.Regex("", ""))))),
                          $lt($field(JoinDir.Left.name, "pop"), $field(JoinDir.Right.name, "pop")),
                          $literal(Bson.Undefined)),
                        $literal(Bson.Undefined)),
                      $literal(Bson.Undefined)),
                    $literal(Bson.Undefined))),
              IgnoreId),
            $match(
              Selector.Doc(
                BsonField.Name("__tmp12") -> Selector.Eq(Bson.Bool(true)))),
            $project(
              reshape("value" -> $field("__tmp11", "city")),
              ExcludeId)),
          false).op)
    }.pendingUntilFixed("#1560")

    def countOps(wf: Workflow, p: PartialFunction[WorkflowF[Fix[WorkflowF]], Boolean]): Int = {
      wf.foldMap(op => if (p.lift(op.unFix).getOrElse(false)) 1 else 0)
    }

    val WC = Inject[WorkflowOpCoreF, WorkflowF]

    def countAccumOps(wf: Workflow) = countOps(wf, { case WC($GroupF(_, _, _)) => true })
    def countUnwindOps(wf: Workflow) = countOps(wf, { case WC($UnwindF(_, _)) => true })
    def countMatchOps(wf: Workflow) = countOps(wf, { case WC($MatchF(_, _)) => true })

    def noConsecutiveProjectOps(wf: Workflow) =
      countOps(wf, { case WC($ProjectF(Embed(WC($ProjectF(_, _, _))), _, _)) => true }) aka "the occurrences of consecutive $project ops:" must_== 0
    def noConsecutiveSimpleMapOps(wf: Workflow) =
      countOps(wf, { case WC($SimpleMapF(Embed(WC($SimpleMapF(_, _, _))), _, _)) => true }) aka "the occurrences of consecutive $simpleMap ops:" must_== 0
    def maxAccumOps(wf: Workflow, max: Int) =
      countAccumOps(wf) aka "the number of $group ops:" must beLessThanOrEqualTo(max)
    def maxUnwindOps(wf: Workflow, max: Int) =
      countUnwindOps(wf) aka "the number of $unwind ops:" must beLessThanOrEqualTo(max)
    def maxMatchOps(wf: Workflow, max: Int) =
      countMatchOps(wf) aka "the number of $match ops:" must beLessThanOrEqualTo(max)
    def brokenProjectOps(wf: Workflow) =
      countOps(wf, { case WC($ProjectF(_, Reshape(shape), _)) => shape.isEmpty }) aka "$project ops with no fields"

    def danglingReferences(wf: Workflow) =
      wf.foldMap(_.unFix match {
        case IsSingleSource(op) =>
          simpleShape(op.src).map { shape =>
            val refs = Refs[WorkflowF].refs(op.wf)
            val missing = refs.collect { case v @ DocVar(_, Some(f)) if !shape.contains(f.flatten.head) => v }
            if (missing.isEmpty) Nil
            else List(missing.map(_.bson).mkString(", ") + " missing in\n" + Fix[WorkflowF](op.wf).render.shows)
          }.getOrElse(Nil)
        case _ => Nil
      }) aka "dangling references"

    def rootPushes(wf: Workflow) =
      wf.foldMap(_.unFix match {
        case WC(op @ $GroupF(src, Grouped(map), _)) if map.values.toList.contains($push($$ROOT)) && simpleShape(src).isEmpty => List(op)
        case _ => Nil
      }) aka "group ops pushing $$ROOT"

    def appropriateColumns0(wf: Workflow, q: Select[Fix[Sql]]) = {
      val fields = fieldNames(wf).map(_.filterNot(_ ≟ "_id"))
      fields aka "column order" must beSome(columnNames(q))
    }

    def appropriateColumns(wf: Workflow, q: Select[Fix[Sql]]) = {
      val fields = fieldNames(wf).map(_.filterNot(_ ≟ "_id"))
      (fields aka "column order" must beSome(columnNames(q))) or
        (fields must beSome(List("value"))) // NB: some edge cases (all constant projections) end up under "value" and aren't interesting anyway
    }

    "plan multiple reducing projections (all, distinct, orderBy)" >> Prop.forAll(select(distinct, maybeReducingExpr, Gen.option(filter), Gen.option(groupBySeveral), orderBySeveral)) { q =>
      plan(q.embed) must beRight.which { fop =>
        val wf = fop.op
        noConsecutiveProjectOps(wf)
        noConsecutiveSimpleMapOps(wf)
        maxAccumOps(wf, 2)
        maxUnwindOps(wf, 1)
        maxMatchOps(wf, 1)
        danglingReferences(wf) must_== Nil
        brokenProjectOps(wf) must_== 0
        appropriateColumns(wf, q)
        rootPushes(wf) must_== Nil
      }
    }.set(maxSize = 3).pendingUntilFixed(notOnPar)  // FIXME: with more then a few keys in the order by, the planner gets *very* slow (see SD-658)

    "SD-1263 specific case of plan multiple reducing projections (all, distinct, orderBy)" in {
      val q = sqlE"select distinct loc || [pop - 1] as p1, pop - 1 as p2 from zips group by territory order by p2".project.asInstanceOf[Select[Fix[Sql]]]

      plan(q.embed) must beRight.which { fop =>
        val wf = fop.op
        noConsecutiveProjectOps(wf)
        noConsecutiveSimpleMapOps(wf)
        countAccumOps(wf) must_== 1
        countUnwindOps(wf) must_== 0
        countMatchOps(wf) must_== 0
        danglingReferences(wf) must_== Nil
        brokenProjectOps(wf) must_== 0
        appropriateColumns(wf, q)
        rootPushes(wf) must_== Nil
      }
    }

    "plan multiple reducing projections (all, distinct)" >> Prop.forAll(select(distinct, maybeReducingExpr, Gen.option(filter), Gen.option(groupBySeveral), noOrderBy)) { q =>
      plan(q.embed) must beRight.which { fop =>
        val wf = fop.op
        noConsecutiveProjectOps(wf)
        noConsecutiveSimpleMapOps(wf)
        maxAccumOps(wf, 2)
        maxUnwindOps(wf, 1)
        maxMatchOps(wf, 1)
        danglingReferences(wf) must_== Nil
        brokenProjectOps(wf) must_== 0
        appropriateColumns(wf, q)
        rootPushes(wf) must_== Nil
      }
    }.set(maxSize = 10).pendingUntilFixed(notOnPar)

    "plan multiple reducing projections (all)" >> Prop.forAll(select(notDistinct, maybeReducingExpr, Gen.option(filter), Gen.option(groupBySeveral), noOrderBy)) { q =>
      plan(q.embed) must beRight.which { fop =>
        val wf = fop.op
        noConsecutiveProjectOps(wf)
        noConsecutiveSimpleMapOps(wf)
        maxAccumOps(wf, 1)
        maxUnwindOps(wf, 1)
        maxMatchOps(wf, 1)
        danglingReferences(wf) must_== Nil
        brokenProjectOps(wf) must_== 0
        appropriateColumns0(wf, q)
        rootPushes(wf) must_== Nil
      }
    }.set(maxSize = 10).pendingUntilFixed(notOnPar)

    // NB: tighter constraint because we know there's no filter.
    "plan multiple reducing projections (no filter)" >> Prop.forAll(select(notDistinct, maybeReducingExpr, noFilter, Gen.option(groupBySeveral), noOrderBy)) { q =>
      plan(q.embed) must beRight.which { fop =>
        val wf = fop.op
        noConsecutiveProjectOps(wf)
        noConsecutiveSimpleMapOps(wf)
        maxAccumOps(wf, 1)
        maxUnwindOps(wf, 1)
        maxMatchOps(wf, 0)
        danglingReferences(wf) must_== Nil
        brokenProjectOps(wf) must_== 0
        appropriateColumns0(wf, q)
        rootPushes(wf) must_== Nil
      }
    }.set(maxSize = 10).pendingUntilFixed(notOnPar)
  }

  /**
    * @return The list of expected names for the projections of the selection
    */
  def columnNames(q: Select[Fix[Sql]]): List[String] =
    // TODO: Replace `get` with `valueOr` and an exception message detailing
    // what was the underlying assumption that proved to be wrong
    projectionNames(q.projections, None).toOption.get.map(_._1)

  def fieldNames(wf: Workflow): Option[List[String]] =
    simpleShape(wf).map(_.map(_.asText))

  val notDistinct = Gen.const(SelectAll)
  val distinct = Gen.const(SelectDistinct)

  val noGroupBy = Gen.const[Option[GroupBy[Fix[Sql]]]](None)
  val groupBySeveral = Gen.nonEmptyListOf(Gen.oneOf(
    sqlF.IdentR("state"),
    sqlF.IdentR("territory"))).map(keys => GroupBy(keys.distinct, None))

  val noFilter = Gen.const[Option[Fix[Sql]]](None)
  val filter = Gen.oneOf(
    for {
      x <- genInnerInt
    } yield sqlF.BinopR(x, sqlF.IntLiteralR(100), sql.Lt),
    for {
      x <- genInnerStr
    } yield sqlF.InvokeFunctionR(CIName("search"), List(x, sqlF.StringLiteralR("^BOULDER"), sqlF.BoolLiteralR(false))),
    Gen.const(sqlF.BinopR(sqlF.IdentR("p"), sqlF.IdentR("q"), sql.Eq)))  // Comparing two fields requires a $project before the $match

  val noOrderBy: Gen[Option[OrderBy[Fix[Sql]]]] = Gen.const(None)

  val orderBySeveral: Gen[Option[OrderBy[Fix[Sql]]]] = {
    val order = Gen.oneOf(ASC, DESC) tuple Gen.oneOf(genInnerInt, genInnerStr)
    (order |@| Gen.listOf(order))((h, t) => Some(OrderBy(NonEmptyList(h, t: _*))))
  }

  val maybeReducingExpr = Gen.oneOf(genOuterInt, genOuterStr)

  def select(distinctGen: Gen[IsDistinct], exprGen: Gen[Fix[Sql]], filterGen: Gen[Option[Fix[Sql]]], groupByGen: Gen[Option[GroupBy[Fix[Sql]]]], orderByGen: Gen[Option[OrderBy[Fix[Sql]]]]): Gen[Select[Fix[Sql]]] =
    for {
      distinct <- distinctGen
      projs    <- (genReduceInt ⊛ Gen.nonEmptyListOf(exprGen))(_ :: _).map(_.zipWithIndex.map {
        case (x, n) => Proj(x, Some("p" + n))
      })
      filter   <- filterGen
      groupBy  <- groupByGen
      orderBy  <- orderByGen
    } yield sql.Select(distinct, projs, Some(TableRelationAST(file("zips"), None)), filter, groupBy, orderBy)

  def genInnerInt = Gen.oneOf(
    sqlF.IdentR("pop"),
    // IntLiteralR(0),  // TODO: exposes bugs (see SD-478)
    sqlF.BinopR(sqlF.IdentR("pop"), sqlF.IntLiteralR(1), Minus), // an ExprOp
    sqlF.InvokeFunctionR(CIName("length"), List(sqlF.IdentR("city")))) // requires JS
  def genReduceInt = genInnerInt.flatMap(x => Gen.oneOf(
    x,
    sqlF.InvokeFunctionR(CIName("min"), List(x)),
    sqlF.InvokeFunctionR(CIName("max"), List(x)),
    sqlF.InvokeFunctionR(CIName("sum"), List(x)),
    sqlF.InvokeFunctionR(CIName("count"), List(sqlF.SpliceR(None)))))
  def genOuterInt = Gen.oneOf(
    Gen.const(sqlF.IntLiteralR(0)),
    genReduceInt,
    genReduceInt.flatMap(sqlF.BinopR(_, sqlF.IntLiteralR(1000), sql.Div)),
    genInnerInt.flatMap(x => sqlF.BinopR(sqlF.IdentR("loc"), sqlF.ArrayLiteralR(List(x)), Concat)))

  def genInnerStr = Gen.oneOf(
    sqlF.IdentR("city"),
    // StringLiteralR("foo"),  // TODO: exposes bugs (see SD-478)
    sqlF.InvokeFunctionR(CIName("lower"), List(sqlF.IdentR("city"))))
  def genReduceStr = genInnerStr.flatMap(x => Gen.oneOf(
    x,
    sqlF.InvokeFunctionR(CIName("min"), List(x)),
    sqlF.InvokeFunctionR(CIName("max"), List(x))))
  def genOuterStr = Gen.oneOf(
    Gen.const(sqlF.StringLiteralR("foo")),
    Gen.const(sqlF.IdentR("state")),  // possibly the grouping key, so never reduced
    genReduceStr,
    genReduceStr.flatMap(x => sqlF.InvokeFunctionR(CIName("lower"), List(x))),   // an ExprOp
    genReduceStr.flatMap(x => sqlF.InvokeFunctionR(CIName("length"), List(x))))  // requires JS

  implicit def shrinkQuery(implicit SS: Shrink[Fix[Sql]]): Shrink[Query] = Shrink { q =>
    fixParser.parseExpr(q).fold(κ(Stream.empty), SS.shrink(_).map(sel => Query(pprint(sel))))
  }

  /**
   Shrink a query by reducing the number of projections or grouping expressions. Do not
   change the "shape" of the query, by removing the group by entirely, etc.
   */
  implicit def shrinkExpr: Shrink[Fix[Sql]] = {
    /** Shrink a list, removing a single item at a time, but never producing an empty list. */
    def shortened[A](as: List[A]): Stream[List[A]] =
      if (as.length <= 1) Stream.empty
      else as.toStream.map(a => as.filterNot(_ == a))

    Shrink {
      case Embed(Select(d, projs, rel, filter, groupBy, orderBy)) =>
        val sDistinct = if (d == SelectDistinct) Stream(sqlF.SelectR(SelectAll, projs, rel, filter, groupBy, orderBy)) else Stream.empty
        val sProjs = shortened(projs).map(ps => sqlF.SelectR(d, ps, rel, filter, groupBy, orderBy))
        val sGroupBy = groupBy.map { case GroupBy(keys, having) =>
          shortened(keys).map(ks => sqlF.SelectR(d, projs, rel, filter, Some(GroupBy(ks, having)), orderBy))
        }.getOrElse(Stream.empty)
        sDistinct ++ sProjs ++ sGroupBy
      case expr => Stream(expr)
    }
  }

  "plan from LogicalPlan" should {
    import StdLib._

    "plan simple Sort" in {
      val lp =
        lpf.let(
          'tmp0, read("db/foo"),
          lpf.let(
            'tmp1, makeObj("bar" -> lpf.invoke2(ObjectProject, lpf.free('tmp0), lpf.constant(Data.Str("bar")))),
            lpf.let('tmp2,
              lpf.sort(
                lpf.free('tmp1),
                (lpf.invoke2(ObjectProject, lpf.free('tmp1), lpf.constant(Data.Str("bar"))), SortDir.asc).wrapNel),
              lpf.free('tmp2))))

      planLP(lp) must beWorkflow(chain[Workflow](
        $read(collection("db", "foo")),
        $project(
          reshape("bar" -> $field("bar")),
          IgnoreId),
        $sort(NonEmptyList(BsonField.Name("bar") -> SortDir.Ascending))))
    }.pendingUntilFixed(notOnPar)

    "plan Sort with expression" in {
      val lp =
        lpf.let(
          'tmp0, read("db/foo"),
          lpf.sort(
            lpf.free('tmp0),
            (math.Divide[Fix[LP]](
              lpf.invoke2(ObjectProject, lpf.free('tmp0), lpf.constant(Data.Str("bar"))),
              lpf.constant(Data.Dec(10.0))).embed, SortDir.asc).wrapNel))

      planLP(lp) must beWorkflow(chain[Workflow](
        $read(collection("db", "foo")),
        $project(
          reshape(
            "0" -> divide($field("bar"), $literal(Bson.Dec(10.0))),
            "src" -> $$ROOT),
          IgnoreId),
        $sort(NonEmptyList(BsonField.Name("0") -> SortDir.Ascending)),
        $project(
          reshape("value" -> $field("src")),
          ExcludeId)))
    }

    "plan Sort with expression and earlier pipeline op" in {
      val lp =
        lpf.let(
          'tmp0, read("db/foo"),
          lpf.let(
            'tmp1,
            lpf.invoke2(s.Filter,
              lpf.free('tmp0),
              lpf.invoke2(relations.Eq,
                lpf.invoke2(ObjectProject, lpf.free('tmp0), lpf.constant(Data.Str("baz"))),
                lpf.constant(Data.Int(0)))),
            lpf.sort(
              lpf.free('tmp1),
              (lpf.invoke2(ObjectProject, lpf.free('tmp1), lpf.constant(Data.Str("bar"))), SortDir.asc).wrapNel)))

      planLP(lp) must beWorkflow(chain[Workflow](
        $read(collection("db", "foo")),
        $match(Selector.Doc(
          BsonField.Name("baz") -> Selector.Eq(Bson.Int32(0)))),
        $sort(NonEmptyList(BsonField.Name("bar") -> SortDir.Ascending))))
    }

    "plan Sort expression (and extra project)" in {
      val lp =
        lpf.let(
          'tmp0, read("db/foo"),
          lpf.let(
            'tmp9,
            makeObj(
              "bar" -> lpf.invoke2(ObjectProject, lpf.free('tmp0), lpf.constant(Data.Str("bar")))),
            lpf.sort(
              lpf.free('tmp9),
              (math.Divide[Fix[LP]](
                lpf.invoke2(ObjectProject, lpf.free('tmp9), lpf.constant(Data.Str("bar"))),
                lpf.constant(Data.Dec(10.0))).embed, SortDir.asc).wrapNel)))

      planLP(lp) must beWorkflow(chain[Workflow](
        $read(collection("db", "foo")),
        $project(
          reshape(
            "bar"    -> $field("bar"),
            "__tmp0" -> divide($field("bar"), $literal(Bson.Dec(10.0)))),
          IgnoreId),
        $sort(NonEmptyList(BsonField.Name("__tmp0") -> SortDir.Ascending)),
        $project(
          reshape("bar" -> $field("bar")),
          ExcludeId)))
<<<<<<< HEAD
    }.pendingUntilFixed(notOnPar)
=======
    }

    "plan distinct on full collection" in {
      planLP(lpf.invoke1(s.Distinct, read("db/cities"))) must
        beWorkflow(chain[Workflow](
          $read(collection("db", "cities")),
          $simpleMap(NonEmptyList(MapExpr(JsFn(Name("x"),
            obj(
              "__tmp1" ->
                Call(jscore.ident("remove"),
                  List(jscore.ident("x"), jscore.Literal(Js.Str("_id")))))))),
            ListMap()),
          $group(
            grouped(),
            -\/(reshape("0" -> $field("__tmp1")))),
          $project(
            reshape("value" -> $field("_id", "0")),
            ExcludeId)))
    }
  }

  "alignJoinsƒ" should {
    "leave well enough alone" in {
      MongoDbPlanner.alignJoinsƒ(
        lp.Invoke(s.InnerJoin,
          Func.Input3(lpf.free('left), lpf.free('right),
            lpf.invoke2(relations.And,
              lpf.invoke2(relations.Eq,
                lpf.invoke2(ObjectProject, lpf.free('left), lpf.constant(Data.Str("foo"))),
                lpf.invoke2(ObjectProject, lpf.free('right), lpf.constant(Data.Str("bar")))),
              lpf.invoke2(relations.Eq,
                lpf.invoke2(ObjectProject, lpf.free('left), lpf.constant(Data.Str("baz"))),
                lpf.invoke2(ObjectProject, lpf.free('right), lpf.constant(Data.Str("zab")))))))) must beLike {
        case \/-(plan) =>
          plan must beTreeEqual(
            Fix(s.InnerJoin[Fix[LP]](lpf.free('left), lpf.free('right),
              lpf.invoke2(relations.And,
                lpf.invoke2(relations.Eq,
                  lpf.invoke2(ObjectProject, lpf.free('left), lpf.constant(Data.Str("foo"))),
                  lpf.invoke2(ObjectProject, lpf.free('right), lpf.constant(Data.Str("bar")))),
                lpf.invoke2(relations.Eq,
                  lpf.invoke2(ObjectProject, lpf.free('left), lpf.constant(Data.Str("baz"))),
                  lpf.invoke2(ObjectProject, lpf.free('right), lpf.constant(Data.Str("zab"))))))))
      }
    }

    "swap a reversed condition" in {
      MongoDbPlanner.alignJoinsƒ(
        lp.Invoke(s.InnerJoin,
          Func.Input3(lpf.free('left), lpf.free('right),
            lpf.invoke2(relations.And,
              lpf.invoke2(relations.Eq,
                lpf.invoke2(ObjectProject, lpf.free('right), lpf.constant(Data.Str("bar"))),
                lpf.invoke2(ObjectProject, lpf.free('left), lpf.constant(Data.Str("foo")))),
              lpf.invoke2(relations.Eq,
                lpf.invoke2(ObjectProject, lpf.free('left), lpf.constant(Data.Str("baz"))),
                lpf.invoke2(ObjectProject, lpf.free('right), lpf.constant(Data.Str("zab")))))))) must beLike {
        case \/-(plan) =>
          plan must beTreeEqual(
            Fix(s.InnerJoin[Fix[LP]](lpf.free('left), lpf.free('right),
              lpf.invoke2(relations.And,
                lpf.invoke2(relations.Eq,
                  lpf.invoke2(ObjectProject, lpf.free('left), lpf.constant(Data.Str("foo"))),
                  lpf.invoke2(ObjectProject, lpf.free('right), lpf.constant(Data.Str("bar")))),
                lpf.invoke2(relations.Eq,
                  lpf.invoke2(ObjectProject, lpf.free('left), lpf.constant(Data.Str("baz"))),
                  lpf.invoke2(ObjectProject, lpf.free('right), lpf.constant(Data.Str("zab"))))))))
      }
    }

    "swap multiple reversed conditions" in {
      MongoDbPlanner.alignJoinsƒ(
        lp.Invoke(s.InnerJoin,
          Func.Input3(lpf.free('left), lpf.free('right),
            lpf.invoke2(relations.And,
              lpf.invoke2(relations.Eq,
                lpf.invoke2(ObjectProject, lpf.free('right), lpf.constant(Data.Str("bar"))),
                lpf.invoke2(ObjectProject, lpf.free('left), lpf.constant(Data.Str("foo")))),
              lpf.invoke2(relations.Eq,
                lpf.invoke2(ObjectProject, lpf.free('right), lpf.constant(Data.Str("zab"))),
                lpf.invoke2(ObjectProject, lpf.free('left), lpf.constant(Data.Str("baz")))))))) must beLike {
        case \/-(plan) =>
          plan must beTreeEqual(
            Fix(s.InnerJoin[Fix[LP]](lpf.free('left), lpf.free('right),
              lpf.invoke2(relations.And,
                lpf.invoke2(relations.Eq,
                  lpf.invoke2(ObjectProject, lpf.free('left), lpf.constant(Data.Str("foo"))),
                  lpf.invoke2(ObjectProject, lpf.free('right), lpf.constant(Data.Str("bar")))),
                lpf.invoke2(relations.Eq,
                  lpf.invoke2(ObjectProject, lpf.free('left), lpf.constant(Data.Str("baz"))),
                  lpf.invoke2(ObjectProject, lpf.free('right), lpf.constant(Data.Str("zab"))))))))
      }
    }

    "fail with “mixed” conditions" in {
      MongoDbPlanner.alignJoinsƒ(
        lp.Invoke(s.InnerJoin,
          Func.Input3(lpf.free('left), lpf.free('right),
            lpf.invoke2(relations.And,
              lpf.invoke2(relations.Eq,
                lpf.invoke2(math.Add,
                  lpf.invoke2(ObjectProject, lpf.free('right), lpf.constant(Data.Str("bar"))),
                  lpf.invoke2(ObjectProject, lpf.free('left), lpf.constant(Data.Str("baz")))),
                lpf.invoke2(ObjectProject, lpf.free('left), lpf.constant(Data.Str("foo")))),
              lpf.invoke2(relations.Eq,
                lpf.invoke2(ObjectProject, lpf.free('left), lpf.constant(Data.Str("baz"))),
                lpf.invoke2(ObjectProject, lpf.free('right), lpf.constant(Data.Str("zab")))))))) must beLike {
        case -\/(UnsupportedJoinCondition(cond)) =>
          cond must beTreeEqual(
            lpf.invoke2(relations.Eq,
              lpf.invoke2(math.Add,
                lpf.invoke2(ObjectProject, lpf.free('right), lpf.constant(Data.Str("bar"))),
                lpf.invoke2(ObjectProject, lpf.free('left), lpf.constant(Data.Str("baz")))),
              lpf.invoke2(ObjectProject, lpf.free('left), lpf.constant(Data.Str("foo")))))
      }
    }
>>>>>>> bff4a573

    "plan with extra squash and flattening" in {
      // NB: this case occurs when a view's LP is embedded in a larger query
      //     (See SD-1403), because type-checks are inserted into the inner and
      //     outer queries separately.

      val lp =
        lpf.let(
          'tmp0,
          lpf.let(
            'check0,
            lpf.invoke1(identity.Squash, read("db/zips")),
            lpf.typecheck(
              lpf.free('check0),
              Type.Obj(Map(), Some(Type.Top)),
              lpf.free('check0),
              lpf.constant(Data.NA))),
          lpf.invoke1(identity.Squash,
            makeObj(
              "city" ->
                lpf.invoke2(ObjectProject,
                  lpf.invoke2(s.Filter,
                    lpf.free('tmp0),
                    lpf.invoke3(string.Search,
                      lpf.invoke1(FlattenArray,
                        lpf.let(
                          'check1,
                          lpf.invoke2(ObjectProject, lpf.free('tmp0), lpf.constant(Data.Str("loc"))),
                          lpf.typecheck(
                            lpf.free('check1),
                            Type.FlexArr(0, None, Type.Str),
                            lpf.free('check1),
                            lpf.constant(Data.Arr(List(Data.NA)))))),
                      lpf.constant(Data.Str("^.*MONT.*$")),
                      lpf.constant(Data.Bool(false)))),
                  lpf.constant(Data.Str("city"))))))

      planLP(lp) must beWorkflow(chain[Workflow](
        $read(collection("db", "zips")),
        $project(
          reshape(
            "__tmp4" -> $cond(
              $and(
                $lte($literal(Bson.Doc()), $$ROOT),
                $lt($$ROOT, $literal(Bson.Arr(List())))),
              $$ROOT,
              $literal(Bson.Undefined)),
            "__tmp5" -> $$ROOT),
          IgnoreId),
        $project(
          reshape(
            "__tmp6" -> $cond(
              $and(
                $lte($literal(Bson.Arr(List())), $field("__tmp4", "loc")),
                $lt($field("__tmp4", "loc"), $literal(Bson.Binary.fromArray(Array[Byte]())))),
              $field("__tmp4", "loc"),
              $literal(Bson.Arr(List(Bson.Undefined)))),
            "__tmp7" -> $field("__tmp5")),
          IgnoreId),
        $unwind(DocField("__tmp6")),
        $match(
          Selector.Doc(
            BsonField.Name("__tmp6") -> Selector.Regex("^.*MONT.*$", false, true, false, false))),
        $project(
          reshape(
            "__tmp8" -> $cond(
              $and(
                $lte($literal(Bson.Doc()), $field("__tmp7")),
                $lt($field("__tmp7"), $literal(Bson.Arr(List())))),
              $field("__tmp7"),
              $literal(Bson.Undefined))),
          IgnoreId),
        $project(
          reshape("city" -> $field("__tmp16", "city")),
          IgnoreId),
        $group(
          grouped(),
          -\/(reshape("0" -> $field("city")))),
        $project(
          reshape("city" -> $field("_id", "0")),
          IgnoreId)))
    }.pendingUntilFixed(notOnPar)
  }

  "planner log" should {
    "include all phases when successful" in {
      planLog(sqlE"select city from zips").map(_.name) must_===
        Vector(
          "SQL AST", "Variables Substituted", "Absolutized", "Normalized Projections",
          "Sort Keys Projected", "Annotated Tree",
          "Logical Plan", "Optimized", "Typechecked", "Rewritten Joins",
<<<<<<< HEAD
          "QScript", "QScript (Mongo-specific)",
          "Workflow Builder", "Workflow (raw)", "Workflow (crystallized)"))
=======
          "Logical Plan (reduced typechecks)", "Logical Plan (remove typecheck filters)",
          "Logical Plan (aligned joins)",
          "Logical Plan (projections preferred)", "Workflow Builder",
          "Workflow (raw)", "Workflow (crystallized)")
>>>>>>> bff4a573
    }

    "include correct phases with type error" in {
      planLog(sqlE"select 'a' + 0 from zips").map(_.name) must_===
        Vector(
          "SQL AST", "Variables Substituted", "Absolutized", "Annotated Tree", "Logical Plan", "Optimized")
    }.pendingUntilFixed("SD-1249")

    "include correct phases with planner error" in {
<<<<<<< HEAD
      planLog("""select interval(bar) from zips""").map(_.map(_.name)) must
        beRightDisjunction(Vector(
          "SQL AST", "Variables Substituted", "Absolutized", "Normalized Projections",
          "Sort Keys Projected", "Annotated Tree",
          "Logical Plan", "Optimized", "Typechecked", "Rewritten Joins",
          "QScript", "QScript (Mongo-specific)"))
=======
      planLog(sqlE"""select date_part("isoyear", bar) from zips""").map(_.name) must_===
        Vector(
          "SQL AST", "Variables Substituted", "Absolutized", "Normalized Projections",
          "Sort Keys Projected", "Annotated Tree",
          "Logical Plan", "Optimized", "Typechecked", "Rewritten Joins",
          "Logical Plan (reduced typechecks)", "Logical Plan (remove typecheck filters)",
          "Logical Plan (aligned joins)", "Logical Plan (projections preferred)")
>>>>>>> bff4a573
    }
  }
}<|MERGE_RESOLUTION|>--- conflicted
+++ resolved
@@ -28,12 +28,7 @@
 import quasar.physical.mongodb.expression._
 import quasar.physical.mongodb.planner._
 import quasar.physical.mongodb.workflow._
-<<<<<<< HEAD
-import quasar.qscript.DiscoverPath
-import quasar.sql.{fixpoint => sql, _}
-=======
 import quasar.sql , sql.{fixpoint => sqlF, _}
->>>>>>> bff4a573
 import quasar.std._
 
 import java.time.Instant
@@ -96,7 +91,6 @@
 
   val basePath = rootDir[Sandboxed] </> dir("db")
 
-<<<<<<< HEAD
   val listContents: DiscoverPath.ListContents[EitherWriter] =
     dir => (
       if (dir ≟ rootDir)
@@ -126,10 +120,7 @@
     EitherT.monadListen[WriterT[Id, Vector[PhaseResult], ?], PhaseResults, FileSystemError](
       WriterT.writerTMonadListen[Id, Vector[PhaseResult]])
 
-  def queryPlanner(expr: Blob[Fix[Sql]], model: MongoQueryModel,
-=======
   def queryPlanner(expr: Fix[Sql], model: MongoQueryModel,
->>>>>>> bff4a573
     stats: Collection => Option[CollectionStatistics],
     indexes: Collection => Option[Set[Index]]) =
     queryPlan(expr, Variables.empty, basePath, 0L, None)
@@ -142,28 +133,14 @@
 
   def plan0(query: Fix[Sql], model: MongoQueryModel,
     stats: Collection => Option[CollectionStatistics],
-<<<<<<< HEAD
-    indexes: Collection => Option[Set[Index]])
-      : Either[FileSystemError, Crystallized[WorkflowF]] = {
-    fixParser.parse(Query(query)).fold(
-      e => scala.sys.error("parsing error: " + e.message),
-      queryPlanner(_, model, stats, indexes).run).value.toEither
-  }
-
-  def plan2_6(query: String): Either[FileSystemError, Crystallized[WorkflowF]] =
+    indexes: Collection => Option[Set[Index]]
+  ): Either[FileSystemError, Crystallized[WorkflowF]] =
+    queryPlanner(query, model, stats, indexes).run.value.toEither
+
+  def plan2_6(query: Fix[Sql]): Either[FileSystemError, Crystallized[WorkflowF]] =
     plan0(query, MongoQueryModel.`2.6`, κ(None), κ(None))
 
-  def plan3_0(query: String): Either[FileSystemError, Crystallized[WorkflowF]] =
-=======
-    indexes: Collection => Option[Set[Index]]
-  ): Either[CompilationError, Crystallized[WorkflowF]] =
-    queryPlanner(query, model, stats, indexes).run.value.toEither
-
-  def plan2_6(query: Fix[Sql]): Either[CompilationError, Crystallized[WorkflowF]] =
-    plan0(query, MongoQueryModel.`2.6`, κ(None), κ(None))
-
-  def plan3_0(query: Fix[Sql]): Either[CompilationError, Crystallized[WorkflowF]] =
->>>>>>> bff4a573
+  def plan3_0(query: Fix[Sql]): Either[FileSystemError, Crystallized[WorkflowF]] =
     plan0(query, MongoQueryModel.`3.0`, κ(None), κ(None))
 
   def plan3_2(query: Fix[Sql],
@@ -181,17 +158,10 @@
     c => map.get(c).orElse(defaultIndexes(c))
   }
 
-<<<<<<< HEAD
-  def plan(query: String): Either[FileSystemError, Crystallized[WorkflowF]] =
+  def plan(query: Fix[Sql]): Either[FileSystemError, Crystallized[WorkflowF]] =
     plan0(query, MongoQueryModel.`3.2`, defaultStats, defaultIndexes)
 
-  def plan(logical: Fix[LP]): Either[FileSystemError, Crystallized[WorkflowF]] = {
-=======
-  def plan(query: Fix[Sql]): Either[CompilationError, Crystallized[WorkflowF]] =
-    plan0(query, MongoQueryModel.`3.2`, defaultStats, defaultIndexes)
-
-  def planLP(logical: Fix[LP]): Either[PlannerError, Crystallized[WorkflowF]] = {
->>>>>>> bff4a573
+  def planLP(logical: Fix[LP]): Either[FileSystemError, Crystallized[WorkflowF]] = {
     (for {
       _          <- emit("Input",      logical)
       simplified <- emit("Simplified", optimizer.simplify(logical))
@@ -298,13 +268,8 @@
            ExcludeId)))
     }
 
-<<<<<<< HEAD
     "plan concat (3.0-)" in {
-      plan3_0("select concat(bar, baz) from foo") must
-=======
-    "plan concat" in {
-      plan(sqlE"select concat(bar, baz) from foo") must
->>>>>>> bff4a573
+      plan3_0(sqlE"select concat(bar, baz) from foo") must
        beWorkflow(chain[Workflow](
          $read(collection("db", "foo")),
          $project(
@@ -582,13 +547,8 @@
           ListMap())))
     }
 
-<<<<<<< HEAD
     "plan select array element (3.2+)" in {
-      plan3_2("select loc[0] from zips", defaultStats, defaultIndexes) must
-=======
-    "plan select array element" in {
-      plan(sqlE"select loc[0] from zips") must
->>>>>>> bff4a573
+      plan3_2(sqlE"select loc[0] from zips", defaultStats, defaultIndexes) must
       beWorkflow(chain[Workflow](
         $read(collection("db", "zips")),
         $project(
@@ -1990,13 +1950,8 @@
         }
     }.pendingUntilFixed(notOnPar)
 
-<<<<<<< HEAD
     "plan array project with concat (3.0-)" in {
-      plan3_0("select city, loc[0] from zips") must
-=======
-    "plan array project with concat" in {
-      plan(sqlE"select city, loc[0] from zips") must
->>>>>>> bff4a573
+      plan3_0(sqlE"select city, loc[0] from zips") must
         beWorkflow {
           chain[Workflow](
             $read(collection("db", "zips")),
@@ -3453,10 +3408,7 @@
                 $field(JoinDir.Right.name, "zip"),
                 $literal(Bson.Undefined))),
             IgnoreId)))
-<<<<<<< HEAD
     }.pendingUntilFixed("#1560")
-=======
-    }
 
     "plan count of $lookup" in {
       plan3_2(
@@ -3488,7 +3440,6 @@
             "1"   -> $include),
           IgnoreId)))
     }
->>>>>>> bff4a573
 
     "plan join with multiple conditions" in {
       plan(sqlE"select l.sha as child, l.author.login as c_auth, r.sha as parent, r.author.login as p_auth from slamengine_commits as l join slamengine_commits as r on r.sha = l.parents[0].sha and l.author.login = r.author.login") must
@@ -4018,126 +3969,7 @@
         $project(
           reshape("bar" -> $field("bar")),
           ExcludeId)))
-<<<<<<< HEAD
-    }.pendingUntilFixed(notOnPar)
-=======
-    }
-
-    "plan distinct on full collection" in {
-      planLP(lpf.invoke1(s.Distinct, read("db/cities"))) must
-        beWorkflow(chain[Workflow](
-          $read(collection("db", "cities")),
-          $simpleMap(NonEmptyList(MapExpr(JsFn(Name("x"),
-            obj(
-              "__tmp1" ->
-                Call(jscore.ident("remove"),
-                  List(jscore.ident("x"), jscore.Literal(Js.Str("_id")))))))),
-            ListMap()),
-          $group(
-            grouped(),
-            -\/(reshape("0" -> $field("__tmp1")))),
-          $project(
-            reshape("value" -> $field("_id", "0")),
-            ExcludeId)))
-    }
-  }
-
-  "alignJoinsƒ" should {
-    "leave well enough alone" in {
-      MongoDbPlanner.alignJoinsƒ(
-        lp.Invoke(s.InnerJoin,
-          Func.Input3(lpf.free('left), lpf.free('right),
-            lpf.invoke2(relations.And,
-              lpf.invoke2(relations.Eq,
-                lpf.invoke2(ObjectProject, lpf.free('left), lpf.constant(Data.Str("foo"))),
-                lpf.invoke2(ObjectProject, lpf.free('right), lpf.constant(Data.Str("bar")))),
-              lpf.invoke2(relations.Eq,
-                lpf.invoke2(ObjectProject, lpf.free('left), lpf.constant(Data.Str("baz"))),
-                lpf.invoke2(ObjectProject, lpf.free('right), lpf.constant(Data.Str("zab")))))))) must beLike {
-        case \/-(plan) =>
-          plan must beTreeEqual(
-            Fix(s.InnerJoin[Fix[LP]](lpf.free('left), lpf.free('right),
-              lpf.invoke2(relations.And,
-                lpf.invoke2(relations.Eq,
-                  lpf.invoke2(ObjectProject, lpf.free('left), lpf.constant(Data.Str("foo"))),
-                  lpf.invoke2(ObjectProject, lpf.free('right), lpf.constant(Data.Str("bar")))),
-                lpf.invoke2(relations.Eq,
-                  lpf.invoke2(ObjectProject, lpf.free('left), lpf.constant(Data.Str("baz"))),
-                  lpf.invoke2(ObjectProject, lpf.free('right), lpf.constant(Data.Str("zab"))))))))
-      }
-    }
-
-    "swap a reversed condition" in {
-      MongoDbPlanner.alignJoinsƒ(
-        lp.Invoke(s.InnerJoin,
-          Func.Input3(lpf.free('left), lpf.free('right),
-            lpf.invoke2(relations.And,
-              lpf.invoke2(relations.Eq,
-                lpf.invoke2(ObjectProject, lpf.free('right), lpf.constant(Data.Str("bar"))),
-                lpf.invoke2(ObjectProject, lpf.free('left), lpf.constant(Data.Str("foo")))),
-              lpf.invoke2(relations.Eq,
-                lpf.invoke2(ObjectProject, lpf.free('left), lpf.constant(Data.Str("baz"))),
-                lpf.invoke2(ObjectProject, lpf.free('right), lpf.constant(Data.Str("zab")))))))) must beLike {
-        case \/-(plan) =>
-          plan must beTreeEqual(
-            Fix(s.InnerJoin[Fix[LP]](lpf.free('left), lpf.free('right),
-              lpf.invoke2(relations.And,
-                lpf.invoke2(relations.Eq,
-                  lpf.invoke2(ObjectProject, lpf.free('left), lpf.constant(Data.Str("foo"))),
-                  lpf.invoke2(ObjectProject, lpf.free('right), lpf.constant(Data.Str("bar")))),
-                lpf.invoke2(relations.Eq,
-                  lpf.invoke2(ObjectProject, lpf.free('left), lpf.constant(Data.Str("baz"))),
-                  lpf.invoke2(ObjectProject, lpf.free('right), lpf.constant(Data.Str("zab"))))))))
-      }
-    }
-
-    "swap multiple reversed conditions" in {
-      MongoDbPlanner.alignJoinsƒ(
-        lp.Invoke(s.InnerJoin,
-          Func.Input3(lpf.free('left), lpf.free('right),
-            lpf.invoke2(relations.And,
-              lpf.invoke2(relations.Eq,
-                lpf.invoke2(ObjectProject, lpf.free('right), lpf.constant(Data.Str("bar"))),
-                lpf.invoke2(ObjectProject, lpf.free('left), lpf.constant(Data.Str("foo")))),
-              lpf.invoke2(relations.Eq,
-                lpf.invoke2(ObjectProject, lpf.free('right), lpf.constant(Data.Str("zab"))),
-                lpf.invoke2(ObjectProject, lpf.free('left), lpf.constant(Data.Str("baz")))))))) must beLike {
-        case \/-(plan) =>
-          plan must beTreeEqual(
-            Fix(s.InnerJoin[Fix[LP]](lpf.free('left), lpf.free('right),
-              lpf.invoke2(relations.And,
-                lpf.invoke2(relations.Eq,
-                  lpf.invoke2(ObjectProject, lpf.free('left), lpf.constant(Data.Str("foo"))),
-                  lpf.invoke2(ObjectProject, lpf.free('right), lpf.constant(Data.Str("bar")))),
-                lpf.invoke2(relations.Eq,
-                  lpf.invoke2(ObjectProject, lpf.free('left), lpf.constant(Data.Str("baz"))),
-                  lpf.invoke2(ObjectProject, lpf.free('right), lpf.constant(Data.Str("zab"))))))))
-      }
-    }
-
-    "fail with “mixed” conditions" in {
-      MongoDbPlanner.alignJoinsƒ(
-        lp.Invoke(s.InnerJoin,
-          Func.Input3(lpf.free('left), lpf.free('right),
-            lpf.invoke2(relations.And,
-              lpf.invoke2(relations.Eq,
-                lpf.invoke2(math.Add,
-                  lpf.invoke2(ObjectProject, lpf.free('right), lpf.constant(Data.Str("bar"))),
-                  lpf.invoke2(ObjectProject, lpf.free('left), lpf.constant(Data.Str("baz")))),
-                lpf.invoke2(ObjectProject, lpf.free('left), lpf.constant(Data.Str("foo")))),
-              lpf.invoke2(relations.Eq,
-                lpf.invoke2(ObjectProject, lpf.free('left), lpf.constant(Data.Str("baz"))),
-                lpf.invoke2(ObjectProject, lpf.free('right), lpf.constant(Data.Str("zab")))))))) must beLike {
-        case -\/(UnsupportedJoinCondition(cond)) =>
-          cond must beTreeEqual(
-            lpf.invoke2(relations.Eq,
-              lpf.invoke2(math.Add,
-                lpf.invoke2(ObjectProject, lpf.free('right), lpf.constant(Data.Str("bar"))),
-                lpf.invoke2(ObjectProject, lpf.free('left), lpf.constant(Data.Str("baz")))),
-              lpf.invoke2(ObjectProject, lpf.free('left), lpf.constant(Data.Str("foo")))))
-      }
-    }
->>>>>>> bff4a573
+    }.pendingUntilFixed(notOnPar)
 
     "plan with extra squash and flattening" in {
       // NB: this case occurs when a view's LP is embedded in a larger query
@@ -4229,15 +4061,8 @@
           "SQL AST", "Variables Substituted", "Absolutized", "Normalized Projections",
           "Sort Keys Projected", "Annotated Tree",
           "Logical Plan", "Optimized", "Typechecked", "Rewritten Joins",
-<<<<<<< HEAD
           "QScript", "QScript (Mongo-specific)",
           "Workflow Builder", "Workflow (raw)", "Workflow (crystallized)"))
-=======
-          "Logical Plan (reduced typechecks)", "Logical Plan (remove typecheck filters)",
-          "Logical Plan (aligned joins)",
-          "Logical Plan (projections preferred)", "Workflow Builder",
-          "Workflow (raw)", "Workflow (crystallized)")
->>>>>>> bff4a573
     }
 
     "include correct phases with type error" in {
@@ -4247,22 +4072,12 @@
     }.pendingUntilFixed("SD-1249")
 
     "include correct phases with planner error" in {
-<<<<<<< HEAD
-      planLog("""select interval(bar) from zips""").map(_.map(_.name)) must
-        beRightDisjunction(Vector(
+      planLog(sqlE"""select interval(bar) from zips""").map(_.name) must_===
+        Vector(
           "SQL AST", "Variables Substituted", "Absolutized", "Normalized Projections",
           "Sort Keys Projected", "Annotated Tree",
           "Logical Plan", "Optimized", "Typechecked", "Rewritten Joins",
           "QScript", "QScript (Mongo-specific)"))
-=======
-      planLog(sqlE"""select date_part("isoyear", bar) from zips""").map(_.name) must_===
-        Vector(
-          "SQL AST", "Variables Substituted", "Absolutized", "Normalized Projections",
-          "Sort Keys Projected", "Annotated Tree",
-          "Logical Plan", "Optimized", "Typechecked", "Rewritten Joins",
-          "Logical Plan (reduced typechecks)", "Logical Plan (remove typecheck filters)",
-          "Logical Plan (aligned joins)", "Logical Plan (projections preferred)")
->>>>>>> bff4a573
     }
   }
 }