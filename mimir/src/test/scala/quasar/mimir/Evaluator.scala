--- conflicted
+++ resolved
@@ -47,11 +47,7 @@
 
   type Evaluator <: EvaluatorLike
 
-<<<<<<< HEAD
-  abstract class EvaluatorLike[N[+ _]](N0: Monad[N])(implicit mn: M ~> N)
-=======
   abstract class EvaluatorLike
->>>>>>> c46f91dc
       extends OpFinder
       with ReductionFinder {
 
