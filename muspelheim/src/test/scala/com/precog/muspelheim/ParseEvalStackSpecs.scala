--- conflicted
+++ resolved
@@ -65,8 +65,7 @@
     with ParseEvalStack[M]
     with StorageModule[M]
     with MemoryDatasetConsumer[M] 
-    with IdSourceScannerModule[M]
-    with EvalStackSpecs { self =>
+    with IdSourceScannerModule[M] { self =>
 
   protected lazy val parseEvalLogger = LoggerFactory.getLogger("com.precog.muspelheim.ParseEvalStackSpecs")
 
@@ -98,41 +97,7 @@
     val idSource = new FreshAtomicIdSource
   }
 
-<<<<<<< HEAD
-  object EvalUtil {
-    def evalE(str: String, debug: Boolean = false): Set[SEvent] = {
-      parseEvalLogger.debug("Beginning evaluation of query: " + str)
-      
-      val preForest = compile(str)
-      val forest = preForest filter { _.errors.isEmpty }
-      
-      forest must haveSize(1) or {
-        forall(preForest) { tree =>
-          tree.errors must beEmpty
-        }
-      }
-      
-      val tree = forest.head
-      
-      val Right(dag) = decorate(emit(tree))
-      consumeEval("dummyAPIKey", dag, Path.Root) match {
-        case Success(result) =>
-          parseEvalLogger.debug("Evaluation complete for query: " + str)
-          result
-        case Failure(error) => throw error
-      }
-    }
-  }
-
-  include(
-    new EvalStackSpecs[IdType] {
-      def eval(str: String, debug: Boolean = false): Set[SValue] = EvalUtil.evalE(str, debug) map { _._2 }
-      def evalE(str: String, debug: Boolean = false): Set[SEvent] = EvalUtil.evalE(str, debug)
-    }
-  )
-=======
   def eval(str: String, debug: Boolean = false): Set[SValue] = evalE(str, debug) map { _._2 }
->>>>>>> fe174d95
   
   def evalE(str: String, debug: Boolean = false): Set[SEvent] = {
     parseEvalLogger.debug("Beginning evaluation of query: " + str)
