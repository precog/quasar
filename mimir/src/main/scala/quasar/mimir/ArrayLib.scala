/*
 * Copyright 2014–2018 SlamData Inc.
 *
 * Licensed under the Apache License, Version 2.0 (the "License");
 * you may not use this file except in compliance with the License.
 * You may obtain a copy of the License at
 *
 *     http://www.apache.org/licenses/LICENSE-2.0
 *
 * Unless required by applicable law or agreed to in writing, software
 * distributed under the License is distributed on an "AS IS" BASIS,
 * WITHOUT WARRANTIES OR CONDITIONS OF ANY KIND, either express or implied.
 * See the License for the specific language governing permissions and
 * limitations under the License.
 */

package quasar.mimir

import quasar.yggdrasil.table._

trait ArrayLibModule[M[+ _]] extends ColumnarTableLibModule[M] {
  trait ArrayLib extends ColumnarTableLib {
<<<<<<< HEAD
    override def _libMorphism1 = super._libMorphism1 ++ Set(Flatten)
=======
    import StdLib.dateToStrCol

    override def _libMorphism1 = super._libMorphism1
>>>>>>> 7385c5fd

    // this isn't really an array function, but I don't know where else to put it
    // this is basically lower <= target <= upper, except with support for strings
    // and dates/times/datetimes
    lazy val between: CFN = CFNP("std::array::between") {
      case List(target: LongColumn, lower: LongColumn, upper: LongColumn) =>
        new BoolColumn {
          def apply(row: Int) = {
            val t = target(row)
            t >= lower(row) && t <= upper(row)
          }
          def isDefinedAt(row: Int) = target.isDefinedAt(row) && lower.isDefinedAt(row) && upper.isDefinedAt(row)
        }

      case List(target: DoubleColumn, lower: LongColumn, upper: LongColumn) =>
        new BoolColumn {
          def apply(row: Int) = {
            val t = target(row)
            t >= lower(row) && t <= upper(row)
          }
          def isDefinedAt(row: Int) = target.isDefinedAt(row) && lower.isDefinedAt(row) && upper.isDefinedAt(row)
        }

      case List(target: NumColumn, lower: LongColumn, upper: LongColumn) =>
        new BoolColumn {
          def apply(row: Int) = {
            val t = target(row)
            t >= lower(row) && t <= upper(row)
          }
          def isDefinedAt(row: Int) = target.isDefinedAt(row) && lower.isDefinedAt(row) && upper.isDefinedAt(row)
        }

      case List(target: LongColumn, lower: DoubleColumn, upper: LongColumn) =>
        new BoolColumn {
          def apply(row: Int) = {
            val t = target(row)
            t >= lower(row) && t <= upper(row)
          }
          def isDefinedAt(row: Int) = target.isDefinedAt(row) && lower.isDefinedAt(row) && upper.isDefinedAt(row)
        }

      case List(target: DoubleColumn, lower: DoubleColumn, upper: LongColumn) =>
        new BoolColumn {
          def apply(row: Int) = {
            val t = target(row)
            t >= lower(row) && t <= upper(row)
          }
          def isDefinedAt(row: Int) = target.isDefinedAt(row) && lower.isDefinedAt(row) && upper.isDefinedAt(row)
        }

      case List(target: NumColumn, lower: DoubleColumn, upper: LongColumn) =>
        new BoolColumn {
          def apply(row: Int) = {
            val t = target(row)
            t >= lower(row) && t <= upper(row)
          }
          def isDefinedAt(row: Int) = target.isDefinedAt(row) && lower.isDefinedAt(row) && upper.isDefinedAt(row)
        }

      case List(target: LongColumn, lower: NumColumn, upper: LongColumn) =>
        new BoolColumn {
          def apply(row: Int) = {
            val t = target(row)
            t >= lower(row) && t <= upper(row)
          }
          def isDefinedAt(row: Int) = target.isDefinedAt(row) && lower.isDefinedAt(row) && upper.isDefinedAt(row)
        }

      case List(target: DoubleColumn, lower: NumColumn, upper: LongColumn) =>
        new BoolColumn {
          def apply(row: Int) = {
            val t = target(row)
            t >= lower(row) && t <= upper(row)
          }
          def isDefinedAt(row: Int) = target.isDefinedAt(row) && lower.isDefinedAt(row) && upper.isDefinedAt(row)
        }

      case List(target: NumColumn, lower: NumColumn, upper: LongColumn) =>
        new BoolColumn {
          def apply(row: Int) = {
            val t = target(row)
            t >= lower(row) && t <= upper(row)
          }
          def isDefinedAt(row: Int) = target.isDefinedAt(row) && lower.isDefinedAt(row) && upper.isDefinedAt(row)
        }

      case List(target: LongColumn, lower: LongColumn, upper: DoubleColumn) =>
        new BoolColumn {
          def apply(row: Int) = {
            val t = target(row)
            t >= lower(row) && t <= upper(row)
          }
          def isDefinedAt(row: Int) = target.isDefinedAt(row) && lower.isDefinedAt(row) && upper.isDefinedAt(row)
        }

      case List(target: DoubleColumn, lower: LongColumn, upper: DoubleColumn) =>
        new BoolColumn {
          def apply(row: Int) = {
            val t = target(row)
            t >= lower(row) && t <= upper(row)
          }
          def isDefinedAt(row: Int) = target.isDefinedAt(row) && lower.isDefinedAt(row) && upper.isDefinedAt(row)
        }

      case List(target: NumColumn, lower: LongColumn, upper: DoubleColumn) =>
        new BoolColumn {
          def apply(row: Int) = {
            val t = target(row)
            t >= lower(row) && t <= upper(row)
          }
          def isDefinedAt(row: Int) = target.isDefinedAt(row) && lower.isDefinedAt(row) && upper.isDefinedAt(row)
        }

      case List(target: LongColumn, lower: DoubleColumn, upper: DoubleColumn) =>
        new BoolColumn {
          def apply(row: Int) = {
            val t = target(row)
            t >= lower(row) && t <= upper(row)
          }
          def isDefinedAt(row: Int) = target.isDefinedAt(row) && lower.isDefinedAt(row) && upper.isDefinedAt(row)
        }

      case List(target: DoubleColumn, lower: DoubleColumn, upper: DoubleColumn) =>
        new BoolColumn {
          def apply(row: Int) = {
            val t = target(row)
            t >= lower(row) && t <= upper(row)
          }
          def isDefinedAt(row: Int) = target.isDefinedAt(row) && lower.isDefinedAt(row) && upper.isDefinedAt(row)
        }

      case List(target: NumColumn, lower: DoubleColumn, upper: DoubleColumn) =>
        new BoolColumn {
          def apply(row: Int) = {
            val t = target(row)
            t >= lower(row) && t <= upper(row)
          }
          def isDefinedAt(row: Int) = target.isDefinedAt(row) && lower.isDefinedAt(row) && upper.isDefinedAt(row)
        }

      case List(target: LongColumn, lower: NumColumn, upper: DoubleColumn) =>
        new BoolColumn {
          def apply(row: Int) = {
            val t = target(row)
            t >= lower(row) && t <= upper(row)
          }
          def isDefinedAt(row: Int) = target.isDefinedAt(row) && lower.isDefinedAt(row) && upper.isDefinedAt(row)
        }

      case List(target: DoubleColumn, lower: NumColumn, upper: DoubleColumn) =>
        new BoolColumn {
          def apply(row: Int) = {
            val t = target(row)
            t >= lower(row) && t <= upper(row)
          }
          def isDefinedAt(row: Int) = target.isDefinedAt(row) && lower.isDefinedAt(row) && upper.isDefinedAt(row)
        }

      case List(target: NumColumn, lower: NumColumn, upper: DoubleColumn) =>
        new BoolColumn {
          def apply(row: Int) = {
            val t = target(row)
            t >= lower(row) && t <= upper(row)
          }
          def isDefinedAt(row: Int) = target.isDefinedAt(row) && lower.isDefinedAt(row) && upper.isDefinedAt(row)
        }

      case List(target: LongColumn, lower: LongColumn, upper: NumColumn) =>
        new BoolColumn {
          def apply(row: Int) = {
            val t = target(row)
            t >= lower(row) && t <= upper(row)
          }
          def isDefinedAt(row: Int) = target.isDefinedAt(row) && lower.isDefinedAt(row) && upper.isDefinedAt(row)
        }

      case List(target: DoubleColumn, lower: LongColumn, upper: NumColumn) =>
        new BoolColumn {
          def apply(row: Int) = {
            val t = target(row)
            t >= lower(row) && t <= upper(row)
          }
          def isDefinedAt(row: Int) = target.isDefinedAt(row) && lower.isDefinedAt(row) && upper.isDefinedAt(row)
        }

      case List(target: NumColumn, lower: LongColumn, upper: NumColumn) =>
        new BoolColumn {
          def apply(row: Int) = {
            val t = target(row)
            t >= lower(row) && t <= upper(row)
          }
          def isDefinedAt(row: Int) = target.isDefinedAt(row) && lower.isDefinedAt(row) && upper.isDefinedAt(row)
        }

      case List(target: LongColumn, lower: DoubleColumn, upper: NumColumn) =>
        new BoolColumn {
          def apply(row: Int) = {
            val t = target(row)
            t >= lower(row) && t <= upper(row)
          }
          def isDefinedAt(row: Int) = target.isDefinedAt(row) && lower.isDefinedAt(row) && upper.isDefinedAt(row)
        }

      case List(target: DoubleColumn, lower: DoubleColumn, upper: NumColumn) =>
        new BoolColumn {
          def apply(row: Int) = {
            val t = target(row)
            t >= lower(row) && t <= upper(row)
          }
          def isDefinedAt(row: Int) = target.isDefinedAt(row) && lower.isDefinedAt(row) && upper.isDefinedAt(row)
        }

      case List(target: NumColumn, lower: DoubleColumn, upper: NumColumn) =>
        new BoolColumn {
          def apply(row: Int) = {
            val t = target(row)
            t >= lower(row) && t <= upper(row)
          }
          def isDefinedAt(row: Int) = target.isDefinedAt(row) && lower.isDefinedAt(row) && upper.isDefinedAt(row)
        }

      case List(target: LongColumn, lower: NumColumn, upper: NumColumn) =>
        new BoolColumn {
          def apply(row: Int) = {
            val t = target(row)
            t >= lower(row) && t <= upper(row)
          }
          def isDefinedAt(row: Int) = target.isDefinedAt(row) && lower.isDefinedAt(row) && upper.isDefinedAt(row)
        }

      case List(target: DoubleColumn, lower: NumColumn, upper: NumColumn) =>
        new BoolColumn {
          def apply(row: Int) = {
            val t = target(row)
            t >= lower(row) && t <= upper(row)
          }
          def isDefinedAt(row: Int) = target.isDefinedAt(row) && lower.isDefinedAt(row) && upper.isDefinedAt(row)
        }

      case List(target: NumColumn, lower: NumColumn, upper: NumColumn) =>
        new BoolColumn {
          def apply(row: Int) = {
            val t = target(row)
            t >= lower(row) && t <= upper(row)
          }
          def isDefinedAt(row: Int) = target.isDefinedAt(row) && lower.isDefinedAt(row) && upper.isDefinedAt(row)
        }

      case List(target: OffsetDateTimeColumn, lower: OffsetDateTimeColumn, upper: OffsetDateTimeColumn) =>
        new BoolColumn {
          def apply(row: Int) = {
            val t = target(row)
            lower(row).compareTo(t) <= 0 && t.compareTo(upper(row)) <= 0
          }
          def isDefinedAt(row: Int) = target.isDefinedAt(row) && lower.isDefinedAt(row) && upper.isDefinedAt(row)
        }

      case List(target: OffsetDateColumn, lower: OffsetDateColumn, upper: OffsetDateColumn) =>
        new BoolColumn {
          def apply(row: Int) = {
            val t = target(row)
            lower(row).compareTo(t) <= 0 && t.compareTo(upper(row)) <= 0
          }
          def isDefinedAt(row: Int) = target.isDefinedAt(row) && lower.isDefinedAt(row) && upper.isDefinedAt(row)
        }

      case List(target: OffsetTimeColumn, lower: OffsetTimeColumn, upper: OffsetTimeColumn) =>
        new BoolColumn {
          def apply(row: Int) = {
            val t = target(row)
            lower(row).compareTo(t) <= 0 && t.compareTo(upper(row)) <= 0
          }
          def isDefinedAt(row: Int) = target.isDefinedAt(row) && lower.isDefinedAt(row) && upper.isDefinedAt(row)
        }

      case List(target: LocalDateTimeColumn, lower: LocalDateTimeColumn, upper: LocalDateTimeColumn) =>
        new BoolColumn {
          def apply(row: Int) = {
            val t = target(row)
            lower(row).compareTo(t) <= 0 && t.compareTo(upper(row)) <= 0
          }
          def isDefinedAt(row: Int) = target.isDefinedAt(row) && lower.isDefinedAt(row) && upper.isDefinedAt(row)
        }

      case List(target: LocalDateColumn, lower: LocalDateColumn, upper: LocalDateColumn) =>
        new BoolColumn {
          def apply(row: Int) = {
            val t = target(row)
            lower(row).compareTo(t) <= 0 && t.compareTo(upper(row)) <= 0
          }
          def isDefinedAt(row: Int) = target.isDefinedAt(row) && lower.isDefinedAt(row) && upper.isDefinedAt(row)
        }

      case List(target: LocalTimeColumn, lower: LocalTimeColumn, upper: LocalTimeColumn) =>
        new BoolColumn {
          def apply(row: Int) = {
            val t = target(row)
            lower(row).compareTo(t) <= 0 && t.compareTo(upper(row)) <= 0
          }
          def isDefinedAt(row: Int) = target.isDefinedAt(row) && lower.isDefinedAt(row) && upper.isDefinedAt(row)
        }

      case List(target: DurationColumn, lower: DurationColumn, upper: DurationColumn) =>
        new BoolColumn {
          def apply(row: Int) = {
            val t = target(row)
            lower(row).compareTo(t) <= 0 && t.compareTo(upper(row)) <= 0
          }
          def isDefinedAt(row: Int) = target.isDefinedAt(row) && lower.isDefinedAt(row) && upper.isDefinedAt(row)
        }

      case List(target: BoolColumn, lower: BoolColumn, upper: BoolColumn) =>
        new BoolColumn {
          def apply(row: Int) = {
            val t = target(row)
            val l = lower(row)
            val u = upper(row)
            ((l == t) && (t == u)) || (!l && ((!t && u) || (t && u)))
          }
          def isDefinedAt(row: Int) = target.isDefinedAt(row) && lower.isDefinedAt(row) && upper.isDefinedAt(row)
        }

      case List(target: StrColumn, lower: StrColumn, upper: StrColumn) =>
        new BoolColumn {
          def apply(row: Int) = {
            val t = target(row)
            lower(row) <= t && t <= upper(row)
          }
          def isDefinedAt(row: Int) = target.isDefinedAt(row) && lower.isDefinedAt(row) && upper.isDefinedAt(row)
        }
    }
<<<<<<< HEAD

    object Flatten extends Morphism1(Vector(), "flatten") {
      import trans._
      import TransSpecModule._

      val tpe = UnaryOperationType(JArrayUnfixedT, JType.JUniverseT)

      override val idPolicy = IdentityPolicy.Product(IdentityPolicy.Retain.Merge, IdentityPolicy.Synthesize)

      def apply(table: Table) = M point {
        val derefed = table transform trans.DerefObjectStatic(Leaf(Source), paths.Value)
        val keys    = table transform trans.DerefObjectStatic(Leaf(Source), paths.Key)

        val flattenedSlices = table.slices map { slice =>
          val keys   = slice.deref(paths.Key)
          val values = slice.deref(paths.Value)

          val indices = values.columns.keys collect {
            case ColumnRef(CPath(CPathIndex(i), _ @_ *), _) => i
          }

          if (indices.isEmpty) {
            Slice.empty
          } else {
            val maxLength = indices.max + 1

            val columnTables = values.columns.foldLeft(Map[ColumnRef, Array[Column]]()) {
              case (acc, (ColumnRef(CPath(CPathIndex(idx), ptail @ _ *), tpe), col)) => {
                // remap around the mod ring w.r.t. max length
                // s.t. f(i) = f'(i * max + arrayI)

                val finalRef = ColumnRef(CPath(ptail: _*), tpe)
                val colTable = acc get finalRef getOrElse (new Array[Column](maxLength))

                colTable(idx) = col

                acc.updated(finalRef, colTable)
              }

              case (acc, _) => acc
            }

            val valueCols = columnTables map {
              case (ref @ ColumnRef(_, CUndefined), _) =>
                ref -> UndefinedColumn.raw

              case (ref @ ColumnRef(_, CBoolean), colTable) => {
                val col = new ModUnionColumn(colTable) with BoolColumn {
                  def apply(i: Int) = col(i).asInstanceOf[BoolColumn](row(i))
                }

                ref -> col
              }

              case (ref @ ColumnRef(_, CString), colTable) => {
                val col = new ModUnionColumn(colTable) with StrColumn {
                  def apply(i: Int) = col(i).asInstanceOf[StrColumn](row(i))
                }

                ref -> col
              }

              case (ref @ ColumnRef(_, CLong), colTable) => {
                val col = new ModUnionColumn(colTable) with LongColumn {
                  def apply(i: Int) = col(i).asInstanceOf[LongColumn](row(i))
                }

                ref -> col
              }

              case (ref @ ColumnRef(_, CDouble), colTable) => {
                val col = new ModUnionColumn(colTable) with DoubleColumn {
                  def apply(i: Int) = col(i).asInstanceOf[DoubleColumn](row(i))
                }

                ref -> col
              }

              case (ref @ ColumnRef(_, CNum), colTable) => {
                val col = new ModUnionColumn(colTable) with NumColumn {
                  def apply(i: Int) = col(i).asInstanceOf[NumColumn](row(i))
                }

                ref -> col
              }

              case (ref @ ColumnRef(_, CEmptyObject), colTable) => {
                val col = new ModUnionColumn(colTable) with EmptyObjectColumn

                ref -> col
              }

              case (ref @ ColumnRef(_, CEmptyArray), colTable) => {
                val col = new ModUnionColumn(colTable) with EmptyArrayColumn

                ref -> col
              }

              case (ref @ ColumnRef(_, CNull), colTable) => {
                val col = new ModUnionColumn(colTable) with NullColumn

                ref -> col
              }

              case (ref @ ColumnRef(_, COffsetDateTime), colTable) => {
                val col = new ModUnionColumn(colTable) with OffsetDateTimeColumn {
                  def apply(i: Int) = col(i).asInstanceOf[OffsetDateTimeColumn](row(i))
                }

                ref -> col
              }

              case (ref @ ColumnRef(_, COffsetTime), colTable) => {
                val col = new ModUnionColumn(colTable) with OffsetTimeColumn {
                  def apply(i: Int) = col(i).asInstanceOf[OffsetTimeColumn](row(i))
                }

                ref -> col
              }

              case (ref @ ColumnRef(_, COffsetDate), colTable) => {
                val col = new ModUnionColumn(colTable) with OffsetDateColumn {
                  def apply(i: Int) = col(i).asInstanceOf[OffsetDateColumn](row(i))
                }

                ref -> col
              }

              case (ref @ ColumnRef(_, CLocalDateTime), colTable) => {
                val col = new ModUnionColumn(colTable) with LocalDateTimeColumn {
                  def apply(i: Int) = col(i).asInstanceOf[LocalDateTimeColumn](row(i))
                }

                ref -> col
              }

              case (ref @ ColumnRef(_, CLocalTime), colTable) => {
                val col = new ModUnionColumn(colTable) with LocalTimeColumn {
                  def apply(i: Int) = col(i).asInstanceOf[LocalTimeColumn](row(i))
                }

                ref -> col
              }

              case (ref @ ColumnRef(_, CLocalDate), colTable) => {
                val col = new ModUnionColumn(colTable) with LocalDateColumn {
                  def apply(i: Int) = col(i).asInstanceOf[LocalDateColumn](row(i))
                }

                ref -> col
              }

              case (ref @ ColumnRef(_, CDuration), colTable) => {
                val col = new ModUnionColumn(colTable) with DurationColumn {
                  def apply(i: Int) = col(i).asInstanceOf[DurationColumn](row(i))
                }

                ref -> col
              }

              case (ref @ ColumnRef(_, arrTpe: CArrayType[a]), colTable) => {
                val col = new ModUnionColumn(colTable) with HomogeneousArrayColumn[a] {
                  val tpe = arrTpe
                  def apply(i: Int) =
                    col(i).asInstanceOf[HomogeneousArrayColumn[a]](row(i)) // primitive arrays are still objects, so the erasure here is not a problem
                }

                ref -> col
              }
            }

            val remap = cf.util.Remap(_ / maxLength)
            val keyCols = for {
              (ref, col) <- keys.columns
              col0 <- remap(col)
            } yield (ref -> col0)

            val sliceSize  = maxLength * slice.size
            val keySlice   = Slice(keyCols, sliceSize).wrap(paths.Key)
            val valueSlice = Slice(valueCols, sliceSize).wrap(paths.Value)
            keySlice zip valueSlice
          }
        }

        val size2          = UnknownSize
        val flattenedTable = Table(flattenedSlices, UnknownSize).compact(TransSpec1.Id)
        val finalTable     = flattenedTable.canonicalize(yggConfig.minIdealSliceSize, Some(yggConfig.maxSliceSize))

        val spec = InnerObjectConcat(
          WrapObject(
            InnerArrayConcat(
              DerefObjectStatic(Leaf(Source), paths.Key),
              WrapArray(Scan(Leaf(Source), freshIdScanner))
            ),
            paths.Key.name),
          WrapObject(DerefObjectStatic(Leaf(Source), paths.Value), paths.Value.name))

        finalTable transform spec
      }
    }
=======
>>>>>>> 7385c5fd
  }
}<|MERGE_RESOLUTION|>--- conflicted
+++ resolved
@@ -20,13 +20,8 @@
 
 trait ArrayLibModule[M[+ _]] extends ColumnarTableLibModule[M] {
   trait ArrayLib extends ColumnarTableLib {
-<<<<<<< HEAD
-    override def _libMorphism1 = super._libMorphism1 ++ Set(Flatten)
-=======
-    import StdLib.dateToStrCol
 
     override def _libMorphism1 = super._libMorphism1
->>>>>>> 7385c5fd
 
     // this isn't really an array function, but I don't know where else to put it
     // this is basically lower <= target <= upper, except with support for strings
@@ -358,208 +353,5 @@
           def isDefinedAt(row: Int) = target.isDefinedAt(row) && lower.isDefinedAt(row) && upper.isDefinedAt(row)
         }
     }
-<<<<<<< HEAD
-
-    object Flatten extends Morphism1(Vector(), "flatten") {
-      import trans._
-      import TransSpecModule._
-
-      val tpe = UnaryOperationType(JArrayUnfixedT, JType.JUniverseT)
-
-      override val idPolicy = IdentityPolicy.Product(IdentityPolicy.Retain.Merge, IdentityPolicy.Synthesize)
-
-      def apply(table: Table) = M point {
-        val derefed = table transform trans.DerefObjectStatic(Leaf(Source), paths.Value)
-        val keys    = table transform trans.DerefObjectStatic(Leaf(Source), paths.Key)
-
-        val flattenedSlices = table.slices map { slice =>
-          val keys   = slice.deref(paths.Key)
-          val values = slice.deref(paths.Value)
-
-          val indices = values.columns.keys collect {
-            case ColumnRef(CPath(CPathIndex(i), _ @_ *), _) => i
-          }
-
-          if (indices.isEmpty) {
-            Slice.empty
-          } else {
-            val maxLength = indices.max + 1
-
-            val columnTables = values.columns.foldLeft(Map[ColumnRef, Array[Column]]()) {
-              case (acc, (ColumnRef(CPath(CPathIndex(idx), ptail @ _ *), tpe), col)) => {
-                // remap around the mod ring w.r.t. max length
-                // s.t. f(i) = f'(i * max + arrayI)
-
-                val finalRef = ColumnRef(CPath(ptail: _*), tpe)
-                val colTable = acc get finalRef getOrElse (new Array[Column](maxLength))
-
-                colTable(idx) = col
-
-                acc.updated(finalRef, colTable)
-              }
-
-              case (acc, _) => acc
-            }
-
-            val valueCols = columnTables map {
-              case (ref @ ColumnRef(_, CUndefined), _) =>
-                ref -> UndefinedColumn.raw
-
-              case (ref @ ColumnRef(_, CBoolean), colTable) => {
-                val col = new ModUnionColumn(colTable) with BoolColumn {
-                  def apply(i: Int) = col(i).asInstanceOf[BoolColumn](row(i))
-                }
-
-                ref -> col
-              }
-
-              case (ref @ ColumnRef(_, CString), colTable) => {
-                val col = new ModUnionColumn(colTable) with StrColumn {
-                  def apply(i: Int) = col(i).asInstanceOf[StrColumn](row(i))
-                }
-
-                ref -> col
-              }
-
-              case (ref @ ColumnRef(_, CLong), colTable) => {
-                val col = new ModUnionColumn(colTable) with LongColumn {
-                  def apply(i: Int) = col(i).asInstanceOf[LongColumn](row(i))
-                }
-
-                ref -> col
-              }
-
-              case (ref @ ColumnRef(_, CDouble), colTable) => {
-                val col = new ModUnionColumn(colTable) with DoubleColumn {
-                  def apply(i: Int) = col(i).asInstanceOf[DoubleColumn](row(i))
-                }
-
-                ref -> col
-              }
-
-              case (ref @ ColumnRef(_, CNum), colTable) => {
-                val col = new ModUnionColumn(colTable) with NumColumn {
-                  def apply(i: Int) = col(i).asInstanceOf[NumColumn](row(i))
-                }
-
-                ref -> col
-              }
-
-              case (ref @ ColumnRef(_, CEmptyObject), colTable) => {
-                val col = new ModUnionColumn(colTable) with EmptyObjectColumn
-
-                ref -> col
-              }
-
-              case (ref @ ColumnRef(_, CEmptyArray), colTable) => {
-                val col = new ModUnionColumn(colTable) with EmptyArrayColumn
-
-                ref -> col
-              }
-
-              case (ref @ ColumnRef(_, CNull), colTable) => {
-                val col = new ModUnionColumn(colTable) with NullColumn
-
-                ref -> col
-              }
-
-              case (ref @ ColumnRef(_, COffsetDateTime), colTable) => {
-                val col = new ModUnionColumn(colTable) with OffsetDateTimeColumn {
-                  def apply(i: Int) = col(i).asInstanceOf[OffsetDateTimeColumn](row(i))
-                }
-
-                ref -> col
-              }
-
-              case (ref @ ColumnRef(_, COffsetTime), colTable) => {
-                val col = new ModUnionColumn(colTable) with OffsetTimeColumn {
-                  def apply(i: Int) = col(i).asInstanceOf[OffsetTimeColumn](row(i))
-                }
-
-                ref -> col
-              }
-
-              case (ref @ ColumnRef(_, COffsetDate), colTable) => {
-                val col = new ModUnionColumn(colTable) with OffsetDateColumn {
-                  def apply(i: Int) = col(i).asInstanceOf[OffsetDateColumn](row(i))
-                }
-
-                ref -> col
-              }
-
-              case (ref @ ColumnRef(_, CLocalDateTime), colTable) => {
-                val col = new ModUnionColumn(colTable) with LocalDateTimeColumn {
-                  def apply(i: Int) = col(i).asInstanceOf[LocalDateTimeColumn](row(i))
-                }
-
-                ref -> col
-              }
-
-              case (ref @ ColumnRef(_, CLocalTime), colTable) => {
-                val col = new ModUnionColumn(colTable) with LocalTimeColumn {
-                  def apply(i: Int) = col(i).asInstanceOf[LocalTimeColumn](row(i))
-                }
-
-                ref -> col
-              }
-
-              case (ref @ ColumnRef(_, CLocalDate), colTable) => {
-                val col = new ModUnionColumn(colTable) with LocalDateColumn {
-                  def apply(i: Int) = col(i).asInstanceOf[LocalDateColumn](row(i))
-                }
-
-                ref -> col
-              }
-
-              case (ref @ ColumnRef(_, CDuration), colTable) => {
-                val col = new ModUnionColumn(colTable) with DurationColumn {
-                  def apply(i: Int) = col(i).asInstanceOf[DurationColumn](row(i))
-                }
-
-                ref -> col
-              }
-
-              case (ref @ ColumnRef(_, arrTpe: CArrayType[a]), colTable) => {
-                val col = new ModUnionColumn(colTable) with HomogeneousArrayColumn[a] {
-                  val tpe = arrTpe
-                  def apply(i: Int) =
-                    col(i).asInstanceOf[HomogeneousArrayColumn[a]](row(i)) // primitive arrays are still objects, so the erasure here is not a problem
-                }
-
-                ref -> col
-              }
-            }
-
-            val remap = cf.util.Remap(_ / maxLength)
-            val keyCols = for {
-              (ref, col) <- keys.columns
-              col0 <- remap(col)
-            } yield (ref -> col0)
-
-            val sliceSize  = maxLength * slice.size
-            val keySlice   = Slice(keyCols, sliceSize).wrap(paths.Key)
-            val valueSlice = Slice(valueCols, sliceSize).wrap(paths.Value)
-            keySlice zip valueSlice
-          }
-        }
-
-        val size2          = UnknownSize
-        val flattenedTable = Table(flattenedSlices, UnknownSize).compact(TransSpec1.Id)
-        val finalTable     = flattenedTable.canonicalize(yggConfig.minIdealSliceSize, Some(yggConfig.maxSliceSize))
-
-        val spec = InnerObjectConcat(
-          WrapObject(
-            InnerArrayConcat(
-              DerefObjectStatic(Leaf(Source), paths.Key),
-              WrapArray(Scan(Leaf(Source), freshIdScanner))
-            ),
-            paths.Key.name),
-          WrapObject(DerefObjectStatic(Leaf(Source), paths.Value), paths.Value.name))
-
-        finalTable transform spec
-      }
-    }
-=======
->>>>>>> 7385c5fd
   }
 }