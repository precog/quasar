--- conflicted
+++ resolved
@@ -43,14 +43,9 @@
   final case class ConcatStr[T](a1: T, a2: T) extends SqlExpr[T]
   final case class Time[T](a1: T) extends SqlExpr[T]
   final case class IfNull[T](a: OneAnd[NonEmptyList, T]) extends SqlExpr[T]
-<<<<<<< HEAD
-  final case class ExprWithAlias[T](expr: T, alias: String) extends SqlExpr[T]
-  final case class ExprPair[T](a: T, b: T) extends SqlExpr[T]
-=======
   final case class ExprPair[T](a: T, b: T, m: Indirection) extends SqlExpr[T]
 
   final case class ExprWithAlias[T](expr: T, alias: String) extends SqlExpr[T]
->>>>>>> d47f2592
 
   final case class Select[T](selection: Selection[T],
                              from: From[T],
@@ -104,8 +99,6 @@
     final case class OrderBy[T](v: T, sortDir: SortDir)
   }
 
-<<<<<<< HEAD
-=======
   final case class Avg[T](v: T) extends SqlExpr[T]
   final case class Count[T](v: T) extends SqlExpr[T]
   final case class Max[T](v: T) extends SqlExpr[T]
@@ -113,7 +106,6 @@
   final case class Sum[T](v: T) extends SqlExpr[T]
   final case class Distinct[T](v: T) extends SqlExpr[T]
 
->>>>>>> d47f2592
   final case class Union[T](left: T, right: T) extends SqlExpr[T]
 
   object IfNull {
