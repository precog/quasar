{
    "name": "flatten a single field as both object and array",
    "backends": {
<<<<<<< HEAD
        "couchbase":         "pending",
        "marklogic_json":    "pending",
        "marklogic_xml":     "timeout",
        "mimir":"pendingIgnoreFieldOrder",
        "mongodb_q_3_2":     "pending",
        "spark_local":       "pending",
        "spark_hdfs":        "pending",
        "spark_cassandra":   "pending"
=======
        "couchbase":         "skip",
        "marklogic_json":    "skip",
        "marklogic_xml":     "skip",
        "mimir":             "skip",
        "mongodb_2_6":       "skip",
        "mongodb_3_0":       "skip",
        "mongodb_3_2":       "skip",
        "mongodb_3_4":       "skip",
        "mongodb_read_only": "skip",
        "spark_hdfs":        "skip",
        "spark_local":       "skip"
>>>>>>> 2efde00a
    },
    "data": "nested_foo.data",
    "query": "select * from nested_foo where (
                foo{*} LIKE \"%15%\" OR
                foo{*} = 15 OR
                foo[*] LIKE \"%15%\" OR
                foo[*] = 15)",
    "predicate": "exactly",
    "ignoreResultOrder": true,
    "ignoredFields": ["_id"],
    "ignoreFieldOrder": true,
    "expected": [{ "foo": [15, [{ "baz": ["quux"] }]] },
                 { "foo": ["15z", [{ "baz": ["qx"] }]] },
                 { "foo": { "bar": 15, "baz": ["qx"] } },
                 { "foo": { "bar": "a15", "baz": ["qx"] } }]
}<|MERGE_RESOLUTION|>--- conflicted
+++ resolved
@@ -1,16 +1,6 @@
 {
     "name": "flatten a single field as both object and array",
     "backends": {
-<<<<<<< HEAD
-        "couchbase":         "pending",
-        "marklogic_json":    "pending",
-        "marklogic_xml":     "timeout",
-        "mimir":"pendingIgnoreFieldOrder",
-        "mongodb_q_3_2":     "pending",
-        "spark_local":       "pending",
-        "spark_hdfs":        "pending",
-        "spark_cassandra":   "pending"
-=======
         "couchbase":         "skip",
         "marklogic_json":    "skip",
         "marklogic_xml":     "skip",
@@ -21,8 +11,8 @@
         "mongodb_3_4":       "skip",
         "mongodb_read_only": "skip",
         "spark_hdfs":        "skip",
-        "spark_local":       "skip"
->>>>>>> 2efde00a
+        "spark_local":       "skip",
+        "spark_cassandra":   "skip"	
     },
     "data": "nested_foo.data",
     "query": "select * from nested_foo where (
