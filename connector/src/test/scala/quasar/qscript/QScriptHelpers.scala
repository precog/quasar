/*
 * Copyright 2014–2016 SlamData Inc.
 *
 * Licensed under the Apache License, Version 2.0 (the "License");
 * you may not use this file except in compliance with the License.
 * You may obtain a copy of the License at
 *
 *     http://www.apache.org/licenses/LICENSE-2.0
 *
 * Unless required by applicable law or agreed to in writing, software
 * distributed under the License is distributed on an "AS IS" BASIS,
 * WITHOUT WARRANTIES OR CONDITIONS OF ANY KIND, either express or implied.
 * See the License for the specific language governing permissions and
 * limitations under the License.
 */

package quasar.qscript

import quasar.Predef._
import quasar.{LogicalPlan => LP, PhaseResult, PhaseResults, PhaseResultT}
import quasar.contrib.pathy._
import quasar.fp._, eitherT._
import quasar.fs._
import quasar.qscript.MapFuncs._

import scala.Predef.implicitly

import matryoshka._
import pathy.Path._
import scalaz._, Scalaz._

trait QScriptHelpers {
  type QS[A] =
    (QScriptCore[Fix, ?] :\:
      ThetaJoin[Fix, ?] :\:
      Const[Read[APath], ?] :/: Const[DeadEnd, ?])#M[A]

  type QST[A] = QScriptTotal[Fix, A]

<<<<<<< HEAD
  val DE =            implicitly[Const[DeadEnd, ?] :<: QS]
  val R  =        implicitly[Const[Read[APath], ?] :<: QS]
  val QC =          implicitly[QScriptCore[Fix, ?] :<: QS]
  val TJ =            implicitly[ThetaJoin[Fix, ?] :<: QS]
  val EJ =             implicitly[EquiJoin[Fix, ?] :<: QST]
  val SR = implicitly[Const[ShiftedRead[APath], ?] :<: QST]
  val QS = implicitly[Injectable.Aux[QS, QST]]
=======
  val DE =     implicitly[Const[DeadEnd, ?] :<: QS]
  val R  =        implicitly[Const[Read, ?] :<: QS]
  val QC =   implicitly[QScriptCore[Fix, ?] :<: QS]
  val TJ =     implicitly[ThetaJoin[Fix, ?] :<: QS]
  val EJ =      implicitly[EquiJoin[Fix, ?] :<: QST]
  val SR = implicitly[Const[ShiftedRead, ?] :<: QST]
  implicit val QS: Injectable.Aux[QS, QScriptTotal[Fix, ?]] =
    Injectable.coproduct(Injectable.inject[QScriptCore[Fix, ?], QScriptTotal[Fix, ?]],
      Injectable.coproduct(Injectable.inject[ThetaJoin[Fix, ?], QScriptTotal[Fix, ?]],
        Injectable.coproduct(Injectable.inject[Const[Read, ?], QScriptTotal[Fix, ?]],
          Injectable.inject[Const[DeadEnd, ?], QScriptTotal[Fix, ?]])))
>>>>>>> 0807d784
  def QST[F[_]](implicit ev: Injectable.Aux[F, QScriptTotal[Fix, ?]]) = ev

  val RootR: QS[Fix[QS]] = DE.inj(Const[DeadEnd, Fix[QS]](Root))
  val UnreferencedR: QS[Fix[QS]] = QC.inj(Unreferenced[Fix, Fix[QS]]())
  def ReadR(path: APath): QS[Fix[QS]] = R.inj(Const(Read(path)))

  val DET =            implicitly[Const[DeadEnd, ?] :<: QST]
  val RT  =        implicitly[Const[Read[AFile], ?] :<: QST]
  val QCT =          implicitly[QScriptCore[Fix, ?] :<: QST]
  val TJT =            implicitly[ThetaJoin[Fix, ?] :<: QST]
  val EJT =             implicitly[EquiJoin[Fix, ?] :<: QST]
  val PBT =        implicitly[ProjectBucket[Fix, ?] :<: QST]
  val SRT = implicitly[Const[ShiftedRead[APath], ?] :<: QST]

  def ProjectFieldR[A](
    src: Free[MapFunc[Fix, ?], A], field: Free[MapFunc[Fix, ?], A]):
      Free[MapFunc[Fix, ?], A] =
    Free.roll(ProjectField(src, field))

  def lpRead(path: String): Fix[LP] =
    LP.Read(sandboxAbs(posixCodec.parseAbsFile(path).get))

  /** A helper when writing examples that allows them to be written in order of
    * execution.
    */
  // NB: Would prefer this to be `ops: T[F] => F[T[F]]*`, but it makes the call
  //     site too annotate-y.
  def chain[T[_[_]]: Corecursive, F[_]: Functor](op: F[T[F]], ops: F[Unit]*):
      T[F] =
    ops.foldLeft(op.embed)((acc, elem) => elem.as(acc).embed)

  val listContents: DiscoverPath.ListContents[Id] =
    d =>
      if (d ≟ rootDir)
        Set(
          DirName("foo").left,
          DirName("some").left,
          FileName("bar").right,
          FileName("city").right,
          FileName("person").right,
          FileName("zips").right,
          FileName("car").right)
      else if (d ≟ (rootDir </> dir("some")))
        Set(
          DirName("foo").left,
          FileName("bar").right,
          FileName("city").right,
          FileName("person").right,
          FileName("zips").right,
          FileName("car").right)
      else
        Set(
          FileName("bar").right[DirName],
          FileName("city").right,
          FileName("person").right,
          FileName("zips").right,
          FileName("car").right)

  def lc = listContents >>> (_.point[FileSystemErrT[PhaseResultT[Id, ?], ?]])

  implicit val monadTell: MonadTell[FileSystemErrT[PhaseResultT[Id, ?], ?], PhaseResults] =
    EitherT.monadListen[WriterT[Id, Vector[PhaseResult], ?], PhaseResults, FileSystemError](
      WriterT.writerTMonadListen[Id, Vector[PhaseResult]])

  def convert(lc: Option[DiscoverPath.ListContents[FileSystemErrT[PhaseResultT[Id, ?], ?]]], lp: Fix[LP]):
      Option[Fix[QS]] =
    lc.fold(
      QueryFile.convertToQScript[Fix, QS](lp))(
      QueryFile.convertToQScriptRead[Fix, FileSystemErrT[PhaseResultT[Id, ?], ?], QS](_)(lp))
      .toOption.run.copoint
}<|MERGE_RESOLUTION|>--- conflicted
+++ resolved
@@ -37,27 +37,17 @@
 
   type QST[A] = QScriptTotal[Fix, A]
 
-<<<<<<< HEAD
   val DE =            implicitly[Const[DeadEnd, ?] :<: QS]
   val R  =        implicitly[Const[Read[APath], ?] :<: QS]
   val QC =          implicitly[QScriptCore[Fix, ?] :<: QS]
   val TJ =            implicitly[ThetaJoin[Fix, ?] :<: QS]
   val EJ =             implicitly[EquiJoin[Fix, ?] :<: QST]
   val SR = implicitly[Const[ShiftedRead[APath], ?] :<: QST]
-  val QS = implicitly[Injectable.Aux[QS, QST]]
-=======
-  val DE =     implicitly[Const[DeadEnd, ?] :<: QS]
-  val R  =        implicitly[Const[Read, ?] :<: QS]
-  val QC =   implicitly[QScriptCore[Fix, ?] :<: QS]
-  val TJ =     implicitly[ThetaJoin[Fix, ?] :<: QS]
-  val EJ =      implicitly[EquiJoin[Fix, ?] :<: QST]
-  val SR = implicitly[Const[ShiftedRead, ?] :<: QST]
   implicit val QS: Injectable.Aux[QS, QScriptTotal[Fix, ?]] =
     Injectable.coproduct(Injectable.inject[QScriptCore[Fix, ?], QScriptTotal[Fix, ?]],
       Injectable.coproduct(Injectable.inject[ThetaJoin[Fix, ?], QScriptTotal[Fix, ?]],
-        Injectable.coproduct(Injectable.inject[Const[Read, ?], QScriptTotal[Fix, ?]],
+        Injectable.coproduct(Injectable.inject[Const[Read[APath], ?], QScriptTotal[Fix, ?]],
           Injectable.inject[Const[DeadEnd, ?], QScriptTotal[Fix, ?]])))
->>>>>>> 0807d784
   def QST[F[_]](implicit ev: Injectable.Aux[F, QScriptTotal[Fix, ?]]) = ev
 
   val RootR: QS[Fix[QS]] = DE.inj(Const[DeadEnd, Fix[QS]](Root))
