{
    "name": "states sorted by the length of name of their first city, alphabetically",
    "backends": {
        "mimir": "skip",
<<<<<<< HEAD
        "couchbase":         "skip",
        "mongodb_2_6":       "pending",
        "mongodb_3_0":       "pending",
        "mongodb_read_only": "pending",
        "postgresql":        "pending"
=======
        "couchbase": "pending",
        "postgresql": "pending"
>>>>>>> 6bfef4e9
    },
    "description": "combines an aggregate function (min) with a function implemented in JS (length)",
    "data": "zips.data",
    "query": "select state, min(city) as first, length(min(city)) as len from zips group by state order by len, first, state limit 5",
    "predicate": "exactly",
    "expected": [{ "state": "MI" , "first": "ADA",  "len": 3 },
                 { "state": "OK" , "first": "ADA",  "len": 3 },
                 { "state": "GA" , "first": "ABAC", "len": 4 },
                 { "state": "NE" , "first": "ABIE", "len": 4 },
                 { "state": "WY" , "first": "ACME", "len": 4 }]
}<|MERGE_RESOLUTION|>--- conflicted
+++ resolved
@@ -2,16 +2,8 @@
     "name": "states sorted by the length of name of their first city, alphabetically",
     "backends": {
         "mimir": "skip",
-<<<<<<< HEAD
-        "couchbase":         "skip",
-        "mongodb_2_6":       "pending",
-        "mongodb_3_0":       "pending",
-        "mongodb_read_only": "pending",
-        "postgresql":        "pending"
-=======
         "couchbase": "pending",
         "postgresql": "pending"
->>>>>>> 6bfef4e9
     },
     "description": "combines an aggregate function (min) with a function implemented in JS (length)",
     "data": "zips.data",
