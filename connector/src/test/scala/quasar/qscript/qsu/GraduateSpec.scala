/*
 * Copyright 2014–2017 SlamData Inc.
 *
 * Licensed under the Apache License, Version 2.0 (the "License");
 * you may not use this file except in compliance with the License.
 * You may obtain a copy of the License at
 *
 *     http://www.apache.org/licenses/LICENSE-2.0
 *
 * Unless required by applicable law or agreed to in writing, software
 * distributed under the License is distributed on an "AS IS" BASIS,
 * WITHOUT WARRANTIES OR CONDITIONS OF ANY KIND, either express or implied.
 * See the License for the specific language governing permissions and
 * limitations under the License.
 */

package quasar.qscript.qsu

import slamdata.Predef._

import quasar.Qspec
import quasar.Planner.{InternalError, PlannerError}
import quasar.common.SortDir
import quasar.contrib.pathy.AFile
import quasar.fp._
import quasar.qscript.construction
import quasar.qscript.{
  HoleF,
  IncludeId,
  LeftSideF,
  ReduceFunc,
  ReduceFuncs,
  ReduceIndex,
  ReduceIndexF,
  RightSideF}
import quasar.qscript.MapFuncsCore.IntLit

import matryoshka.EqualT
import matryoshka.data.Fix, Fix._
import matryoshka.implicits._
import org.specs2.matcher.{Expectable, Matcher, MatchResult}
import pathy.Path, Path.{file, Sandboxed}
<<<<<<< HEAD
import scalaz.{\/, EitherT, Need, StateT}
=======
import scalaz.{\/, \/-, NonEmptyList => NEL}
>>>>>>> 6abd0207
import scalaz.Scalaz._

object GraduateSpec extends Qspec with QSUTTypes[Fix] {

  type F[A] = EitherT[StateT[Need, Long, ?], PlannerError, A]

  type QSU[A] = QScriptUniform[A]
  type QSE[A] = QScriptEducated[A]

  val grad = Graduate[Fix]

  val qsu = QScriptUniform.Dsl[Fix]
  val qse = construction.Dsl[Fix, QSE, Fix[QSE]](_.embed)
  val func = construction.Func[Fix]

  val root = Path.rootDir[Sandboxed]
  val afile: AFile = root </> file("foobar")

  "graduating QSU to QScript" should {

    "convert the QScript-ish nodes" >> {

      "convert Read" in {
        val qgraph: Fix[QSU] = qsu.read(afile)
        val qscript: Fix[QSE] = qse.Read[AFile](afile)

        qgraph must graduateAs(qscript)
      }

      "convert Map" in {
        val fm: FreeMap = func.Add(HoleF, IntLit(17))

        val qgraph: Fix[QSU] = qsu.map(qsu.read(afile), fm)
        val qscript: Fix[QSE] = qse.Map(qse.Read[AFile](afile), fm)

        qgraph must graduateAs(qscript)
      }

      "convert QSFilter" in {
        val fm: FreeMap = func.Add(HoleF, IntLit(17))

        val qgraph: Fix[QSU] = qsu.qsFilter(qsu.read(afile), fm)
        val qscript: Fix[QSE] = qse.Filter(qse.Read[AFile](afile), fm)

        qgraph must graduateAs(qscript)
      }

      "convert QSReduce" in {
        val buckets: List[FreeMap] = List(func.Add(HoleF, IntLit(17)))
        val reducers: List[ReduceFunc[FreeMap]] = List(ReduceFuncs.Count(HoleF))
        val repair: FreeMapA[ReduceIndex] = ReduceIndexF(\/-(0))

        val qgraph: Fix[QSU] = qsu.qsReduce(qsu.read(afile), buckets, reducers, repair)
        val qscript: Fix[QSE] = qse.Reduce(qse.Read[AFile](afile), buckets, reducers, repair)

        qgraph must graduateAs(qscript)
      }

      "convert LeftShift" in {
        val struct: FreeMap = func.Add(HoleF, IntLit(17))
        val repair: JoinFunc = func.ConcatArrays(func.MakeArray(LeftSideF), func.MakeArray(RightSideF))

        val qgraph: Fix[QSU] = qsu.leftShift(qsu.read(afile), struct, IncludeId, repair)
        val qscript: Fix[QSE] = qse.LeftShift(qse.Read[AFile](afile), struct, IncludeId, repair)

        qgraph must graduateAs(qscript)
      }

      "convert QSSort" in {
        val buckets: List[FreeMap] = List(func.Add(HoleF, IntLit(17)))
        val order: NEL[(FreeMap, SortDir)] = NEL(HoleF -> SortDir.Descending)

        val qgraph: Fix[QSU] = qsu.qsSort(qsu.read(afile), buckets, order)
        val qscript: Fix[QSE] = qse.Sort(qse.Read[AFile](afile), buckets, order)

        qgraph must graduateAs(qscript)
      }

      "convert Unreferenced" in {
        val qgraph: Fix[QSU] = qsu.unreferenced()
        val qscript: Fix[QSE] = qse.Unreferenced

        qgraph must graduateAs(qscript)
      }
    }

    "fail to convert the LP-ish nodes" >> {
      "not convert LPFilter" in {
        val qgraph: Fix[QSU] = qsu.lpFilter(qsu.read(afile), qsu.read(afile))

        qgraph must notGraduate
      }
    }
  }

  def graduateAs(expected: Fix[QSE]): Matcher[Fix[QSU]] = {
    new Matcher[Fix[QSU]] {
      def apply[S <: Fix[QSU]](s: Expectable[S]): MatchResult[S] = {
        val actual: PlannerError \/ Fix[QSE] =
          evaluate(grad[F](QSUGraph.fromTree[Fix](s.value)))

        actual.bimap[MatchResult[S], MatchResult[S]](
        { err =>
          failure(s"graduating produced unexpected planner error: ${err.shows}", s)
        },
        { qscript =>
          result(
            EqualT[Fix].equal[QSE](qscript, expected),
            s"received expected qscript:\n${qscript.shows}",
            s"received unexpected qscript:\n${qscript.shows}",
            s)
        }).merge
      }
    }
  }

  def notGraduate: Matcher[Fix[QSU]] = {
    new Matcher[Fix[QSU]] {
      def apply[S <: Fix[QSU]](s: Expectable[S]): MatchResult[S] = {
        val actual: F[Fix[QSE]] = grad[F](QSUGraph.fromTree[Fix](s.value))

        // TODO better equality checking for PlannerError
        actual.bimap[MatchResult[S], MatchResult[S]](
        {
          case err @ InternalError(_, None) =>
            success(s"received expected InternalError: ${(err: PlannerError).shows}", s)
          case err =>
            failure(s"expected an InternalError without a cause, received: ${err.shows}", s)
        },
        { qscript =>
          failure(s"expected an error but found qscript:\n${qscript.shows}", s)
        }).merge
      }
    }
  }

  def evaluate[A](fa: F[A]): PlannerError \/ A = fa.run.eval(0L).value
}<|MERGE_RESOLUTION|>--- conflicted
+++ resolved
@@ -40,11 +40,7 @@
 import matryoshka.implicits._
 import org.specs2.matcher.{Expectable, Matcher, MatchResult}
 import pathy.Path, Path.{file, Sandboxed}
-<<<<<<< HEAD
-import scalaz.{\/, EitherT, Need, StateT}
-=======
-import scalaz.{\/, \/-, NonEmptyList => NEL}
->>>>>>> 6abd0207
+import scalaz.{\/, \/-, EitherT, Need, NonEmptyList => NEL, StateT}
 import scalaz.Scalaz._
 
 object GraduateSpec extends Qspec with QSUTTypes[Fix] {
@@ -164,7 +160,8 @@
   def notGraduate: Matcher[Fix[QSU]] = {
     new Matcher[Fix[QSU]] {
       def apply[S <: Fix[QSU]](s: Expectable[S]): MatchResult[S] = {
-        val actual: F[Fix[QSE]] = grad[F](QSUGraph.fromTree[Fix](s.value))
+        val actual: PlannerError \/ Fix[QSE] =
+          evaluate(grad[F](QSUGraph.fromTree[Fix](s.value)))
 
         // TODO better equality checking for PlannerError
         actual.bimap[MatchResult[S], MatchResult[S]](
