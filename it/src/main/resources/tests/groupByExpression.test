--- conflicted
+++ resolved
@@ -9,19 +9,8 @@
         "mongodb_3_2": "ignoreFieldOrder",
         "mongodb_3_4": "ignoreFieldOrder",
         "mongodb_read_only": "ignoreFieldOrder",
-        "mongodb_q_3_2": "ignoreFieldOrder",
         "postgresql": "pending"
     },
-<<<<<<< HEAD
-    "ignoreFieldOrder": [
-        "marklogic_json",
-        "mongodb_2_6",
-        "mongodb_3_0",
-        "mongodb_3_2",
-        "mongodb_read_only"
-    ],
-=======
->>>>>>> 6bfef4e9
     "data": "zips.data",
 
     "query": "select substring(city, 0, 1) as `first`, count(*) as numZips from zips group by substring(city, 0, 1)",
