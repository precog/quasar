/*
 *  ____    ____    _____    ____    ___     ____ 
 * |  _ \  |  _ \  | ____|  / ___|  / _/    / ___|        Precog (R)
 * | |_) | | |_) | |  _|   | |     | |  /| | |  _         Advanced Analytics Engine for NoSQL Data
 * |  __/  |  _ <  | |___  | |___  |/ _| | | |_| |        Copyright (C) 2010 - 2013 SlamData, Inc.
 * |_|     |_| \_\ |_____|  \____|   /__/   \____|        All Rights Reserved.
 *
 * This program is free software: you can redistribute it and/or modify it under the terms of the 
 * GNU Affero General Public License as published by the Free Software Foundation, either version 
 * 3 of the License, or (at your option) any later version.
 *
 * This program is distributed in the hope that it will be useful, but WITHOUT ANY WARRANTY; 
 * without even the implied warranty of MERCHANTABILITY or FITNESS FOR A PARTICULAR PURPOSE. See 
 * the GNU Affero General Public License for more details.
 *
 * You should have received a copy of the GNU Affero General Public License along with this 
 * program. If not, see <http://www.gnu.org/licenses/>.
 *
 */
package com.precog.shard
package service

import com.precog.daze._
import com.precog.common._
import com.precog.common.ingest.FileContent

import com.precog.common.security._
import com.precog.common.jobs._
import com.precog.common.accounts._
import com.precog.muspelheim._
import com.precog.yggdrasil.table.Slice
import com.precog.yggdrasil.vfs._
import com.precog.util.InstantOrdering

import blueeyes.core.data._
import blueeyes.core.http._
import blueeyes.core.http.HttpStatusCodes._
import blueeyes.core.service._
import blueeyes.json._
import blueeyes.json.serialization.SerializationImplicits._
import blueeyes.util.Clock

import akka.dispatch.Future
import akka.dispatch.ExecutionContext

import com.weiglewilczek.slf4s.Logging

import java.nio.CharBuffer
import java.io.{ StringWriter, PrintWriter }

<<<<<<< HEAD
import org.joda.time.DateTime

=======
import scala.math.Ordered._
>>>>>>> 3da241d0
import scalaz._
import scalaz.NonEmptyList.nels
import scalaz.Validation.{ success, failure }
import scalaz.std.stream._
import scalaz.std.option._
import scalaz.std.anyVal._
import scalaz.syntax.apply._
import scalaz.syntax.applicative._
import scalaz.syntax.monad._
import scalaz.syntax.semigroup._
import scalaz.syntax.traverse._
import scalaz.syntax.std.option._

<<<<<<< HEAD
final class QueryServiceNotAvailable(implicit M: Monad[Future]) extends CustomHttpService[ByteChunk, (APIKey, AccountDetails, Path, String, QueryOptions) => Future[HttpResponse[QueryResult]]] {
  val service = { (request: HttpRequest[ByteChunk]) =>
    success({ (r: APIKey, a: AccountDetails, p: Path, q: String, opts: QueryOptions) =>
      M.point(HttpResponse(HttpStatus(NotFound, "This service is not available in this version.")))
    })
  }

  val metadata = DescriptionMetadata("Takes a quirrel query and returns the result of evaluating the query.")
}

abstract class QueryServiceHandler[A](implicit M: Monad[Future]) extends CustomHttpService[ByteChunk, (APIKey, AccountDetails, Path, String, QueryOptions) => Future[HttpResponse[QueryResult]]] with Logging {
=======

abstract class QueryServiceHandler[A](implicit M: Monad[Future])
    extends CustomHttpService[ByteChunk, (APIKey, Path, String, QueryOptions) => Future[HttpResponse[QueryResult]]] with Logging {
>>>>>>> 3da241d0

  def platform: Platform[Future, A]
  def extractResponse(request: HttpRequest[_], a: A, outputType: MimeType): Future[HttpResponse[QueryResult]]

  private val Command = """:(\w+)\s+(.+)""".r

  private def handleErrors[A](query: String, result: EvaluationError): HttpResponse[QueryResult] = result match {
    case SystemError(error) =>
      logger.error("An error occurred processing the query: " + query, error)
      HttpResponse[QueryResult](HttpStatus(InternalServerError, "A problem was encountered processing your query. We're looking into it!"))

    case InvalidStateError(error) =>
      HttpResponse[QueryResult](HttpStatus(PreconditionFailed, error))
  }

  private def appendHeaders[A](opts: QueryOptions)(response: HttpResponse[A]): HttpResponse[A] = {
    import blueeyes.core.http.HttpHeaders._
    import blueeyes.core.http.DispositionTypes._
    import blueeyes.core.http.MimeTypes._

    opts.output match {
      case FileContent.TextCSV => response.copy(headers = response.headers + `Content-Type`(text/csv) + `Content-Disposition`(attachment(Some("results.csv"))))
      case _ => response.copy(headers = response.headers + `Content-Type`(application/json))
    }
  }

<<<<<<< HEAD
  lazy val service = (request: HttpRequest[ByteChunk]) => {
    success((apiKey: APIKey, account: AccountDetails, path: Path, query: String, opts: QueryOptions) => query.trim match {
      case Command("ls", arg) => list(apiKey, Path(arg.trim))
      case Command("list", arg) => list(apiKey, Path(arg.trim))
      case Command("ds", arg) => describe(apiKey, Path(arg.trim))
      case Command("describe", arg) => describe(apiKey, Path(arg.trim))
      case qt =>
        platform.executorFor(apiKey) flatMap { //TODO: executorFor can just take an Account.
          case Success(executor) =>
            val ctx = EvaluationContext(apiKey, account, path, new DateTime)
            executor.execute(query, ctx, opts) flatMap {
              case Success(result) =>
                extractResponse(request, result) map (appendHeaders(opts))
              case Failure(error) =>
                handleErrors(qt, error).point[Future]
            }

          case Failure(error) =>
            logger.error("Failure during evaluator setup: " + error)
            HttpResponse[QueryResult](HttpStatus(InternalServerError, "A problem was encountered processing your query. We're looking into it!")).point[Future]
        }
    })
  }

  def metadata = DescriptionMetadata("""Takes a quirrel query and returns the result of evaluating the query.""")
=======
  val service = (request: HttpRequest[ByteChunk]) => {
    success { (apiKey: APIKey, path: Path, query: String, opts: QueryOptions) =>
      platform.executorFor(apiKey) flatMap {
        case Success(executor) =>
          executor.execute(apiKey, query, path, opts) flatMap {
            case Success(result) =>
              extractResponse(request, result, opts.output) map (appendHeaders(opts))
            case Failure(error) =>
              handleErrors(query, error).point[Future]
          }
>>>>>>> 3da241d0

        case Failure(error) =>
          logger.error("Failure during evaluator setup: " + error)
          HttpResponse[QueryResult](HttpStatus(InternalServerError, "A problem was encountered processing your query. We're looking into it!")).point[Future]
      }
    }
  }

  def metadata = DescriptionMetadata("""Takes a quirrel query and returns the result of evaluating the query.""")
}

class AnalysisServiceHandler(storedQueries: StoredQueries[Future], clock: Clock)(implicit M: Monad[Future])
    extends CustomHttpService[ByteChunk, (APIKey, Path) => Future[HttpResponse[QueryResult]]] with Logging {
  import blueeyes.core.http.HttpHeaders._
  import blueeyes.core.http.CacheDirectives.{ `max-age`, `no-cache`, `only-if-cached`, `max-stale` }

  val service = (request: HttpRequest[ByteChunk]) => {
    ShardServiceCombinators.queryOpts(request) map { queryOptions =>
      { (apiKey: APIKey, path: Path) =>
        val cacheDirectives = request.headers.header[`Cache-Control`].toSeq.flatMap(_.directives)
        logger.debug("Received analysis request with cache directives: " + cacheDirectives)
        // Internally maxAge/maxStale are compared against ms times
        val maxAge = cacheDirectives.collectFirst { case `max-age`(Some(n)) => n.number * 1000 }
        val maxStale = cacheDirectives.collectFirst { case `max-stale`(Some(n)) => n.number * 1000 }
        val cacheable = cacheDirectives exists { _ != `no-cache`}
        val onlyIfCached = cacheDirectives exists { _ == `only-if-cached`}
        storedQueries.executeStoredQuery(apiKey, path, queryOptions, maxAge |+| maxStale, maxAge, cacheable, onlyIfCached) map {
          case Success(StoredQueryResult(stream, cachedAt)) =>
            val headers = cachedAt map { lastTime =>
              HttpHeaders(`Last-Modified`(HttpDateTimes.StandardDateTime(lastTime.toDateTime)))
            } getOrElse HttpHeaders()
            HttpResponse(OK, headers = headers, content = Some(Right(Resource.toCharBuffers(queryOptions.output, stream))))
          case Failure(evaluationError) =>
            logger.error("Evaluation errors prevented returning results from stored query: " + evaluationError)
            HttpResponse(InternalServerError)
        }
      }
    }
  }

  def metadata = DescriptionMetadata("""Returns the result of executing a stored query.""")
}

sealed trait SyncResultFormat
object SyncResultFormat {
  case object Simple extends SyncResultFormat
  case object Detailed extends SyncResultFormat
}

class SyncQueryServiceHandler(
    val platform: Platform[Future, (Option[JobId], StreamT[Future, Slice])],
    jobManager: JobManager[Future],
    defaultFormat: SyncResultFormat)(implicit
    M: Monad[Future]) extends QueryServiceHandler[(Option[JobId], StreamT[Future, Slice])] {

  import scalaz.syntax.std.option._
  import scalaz.std.option._
  import JobManager._

  def ensureTermination(data0: StreamT[Future, CharBuffer]) =
    TerminateJson.ensure(silenceShardQueryExceptions(data0))

  def extractResponse(request: HttpRequest[_], result: (Option[JobId], StreamT[Future, Slice]), outputType: MimeType): Future[HttpResponse[QueryResult]] = {
    import SyncResultFormat._

    val (jobId, slices) = result
    val charBuffers = Resource.toCharBuffers(outputType, slices)

    val format = request.parameters get 'format map {
      case "simple" => Right(Simple)
      case "detailed" => Right(Detailed)
      case badFormat => Left("unknown format '%s'" format badFormat)
    } getOrElse Right(defaultFormat)

    (format, jobId, charBuffers) match {
      case (Left(msg), _, _) =>
        HttpResponse[QueryResult](HttpStatus(BadRequest, msg)).point[Future]

      case (Right(Simple), None, data) =>
        HttpResponse[QueryResult](OK, content = Some(Right(ensureTermination(data)))).point[Future]

      case (Right(Simple), Some(jobId), data) =>
        val errorsM = jobManager.listMessages(jobId, channels.Error, None)
        errorsM map { errors =>
          if (errors.isEmpty) {
            HttpResponse[QueryResult](OK, content = Some(Right(ensureTermination(data))))
          } else {
            val json = JArray(errors.toList map (_.value))
            HttpResponse[QueryResult](BadRequest, content = Some(Left(json)))
          }
        }

      case (Right(Detailed), None, data0) =>
        val data = ensureTermination(data0)
        val prefix = CharBuffer.wrap("""{"errors":[],"warnings":[],"serverWarnings":[{"message":"Job service is down; errors/warnings are disabled."}],"data":""")
        val result: StreamT[Future, CharBuffer] = (prefix :: data) ++ (CharBuffer.wrap("}") :: StreamT.empty[Future, CharBuffer])
        HttpResponse[QueryResult](OK, content = Some(Right(result))).point[Future]

      case (Right(Detailed), Some(jobId), data0) =>
        val prefix = CharBuffer.wrap("""{ "data" : """)
        val data = ensureTermination(data0)
        val result = StreamT.unfoldM(some(prefix :: data)) {
          case Some(stream) =>
            stream.uncons flatMap {
              case Some((buffer, tail)) =>
                M.point(Some((buffer, Some(tail))))
              case None =>
                val warningsM = jobManager.listMessages(jobId, channels.Warning, None)
                val errorsM = jobManager.listMessages(jobId, channels.Error, None)
                val serverErrorsM = jobManager.listMessages(jobId, channels.ServerError, None)
                val serverWarningsM = jobManager.listMessages(jobId, channels.ServerWarning, None)
                (warningsM |@| errorsM |@| serverErrorsM |@| serverWarningsM) { (warnings, errors, serverErrors, serverWarnings) =>
                  val suffix = """, "errors": %s, "warnings": %s, "serverErrors": %s, "serverWarnings": %s }""" format (
                    JArray(errors.toList map (_.value)).renderCompact,
                    JArray(warnings.toList map (_.value)).renderCompact,
                    JArray(serverErrors.toList map (_.value)).renderCompact,
                    JArray(serverWarnings.toList map (_.value)).renderCompact
                  )
                  Some((CharBuffer.wrap(suffix), None))
                }
            }

          case None =>
            M.point(None)
        }

        HttpResponse[QueryResult](OK, content = Some(Right(result))).point[Future]
    }
  }

  /**
   * This will catch ShardQuery-specific exceptions in a Future (ie.
   * QueryCancelledException and QueryExpiredException) and recover the Future
   * by simply terminating the stream normally.
   */
  private def silenceShardQueryExceptions(stream0: StreamT[Future, CharBuffer]): StreamT[Future, CharBuffer] = {
    def loop(stream: StreamT[Future, CharBuffer]): StreamT[Future, CharBuffer] = {
      StreamT(stream.uncons map {
        case Some((s, tail)) => StreamT.Yield(s, loop(tail))
        case None => StreamT.Done
      } recover {
        case _: QueryCancelledException =>
          StreamT.Done
        case _: QueryExpiredException =>
          StreamT.Done
        case ex =>
          val msg = new StringWriter()
          ex.printStackTrace(new PrintWriter(msg))
          logger.error("Error executing shard query:\n" + msg.toString())
          StreamT.Done
      })
    }

    loop(stream0)
  }
}

class AsyncQueryServiceHandler(val platform: Platform[Future, JobId])(implicit M: Monad[Future]) extends QueryServiceHandler[JobId] {
  def extractResponse(request: HttpRequest[_], jobId: JobId, outputType: MimeType): Future[HttpResponse[QueryResult]] = {
    val result = JObject(JField("jobId", JString(jobId)) :: Nil)
    HttpResponse[QueryResult](Accepted, content = Some(Left(result))).point[Future]
  }
}<|MERGE_RESOLUTION|>--- conflicted
+++ resolved
@@ -48,12 +48,10 @@
 import java.nio.CharBuffer
 import java.io.{ StringWriter, PrintWriter }
 
-<<<<<<< HEAD
 import org.joda.time.DateTime
 
-=======
 import scala.math.Ordered._
->>>>>>> 3da241d0
+
 import scalaz._
 import scalaz.NonEmptyList.nels
 import scalaz.Validation.{ success, failure }
@@ -67,23 +65,8 @@
 import scalaz.syntax.traverse._
 import scalaz.syntax.std.option._
 
-<<<<<<< HEAD
-final class QueryServiceNotAvailable(implicit M: Monad[Future]) extends CustomHttpService[ByteChunk, (APIKey, AccountDetails, Path, String, QueryOptions) => Future[HttpResponse[QueryResult]]] {
-  val service = { (request: HttpRequest[ByteChunk]) =>
-    success({ (r: APIKey, a: AccountDetails, p: Path, q: String, opts: QueryOptions) =>
-      M.point(HttpResponse(HttpStatus(NotFound, "This service is not available in this version.")))
-    })
-  }
-
-  val metadata = DescriptionMetadata("Takes a quirrel query and returns the result of evaluating the query.")
-}
-
-abstract class QueryServiceHandler[A](implicit M: Monad[Future]) extends CustomHttpService[ByteChunk, (APIKey, AccountDetails, Path, String, QueryOptions) => Future[HttpResponse[QueryResult]]] with Logging {
-=======
-
 abstract class QueryServiceHandler[A](implicit M: Monad[Future])
-    extends CustomHttpService[ByteChunk, (APIKey, Path, String, QueryOptions) => Future[HttpResponse[QueryResult]]] with Logging {
->>>>>>> 3da241d0
+    extends CustomHttpService[ByteChunk, (APIKey, AccountDetails, Path, String, QueryOptions) => Future[HttpResponse[QueryResult]]] with Logging {
 
   def platform: Platform[Future, A]
   def extractResponse(request: HttpRequest[_], a: A, outputType: MimeType): Future[HttpResponse[QueryResult]]
@@ -110,44 +93,17 @@
     }
   }
 
-<<<<<<< HEAD
-  lazy val service = (request: HttpRequest[ByteChunk]) => {
-    success((apiKey: APIKey, account: AccountDetails, path: Path, query: String, opts: QueryOptions) => query.trim match {
-      case Command("ls", arg) => list(apiKey, Path(arg.trim))
-      case Command("list", arg) => list(apiKey, Path(arg.trim))
-      case Command("ds", arg) => describe(apiKey, Path(arg.trim))
-      case Command("describe", arg) => describe(apiKey, Path(arg.trim))
-      case qt =>
-        platform.executorFor(apiKey) flatMap { //TODO: executorFor can just take an Account.
-          case Success(executor) =>
-            val ctx = EvaluationContext(apiKey, account, path, new DateTime)
-            executor.execute(query, ctx, opts) flatMap {
-              case Success(result) =>
-                extractResponse(request, result) map (appendHeaders(opts))
-              case Failure(error) =>
-                handleErrors(qt, error).point[Future]
-            }
-
-          case Failure(error) =>
-            logger.error("Failure during evaluator setup: " + error)
-            HttpResponse[QueryResult](HttpStatus(InternalServerError, "A problem was encountered processing your query. We're looking into it!")).point[Future]
-        }
-    })
-  }
-
-  def metadata = DescriptionMetadata("""Takes a quirrel query and returns the result of evaluating the query.""")
-=======
   val service = (request: HttpRequest[ByteChunk]) => {
-    success { (apiKey: APIKey, path: Path, query: String, opts: QueryOptions) =>
+    success { (apiKey: APIKey, account: AccountDetails, path: Path, query: String, opts: QueryOptions) =>
       platform.executorFor(apiKey) flatMap {
         case Success(executor) =>
-          executor.execute(apiKey, query, path, opts) flatMap {
+          val ctx = EvaluationContext(apiKey, account, path, new DateTime)
+          executor.execute(query, ctx, opts) flatMap {
             case Success(result) =>
               extractResponse(request, result, opts.output) map (appendHeaders(opts))
             case Failure(error) =>
               handleErrors(query, error).point[Future]
           }
->>>>>>> 3da241d0
 
         case Failure(error) =>
           logger.error("Failure during evaluator setup: " + error)
@@ -160,13 +116,15 @@
 }
 
 class AnalysisServiceHandler(storedQueries: StoredQueries[Future], clock: Clock)(implicit M: Monad[Future])
-    extends CustomHttpService[ByteChunk, (APIKey, Path) => Future[HttpResponse[QueryResult]]] with Logging {
+    extends CustomHttpService[ByteChunk, ((APIKey, AccountDetails), Path) => Future[HttpResponse[QueryResult]]] with Logging {
   import blueeyes.core.http.HttpHeaders._
   import blueeyes.core.http.CacheDirectives.{ `max-age`, `no-cache`, `only-if-cached`, `max-stale` }
 
   val service = (request: HttpRequest[ByteChunk]) => {
     ShardServiceCombinators.queryOpts(request) map { queryOptions =>
-      { (apiKey: APIKey, path: Path) =>
+      { (details: (APIKey, AccountDetails), path: Path) =>
+        val (apiKey, accountDetails) = details
+        val context = EvaluationContext(apiKey, accountDetails, path, clock.now())
         val cacheDirectives = request.headers.header[`Cache-Control`].toSeq.flatMap(_.directives)
         logger.debug("Received analysis request with cache directives: " + cacheDirectives)
         // Internally maxAge/maxStale are compared against ms times
@@ -174,7 +132,7 @@
         val maxStale = cacheDirectives.collectFirst { case `max-stale`(Some(n)) => n.number * 1000 }
         val cacheable = cacheDirectives exists { _ != `no-cache`}
         val onlyIfCached = cacheDirectives exists { _ == `only-if-cached`}
-        storedQueries.executeStoredQuery(apiKey, path, queryOptions, maxAge |+| maxStale, maxAge, cacheable, onlyIfCached) map {
+        storedQueries.executeStoredQuery(context, queryOptions, maxAge |+| maxStale, maxAge, cacheable, onlyIfCached) map {
           case Success(StoredQueryResult(stream, cachedAt)) =>
             val headers = cachedAt map { lastTime =>
               HttpHeaders(`Last-Modified`(HttpDateTimes.StandardDateTime(lastTime.toDateTime)))
