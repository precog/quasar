--- conflicted
+++ resolved
@@ -40,17 +40,9 @@
     with IdSourceScannerModule
     with SpecificationHelp { outer =>
 
-<<<<<<< HEAD
-  def Evaluator[N[+_]](N0: Monad[N])(implicit mn: M ~> N) =
-    new Evaluator[N](N0)(mn) {
-      val report = new LoggingQueryLogger[N, Unit] with ExceptionQueryLogger[N, Unit] with TimingQueryLogger[N, Unit] {
-        val M = N0
-      }
-=======
   def Evaluator =
     new Evaluator {
       val report = new LoggingQueryLogger[Unit] with ExceptionQueryLogger[Unit] with TimingQueryLogger[Unit]
->>>>>>> c46f91dc
     }
 
   private val groupId = new java.util.concurrent.atomic.AtomicInteger
