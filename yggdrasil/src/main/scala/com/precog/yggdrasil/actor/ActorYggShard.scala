/*
 *  ____    ____    _____    ____    ___     ____ 
 * |  _ \  |  _ \  | ____|  / ___|  / _/    / ___|        Precog (R)
 * | |_) | | |_) | |  _|   | |     | |  /| | |  _         Advanced Analytics Engine for NoSQL Data
 * |  __/  |  _ <  | |___  | |___  |/ _| | | |_| |        Copyright (C) 2010 - 2013 SlamData, Inc.
 * |_|     |_| \_\ |_____|  \____|   /__/   \____|        All Rights Reserved.
 *
 * This program is free software: you can redistribute it and/or modify it under the terms of the 
 * GNU Affero General Public License as published by the Free Software Foundation, either version 
 * 3 of the License, or (at your option) any later version.
 *
 * This program is distributed in the hope that it will be useful, but WITHOUT ANY WARRANTY; 
 * without even the implied warranty of MERCHANTABILITY or FITNESS FOR A PARTICULAR PURPOSE. See 
 * the GNU Affero General Public License for more details.
 *
 * You should have received a copy of the GNU Affero General Public License along with this 
 * program. If not, see <http://www.gnu.org/licenses/>.
 *
 */
package com.precog.yggdrasil 
package actor

import metadata._

import com.precog.common._
import com.precog.common.security._

import akka.dispatch.ExecutionContext
import akka.dispatch.Future
import akka.pattern.ask
import akka.util.Timeout

<<<<<<< HEAD
trait ActorYggShard[Dataset] extends YggShard[Dataset] with ActorEcosystem {
=======
import scalaz.effect._

trait ActorYggShard[Dataset[_]] extends YggShard[Dataset] with ActorEcosystem {
>>>>>>> cf83711d
  
  def yggState: YggState
  def accessControl: AccessControl

  private lazy implicit val dispatcher = actorSystem.dispatcher
  private lazy val metadata: StorageMetadata = new ActorStorageMetadata(metadataActor)
  
  def userMetadataView(uid: String): MetadataView = {
    implicit val executionContext = ExecutionContext.defaultExecutionContext(actorSystem)
    new UserMetadataView(uid, accessControl, metadata)
  }
  
  def projection(descriptor: ProjectionDescriptor, timeout: Timeout): Future[(Projection[Dataset], Release)] = {
    implicit val ito = timeout 
    (projectionActors ? AcquireProjection(descriptor)) flatMap {
      case ProjectionAcquired(actorRef) =>
        val release = new Release(IO(projectionActors ! ReleaseProjection(descriptor)))

        (actorRef ? ProjectionGet).map(p => (p.asInstanceOf[Projection[Dataset]], release))
      
      case ProjectionError(err) =>
        sys.error("Error acquiring projection actor: " + err)
    }
  }
  
  def storeBatch(msgs: Seq[EventMessage], timeout: Timeout): Future[Unit] = {
    implicit val ito = timeout
    (routingActor ? DirectIngestData(msgs)) map { _ => () }
  }
  
}
<|MERGE_RESOLUTION|>--- conflicted
+++ resolved
@@ -29,15 +29,9 @@
 import akka.dispatch.Future
 import akka.pattern.ask
 import akka.util.Timeout
-
-<<<<<<< HEAD
-trait ActorYggShard[Dataset] extends YggShard[Dataset] with ActorEcosystem {
-=======
 import scalaz.effect._
 
-trait ActorYggShard[Dataset[_]] extends YggShard[Dataset] with ActorEcosystem {
->>>>>>> cf83711d
-  
+trait ActorYggShard[Dataset] extends YggShard[Dataset] with ActorEcosystem {
   def yggState: YggState
   def accessControl: AccessControl
 
@@ -66,5 +60,4 @@
     implicit val ito = timeout
     (routingActor ? DirectIngestData(msgs)) map { _ => () }
   }
-  
 }
