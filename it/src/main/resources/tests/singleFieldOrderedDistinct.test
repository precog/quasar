--- conflicted
+++ resolved
@@ -1,16 +1,6 @@
 {
     "name": "distinct of one ordered field",
     "backends": {
-<<<<<<< HEAD
-        "couchbase":      "pending",
-        "marklogic_json": "pending",
-        "marklogic_xml":  "pending",
-        "mongodb_q_3_2":  "pending",
-	"spark_hdfs": "pending",
-        "spark_local": "pending",
-        "spark_cassandra": "pending"
-=======
->>>>>>> 2efde00a
     },
     "data": "olympics.data",
 
