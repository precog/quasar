{
    "name": "flatten keys and values from multiple levels of the same root",
    "backends": {
<<<<<<< HEAD
        "mongodb_3_4":       "pending",
        "mongodb_3_4_13":    "pending",
        "mongodb_3_6":       "pending"
=======
>>>>>>> f3f24f2f
    },
    "data": "nested.data",
    "query": "select topObj{_:} as k1, topObj{_}{_:} as k2, topObj{_}{_} as v2 from nested",
    "predicate": "exactly",
    "ignoreResultOrder": true,
    "expected": [
      { "k1": "midArr" },
      { "k1": "midObj", "k2": "botArr", "v2": [13, 14, 15] },
      { "k1": "midObj", "k2": "botObj", "v2": {"a": "m", "b": "n", "c": "o"} }
    ]
}<|MERGE_RESOLUTION|>--- conflicted
+++ resolved
@@ -1,12 +1,8 @@
 {
     "name": "flatten keys and values from multiple levels of the same root",
     "backends": {
-<<<<<<< HEAD
-        "mongodb_3_4":       "pending",
         "mongodb_3_4_13":    "pending",
         "mongodb_3_6":       "pending"
-=======
->>>>>>> f3f24f2f
     },
     "data": "nested.data",
     "query": "select topObj{_:} as k1, topObj{_}{_:} as k2, topObj{_}{_} as v2 from nested",
