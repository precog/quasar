--- conflicted
+++ resolved
@@ -9,10 +9,6 @@
         "mongodb_3_0":       "pending",
         "mongodb_3_2":       "pending",
         "mongodb_read_only": "pending",
-<<<<<<< HEAD
-=======
-        "mongodb_q_3_2":     "pending",
->>>>>>> b049f72d
         "postgresql":        "pending"
     },
 
