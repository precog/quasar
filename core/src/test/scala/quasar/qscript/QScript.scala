/*
 * Copyright 2014–2016 SlamData Inc.
 *
 * Licensed under the Apache License, Version 2.0 (the "License");
 * you may not use this file except in compliance with the License.
 * You may obtain a copy of the License at
 *
 *     http://www.apache.org/licenses/LICENSE-2.0
 *
 * Unless required by applicable law or agreed to in writing, software
 * distributed under the License is distributed on an "AS IS" BASIS,
 * WITHOUT WARRANTIES OR CONDITIONS OF ANY KIND, either express or implied.
 * See the License for the specific language governing permissions and
 * limitations under the License.
 */

package quasar.qscript

import quasar.Predef._
import quasar.{LogicalPlan => LP, Data, CompilerHelpers}
import quasar.ejson
import quasar.fp._
import quasar.fs._
import quasar.qscript.MapFuncs._
import quasar.std.StdLib
import quasar.std.StdLib._

import matryoshka._
import scalaz._, Scalaz._

class QScriptSpec extends quasar.Qspec with CompilerHelpers with QScriptHelpers {
  // TODO instead of calling `.toOption` on the `\/`
  // write an `Equal[PlannerError]` and test for specific errors too
  "replan" should {
    "convert a constant boolean" in {
       // "select true"
       QueryFile.convertToQScript(None)(LP.Constant(Data.Bool(true))).toOption must
       equal(
         QC.inj(Map(RootR, BoolLit(true))).embed.some)
    }

    "fail to convert a constant set" in {
      // "select {\"a\": 1, \"b\": 2, \"c\": 3, \"d\": 4, \"e\": 5}{*} limit 3 offset 1"
      QueryFile.convertToQScript(None)(
        LP.Constant(Data.Set(List(
          Data.Obj(ListMap("0" -> Data.Int(2))),
          Data.Obj(ListMap("0" -> Data.Int(3))))))).toOption must
      equal(None)
    }

    "convert a simple read" in {
      QueryFile.convertToQScript(None)(lpRead("/foo")).toOption must
      equal(
        SP.inj(LeftShift(
          RootR,
          ProjectFieldR(HoleF, StrLit("foo")),
          Free.point(RightSide))).embed.some)
    }

    "convert a squashed read" in {
      // "select * from foo"
      QueryFile.convertToQScript(None)(
        identity.Squash(lpRead("/foo"))).toOption must
      equal(
        SP.inj(LeftShift(
          RootR,
          ProjectFieldR(HoleF, StrLit("foo")),
          Free.point(RightSide))).embed.some)
    }

    "convert a simple read with path projects" in {
      QueryFile.convertToQScript(None)(
        lpRead("/some/foo/bar")).toOption must
      equal(
        SP.inj(LeftShift(
          RootR,
          ProjectFieldR(
            ProjectFieldR(
              ProjectFieldR(HoleF, StrLit("some")),
              StrLit("foo")),
            StrLit("bar")),
          Free.point(RightSide))).embed.some)
    }

    "convert a basic invoke" in {
      QueryFile.convertToQScript(None)(
        math.Add(lpRead("/foo"), lpRead("/bar")).embed).toOption must
      equal(
        TJ.inj(ThetaJoin(
          RootR,
          Free.roll(SP.inj(LeftShift(
            Free.roll(QC.inj(Map(
              Free.point(SrcHole),
              ProjectFieldR(HoleF, StrLit("foo"))))),
            Free.roll(ZipMapKeys(HoleF)),
            Free.roll(ConcatArrays(
              Free.roll(MakeArray(Free.point(LeftSide))),
              Free.roll(MakeArray(Free.point(RightSide)))))))),
          Free.roll(SP.inj(LeftShift(
            Free.roll(QC.inj(Map(
              Free.point(SrcHole),
              ProjectFieldR(HoleF, StrLit("bar"))))),
            Free.roll(ZipMapKeys(HoleF)),
            Free.roll(ConcatArrays(
              Free.roll(MakeArray(Free.point(LeftSide))),
              Free.roll(MakeArray(Free.point(RightSide)))))))),
          BoolLit(true),
          Inner,
          Free.roll(Add(
            Free.roll(ProjectIndex(
              Free.roll(ProjectIndex(Free.point(LeftSide), IntLit(1))),
              IntLit(1))),
            Free.roll(ProjectIndex(
              Free.roll(ProjectIndex(Free.point(RightSide), IntLit(1))),
              IntLit(1))))))).embed.some)
    }

    "convert project object and make object" in {
      QueryFile.convertToQScript(None)(
        identity.Squash(
          makeObj(
            "name" -> structural.ObjectProject(
              lpRead("/city"),
              LP.Constant(Data.Str("name")))))).toOption must
      equal(
        SP.inj(LeftShift(
          RootR,
          ProjectFieldR(HoleF, StrLit("city")),
          Free.roll(MakeMap[Fix, JoinFunc[Fix]](
            StrLit[Fix, JoinSide]("name"),
            ProjectFieldR(
              Free.point[MapFunc[Fix, ?], JoinSide](RightSide),
              StrLit[Fix, JoinSide]("name")))))).embed.some)
    }

    "convert a basic reduction" in {
      QueryFile.convertToQScript(None)(
        agg.Sum[FLP](lpRead("/person"))).toOption must
      equal(
        QC.inj(Reduce(
          SP.inj(LeftShift(
            QC.inj(Map(
              RootR,
              ProjectFieldR(HoleF, StrLit("person")))).embed,
            Free.roll(ZipMapKeys(HoleF)),
            Free.roll(ConcatArrays(
              Free.roll(MakeArray(Free.point(LeftSide))),
              Free.roll(MakeArray(Free.point(RightSide))))))).embed,
          Free.roll(MakeArray(Free.roll(MakeMap(StrLit("f"), StrLit("person"))))),
          List(ReduceFuncs.Sum[FreeMap[Fix]](
            Free.roll(ProjectIndex(
              Free.roll(ProjectIndex(HoleF, IntLit(1))),
              IntLit(1))))),
          Free.point(ReduceIndex(0)))).embed.some)
    }

    "convert a basic reduction wrapped in an object" in {
      // "select sum(height) from person"
      QueryFile.convertToQScript(None)(
        makeObj(
          "0" ->
            agg.Sum[FLP](structural.ObjectProject(lpRead("/person"), LP.Constant(Data.Str("height")))))).toOption must
      equal(
        QC.inj(Reduce(
          SP.inj(LeftShift(
            RootR,
            ProjectFieldR(HoleF, StrLit("person")),
            ProjectFieldR(
              Free.point(RightSide),
              StrLit("height")))).embed,
          Free.roll(MakeArray(
            Free.roll(MakeMap(
              StrLit("j"),
              Free.roll(ConcatArrays(
                Free.roll(MakeArray(Free.roll(MakeMap(StrLit("f"), StrLit("person"))))),
                Free.roll(MakeArray(NullLit())))))))),
          List(ReduceFuncs.Sum[FreeMap[Fix]](HoleF)),
          Free.roll(MakeMap(StrLit("0"), Free.point(ReduceIndex(0)))))).embed.some)
    }

    "convert a flatten array" in {
      // "select loc[:*] from zips",
      QueryFile.convertToQScript(None)(
        makeObj(
          "loc" ->
            structural.FlattenArray[FLP](
              structural.ObjectProject(lpRead("/zips"), LP.Constant(Data.Str("loc")))))).toOption must
      equal(
        SP.inj(LeftShift(
          SP.inj(LeftShift(
            RootR,
            ProjectFieldR(HoleF, StrLit("zips")),
            ProjectFieldR(
              Free.point(RightSide),
              StrLit("loc")))).embed,
          HoleF,
          Free.roll(MakeMap(StrLit("loc"), Free.point(RightSide))))).embed.some)
    }

    "convert a constant shift array" in pending {
      // this query never makes it to LP->QS transform because it's a constant value
      // "foo := (1,2,3); select * from foo"
      QueryFile.convertToQScript(None)(
        identity.Squash[FLP](
          structural.ShiftArray[FLP](
            structural.ArrayConcat[FLP](
              structural.ArrayConcat[FLP](
                structural.MakeArrayN[Fix](LP.Constant(Data.Int(1))),
                structural.MakeArrayN[Fix](LP.Constant(Data.Int(2)))),
              structural.MakeArrayN[Fix](LP.Constant(Data.Int(3))))))).toOption must
      equal(
        SP.inj(LeftShift(
          RootR,
          Free.roll(Nullary(
            CommonEJson.inj(ejson.Arr(List(
              ExtEJson.inj(ejson.Int[Fix[ejson.EJson]](1)).embed,
              ExtEJson.inj(ejson.Int[Fix[ejson.EJson]](2)).embed,
              ExtEJson.inj(ejson.Int[Fix[ejson.EJson]](3)).embed))).embed)),
          Free.point(RightSide))).embed.some)
    }

    "convert a read shift array" in pending {
      QueryFile.convertToQScript(None)(
        LP.Let('x, lpRead("/foo/bar"),
          structural.ShiftArray[FLP](
            structural.ArrayConcat[FLP](
              structural.ArrayConcat[FLP](
                structural.ObjectProject[FLP](LP.Free('x), LP.Constant(Data.Str("baz"))),
                structural.ObjectProject[FLP](LP.Free('x), LP.Constant(Data.Str("quux")))),
              structural.ObjectProject[FLP](LP.Free('x), LP.Constant(Data.Str("ducks"))))))).toOption must
      equal(RootR.some) // TODO incorrect expectation
    }

    "convert a shift/unshift array" in pending {
      // "select [loc[_:] * 10 ...] from zips",
      QueryFile.convertToQScript(None)(
        makeObj(
          "0" ->
            structural.UnshiftArray[FLP](
              math.Multiply[FLP](
                structural.ShiftArrayIndices[FLP](
                  structural.ObjectProject(lpRead("/zips"), LP.Constant(Data.Str("loc")))),
                LP.Constant(Data.Int(10)))))).toOption must
      equal(
        QC.inj(Reduce(
          SP.inj(LeftShift(
            RootR,
            Free.roll(DupArrayIndices(
              ProjectFieldR(
                ProjectFieldR(HoleF, StrLit("zips")),
                StrLit("loc")))),
            Free.roll(Multiply(Free.point(RightSide), IntLit(10))))).embed,
          HoleF,
          List(ReduceFuncs.UnshiftArray(HoleF[Fix])),
          Free.roll(MakeMap[Fix, Free[MapFunc[Fix, ?], ReduceIndex]](
            StrLit[Fix, ReduceIndex]("0"),
            Free.point(ReduceIndex(0)))))).embed.some)
    }

    "convert a filter" in pending {
      // "select * from foo where bar between 1 and 10"
<<<<<<< HEAD
      QueryFile.convertToQScript(None)(
        set.Filter[FLP](
=======
      QueryFile.convertToQScript(
        StdLib.set.Filter[FLP](
>>>>>>> 5a25841e
          lpRead("/foo"),
          relations.Between[FLP](
            structural.ObjectProject(lpRead("/foo"), LP.Constant(Data.Str("bar"))),
            LP.Constant(Data.Int(1)),
            LP.Constant(Data.Int(10))))).toOption must
      equal(
        QC.inj(Filter(
          SP.inj(LeftShift(
            RootR,
            ProjectFieldR(HoleF, StrLit("foo")),
            Free.point(RightSide))).embed,
          Free.roll(Between(
            ProjectFieldR(HoleF, StrLit("bar")),
            IntLit(1),
            IntLit(10))))).embed.some)
    }

    // an example of how logical plan expects magical "left" and "right" fields to exist
    "convert magical query" in pending {
      // "select * from person, car",
      QueryFile.convertToQScript(None)(
        LP.Let('__tmp0,
          StdLib.set.InnerJoin(lpRead("/person"), lpRead("/car"), LP.Constant(Data.Bool(true))),
          identity.Squash[FLP](
            structural.ObjectConcat[FLP](
              structural.ObjectProject(LP.Free('__tmp0), LP.Constant(Data.Str("left"))),
              structural.ObjectProject(LP.Free('__tmp0), LP.Constant(Data.Str("right"))))))).toOption must
      equal(RootR.some) // TODO incorrect expectation
    }

    "convert basic join with explicit join condition" in pending {
      //"select foo.name, bar.address from foo join bar on foo.id = bar.foo_id",

      val lp = LP.Let('__tmp0, lpRead("/foo"),
        LP.Let('__tmp1, lpRead("/bar"),
          LP.Let('__tmp2,
            StdLib.set.InnerJoin[FLP](LP.Free('__tmp0), LP.Free('__tmp1),
              relations.Eq[FLP](
                structural.ObjectProject(LP.Free('__tmp0), LP.Constant(Data.Str("id"))),
                structural.ObjectProject(LP.Free('__tmp1), LP.Constant(Data.Str("foo_id"))))),
            makeObj(
              "name" ->
                structural.ObjectProject[FLP](
                  structural.ObjectProject(LP.Free('__tmp2), LP.Constant(Data.Str("left"))),
                  LP.Constant(Data.Str("name"))),
              "address" ->
                structural.ObjectProject[FLP](
                  structural.ObjectProject(LP.Free('__tmp2), LP.Constant(Data.Str("right"))),
                  LP.Constant(Data.Str("address")))))))
      QueryFile.convertToQScript(None)(lp).toOption must equal(
        QC.inj(Map(RootR, ProjectFieldR(HoleF, StrLit("foo")))).embed.some)
    }
  }
}<|MERGE_RESOLUTION|>--- conflicted
+++ resolved
@@ -259,13 +259,8 @@
 
     "convert a filter" in pending {
       // "select * from foo where bar between 1 and 10"
-<<<<<<< HEAD
-      QueryFile.convertToQScript(None)(
-        set.Filter[FLP](
-=======
-      QueryFile.convertToQScript(
+      QueryFile.convertToQScript(None)(
         StdLib.set.Filter[FLP](
->>>>>>> 5a25841e
           lpRead("/foo"),
           relations.Between[FLP](
             structural.ObjectProject(lpRead("/foo"), LP.Constant(Data.Str("bar"))),
