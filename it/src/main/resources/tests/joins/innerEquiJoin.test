--- conflicted
+++ resolved
@@ -3,18 +3,12 @@
 
     "backends": {
         "couchbase":         "skip",
+        "fallback": "skip",
         "marklogic_json":    "skip",
         "marklogic_xml":     "skip",
-<<<<<<< HEAD
-        "couchbase":         "skip",
-        "spark_local": "skip",
-    "fallback": "skip",
-        "spark_hdfs": "skip"
-=======
         "mongodb_read_only": "pending",
         "mongodb_q_3_2":     "pending",
         "postgresql":        "pending"
->>>>>>> b049f72d
     },
 
     "NB": "#2120: Disabled in marklogic due to slow performance.
