/*
 *  ____    ____    _____    ____    ___     ____ 
 * |  _ \  |  _ \  | ____|  / ___|  / _/    / ___|        Precog (R)
 * | |_) | | |_) | |  _|   | |     | |  /| | |  _         Advanced Analytics Engine for NoSQL Data
 * |  __/  |  _ <  | |___  | |___  |/ _| | | |_| |        Copyright (C) 2010 - 2013 SlamData, Inc.
 * |_|     |_| \_\ |_____|  \____|   /__/   \____|        All Rights Reserved.
 *
 * This program is free software: you can redistribute it and/or modify it under the terms of the 
 * GNU Affero General Public License as published by the Free Software Foundation, either version 
 * 3 of the License, or (at your option) any later version.
 *
 * This program is distributed in the hope that it will be useful, but WITHOUT ANY WARRANTY; 
 * without even the implied warranty of MERCHANTABILITY or FITNESS FOR A PARTICULAR PURPOSE. See 
 * the GNU Affero General Public License for more details.
 *
 * You should have received a copy of the GNU Affero General Public License along with this 
 * program. If not, see <http://www.gnu.org/licenses/>.
 *
 */
package com.precog.shard
package jdbc

import blueeyes.json._
import blueeyes.json.serialization._
import DefaultSerialization._

import com.precog.common._
import com.precog.common.json._
import com.precog.common.accounts._
import com.precog.common.security._
import com.precog.daze._
import com.precog.muspelheim._
import com.precog.yggdrasil._
import com.precog.yggdrasil.actor._
import com.precog.yggdrasil.jdbm3._
import com.precog.yggdrasil.metadata._
import com.precog.yggdrasil.serialization._
import com.precog.yggdrasil.table._
import com.precog.yggdrasil.table.jdbc._
import com.precog.yggdrasil.util._
import com.precog.util.FilesystemFileOps

import akka.actor.ActorSystem
import akka.dispatch._
import akka.pattern.ask
import akka.util.duration._
import akka.util.Duration
import akka.util.Timeout

import org.streum.configrity.Configuration

import com.weiglewilczek.slf4s.Logging

import java.io.File
import java.nio.CharBuffer
import java.sql.DriverManager

import scalaz._
import scalaz.Validation._
import scalaz.effect.IO
import scalaz.syntax.monad._
import scalaz.syntax.bifunctor._
import scalaz.syntax.std.either._
import scalaz.syntax.std.option._
import scala.collection.JavaConverters._

class JDBCQueryExecutorConfig(val config: Configuration)
  extends BaseConfig
  with ColumnarTableModuleConfig
  with JDBCColumnarTableModuleConfig
  with BlockStoreColumnarTableModuleConfig
  with ShardQueryExecutorConfig
  with IdSourceConfig
  with ShardConfig {
    
  val maxSliceSize = config[Int]("mongo.max_slice_size", 10000)
  val smallSliceSize = config[Int]("mongo.small_slice_size", 8)

  val shardId = "standalone"
  val logPrefix = "jdbc"

  val idSource = new FreshAtomicIdSource

  val dbMap = config.detach("databases").data

  def masterAPIKey: String = config[String]("masterAccount.apiKey", "12345678-9101-1121-3141-516171819202")

  val clock = blueeyes.util.Clock.System

  val ingestConfig = None
}

object JDBCQueryExecutor {
  def apply(config: Configuration)(implicit ec: ExecutionContext, M: Monad[Future]): Platform[Future, StreamT[Future, CharBuffer]] = {
    new JDBCQueryExecutor(new JDBCQueryExecutorConfig(config))
  }  
}

class JDBCQueryExecutor(val yggConfig: JDBCQueryExecutorConfig)(implicit extAsyncContext: ExecutionContext, extM: Monad[Future])
    extends ShardQueryExecutorPlatform[Future] 
    with JDBCColumnarTableModule 
    with Logging { platform =>
  type YggConfig = JDBCQueryExecutorConfig

  trait TableCompanion extends JDBCColumnarTableCompanion
  object Table extends TableCompanion {
    val databaseMap = yggConfig.dbMap
  }

  // Not for production
  val unescapeColumnNames = false

  lazy val storage = new JDBCStorageMetadataSource(yggConfig.dbMap)
  def userMetadataView(apiKey: APIKey) = storage.userMetadataView(apiKey)

  // to satisfy abstract defines in parent traits
  val asyncContext = extAsyncContext
  val M = extM

  def startup() = Promise.successful(true)
  def shutdown() = Promise.successful(true)

  implicit val nt = NaturalTransformation.refl[Future]
  object executor extends ShardQueryExecutor[Future](M) with IdSourceScannerModule {
    val M = platform.M
    type YggConfig = platform.YggConfig
    val yggConfig = platform.yggConfig
<<<<<<< HEAD
    val queryReport = LoggingQueryLogger[Future, Option[FaultPosition]](M)
=======
    val queryReport = LoggingQueryLogger(M)
>>>>>>> 3446d118
  }

  def executorFor(apiKey: APIKey): Future[Validation[String, QueryExecutor[Future, StreamT[Future, CharBuffer]]]] = {
    Future(Success(executor))
  }

  def Evaluator[N[+_]](N0: Monad[N])(implicit mn: Future ~> N, nm: N ~> Future): EvaluatorLike[N] = {
    new Evaluator[N](N0) with IdSourceScannerModule {
      type YggConfig = platform.YggConfig // JDBMQueryExecutorConfig
      val yggConfig = platform.yggConfig
      val report = LoggingQueryLogger[N, instructions.Line](N0)
    }
  }

  val metadataClient = new MetadataClient[Future] {
    def browse(userUID: String, path: Path): Future[Validation[String, JArray]] = {
      Future {
        path.elements.toList match {
          case Nil =>
            Success(yggConfig.dbMap.keys.toList.map { d => "/" + d + "/" }.serialize.asInstanceOf[JArray])

          case dbName :: Nil =>
            // A little more complicated. Need to use metadata interface to enumerate table names
            yggConfig.dbMap.get(dbName).toSuccess("DB %s is not configured".format(dbName)) flatMap { url =>
              Validation.fromTryCatch {
                val conn = DriverManager.getConnection(url)

                try {
                  // May need refinement to get meaningful results
                  val results = conn.getMetaData.getTables(null, null, "%", Array("TABLE"))

                  var tables = List.empty[String]

                  while (results.next) {
                    tables ::= "/" + results.getString("TABLE_NAME") + "/"
                  }

                  tables.serialize.asInstanceOf[JArray]
                } finally {
                  conn.close()
                }
              }.bimap({ t => logger.error("Error enumerating tables", t); t.getMessage }, x => x)
            }

          case _ =>
            Failure("JDBC paths have the form /databaseName/tableName; longer paths are not supported.")
        }
      }
    }

    def structure(userUID: String, path: Path, cpath: CPath): Future[Validation[String, JObject]] = Promise.successful (
      Success(JObject.empty) // TODO: Implement from table metadata
    )
  }
}


// vim: set ts=4 sw=4 et:<|MERGE_RESOLUTION|>--- conflicted
+++ resolved
@@ -125,23 +125,11 @@
     val M = platform.M
     type YggConfig = platform.YggConfig
     val yggConfig = platform.yggConfig
-<<<<<<< HEAD
-    val queryReport = LoggingQueryLogger[Future, Option[FaultPosition]](M)
-=======
-    val queryReport = LoggingQueryLogger(M)
->>>>>>> 3446d118
+    val queryReport = LoggingQueryLogger[Future](M)
   }
 
   def executorFor(apiKey: APIKey): Future[Validation[String, QueryExecutor[Future, StreamT[Future, CharBuffer]]]] = {
     Future(Success(executor))
-  }
-
-  def Evaluator[N[+_]](N0: Monad[N])(implicit mn: Future ~> N, nm: N ~> Future): EvaluatorLike[N] = {
-    new Evaluator[N](N0) with IdSourceScannerModule {
-      type YggConfig = platform.YggConfig // JDBMQueryExecutorConfig
-      val yggConfig = platform.yggConfig
-      val report = LoggingQueryLogger[N, instructions.Line](N0)
-    }
   }
 
   val metadataClient = new MetadataClient[Future] {
