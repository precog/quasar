--- conflicted
+++ resolved
@@ -23,16 +23,11 @@
 import matryoshka._
 import scalaz._, Scalaz._
 
-<<<<<<< HEAD
-private[qscript] final class ThetaJoinPlanner[F[_]: Monad: QNameGenerator, FMT, T[_[_]]: Recursive: Corecursive](
+private[qscript] final class ThetaJoinPlanner[F[_]: Monad: QNameGenerator, FMT, T[_[_]]: RecursiveT](
   implicit
   QTP: Planner[F, FMT, QScriptTotal[T, ?]],
   MFP: Planner[F, FMT, MapFunc[T, ?]]
 ) extends Planner[F, FMT, ThetaJoin[T, ?]] {
-=======
-private[qscript] final class ThetaJoinPlanner[F[_]: QNameGenerator: PrologW: MonadPlanErr, T[_[_]]: BirecursiveT]
-  extends MarkLogicPlanner[F, ThetaJoin[T, ?]] {
->>>>>>> c0d42a99
   import expr.let_
 
   // FIXME: Handle `JoinType`
