--- conflicted
+++ resolved
@@ -94,34 +94,6 @@
           }
         } ->
         request { (state: EventServiceState) =>
-<<<<<<< HEAD
-          import CORSHeaderHandler.allowOrigin
-          allowOrigin("*") {
-            decompress {
-              jsonp {
-                (jsonAPIKey(state.accessControl) {
-                  dataPath("/fs") {
-                    post(state.ingestHandler) ~
-                    delete(state.archiveHandler)
-                  } ~ //legacy handler
-                  path("/(?<sync>a?sync)") {
-                    dataPath("/fs") {
-                      post(state.ingestHandler) ~
-                      delete(state.archiveHandler)
-                    }
-                  } ~ //for legacy labcoat compatibility
-                  path("/ingest/(?<sync>a?sync)") {
-                    dataPath("/fs") {
-                      post(state.ingestHandler) ~
-                      delete(state.archiveHandler) ~
-                      options {
-                        (request: HttpRequest[ByteChunk]) => (a: APIKey, p: Path) => eventOptionsResponse
-                      }
-                    }
-                  }
-                }) map {
-                  _ map { _ map jvalueToChunk }
-=======
           jsonp {
             (jsonAPIKey(state.accessControl) {
               dataPath("/fs") {
@@ -132,7 +104,6 @@
                 dataPath("/fs") {
                   post(state.ingestHandler) ~
                   delete(state.archiveHandler)
->>>>>>> e8bc574d
                 }
               }
             }) map {
