{
    "name": "sort wildcard on expression",
    "backends": {
<<<<<<< HEAD
        "mimir": "pending",
        "mongodb_2_6":       "ignoreResultOrder",
        "mongodb_3_0":       "ignoreResultOrder",
        "mongodb_3_2":       "ignoreResultOrder",
        "mongodb_3_4":       "ignoreResultOrder",
        "mongodb_read_only": "ignoreResultOrder",
        "postgresql":        "pending",
        "spark_hdfs":     "pending",
        "spark_local":    "pending"
=======
        "mimir":"pending"
>>>>>>> 5f7a7285
    },
    "data": "largeZips.data",
    "query": "select * from largeZips order by pop/10 desc",
    "predicate": "initial",
    "ignoreFieldOrder": true,
    "expected": [
        {"_id": "60623", "city": "CHICAGO",      "loc": [ -87.7157,   41.849015], "pop": 112047.0, "state": "IL"},
        {"_id": "11226", "city": "BROOKLYN",     "loc": [ -73.956985, 40.646694], "pop": 111396.0, "state": "NY"},
        {"_id": "10021", "city": "NEW YORK",     "loc": [ -73.958805, 40.768476], "pop": 106564.0, "state": "NY"},
        {"_id": "10025", "city": "NEW YORK",     "loc": [ -73.968312, 40.797466], "pop": 100027.0, "state": "NY"},
        {"_id": "90201", "city": "BELL GARDENS", "loc": [-118.17205,  33.969177], "pop":  99568.0, "state": "CA"},
        {"_id": "60617", "city": "CHICAGO",      "loc": [ -87.556012, 41.725743], "pop":  98612.0, "state": "IL"},
        {"_id": "90011", "city": "LOS ANGELES",  "loc": [-118.258189, 34.007856], "pop":  96074.0, "state": "CA"},
        {"_id": "60647", "city": "CHICAGO",      "loc": [ -87.704322, 41.920903], "pop":  95971.0, "state": "IL"},
        {"_id": "60628", "city": "CHICAGO",      "loc": [ -87.624277, 41.693443], "pop":  94317.0, "state": "IL"},
        {"_id": "90650", "city": "NORWALK",      "loc": [-118.081767, 33.90564],  "pop":  94188.0, "state": "CA"}]
}<|MERGE_RESOLUTION|>--- conflicted
+++ resolved
@@ -1,19 +1,12 @@
 {
     "name": "sort wildcard on expression",
     "backends": {
-<<<<<<< HEAD
         "mimir": "pending",
         "mongodb_2_6":       "ignoreResultOrder",
         "mongodb_3_0":       "ignoreResultOrder",
         "mongodb_3_2":       "ignoreResultOrder",
         "mongodb_3_4":       "ignoreResultOrder",
-        "mongodb_read_only": "ignoreResultOrder",
-        "postgresql":        "pending",
-        "spark_hdfs":     "pending",
-        "spark_local":    "pending"
-=======
-        "mimir":"pending"
->>>>>>> 5f7a7285
+        "mongodb_read_only": "ignoreResultOrder"
     },
     "data": "largeZips.data",
     "query": "select * from largeZips order by pop/10 desc",
