--- conflicted
+++ resolved
@@ -55,24 +55,16 @@
 
     case (relations.Cond, _)           => Pending("TODO").left
 
-<<<<<<< HEAD
+    case (relations.Eq, List(Data.Date(_), Data.Timestamp(_))) => Pending("TODO").left
+    case (relations.Lt, List(Data.Date(_), Data.Timestamp(_))) => Pending("TODO").left
+    case (relations.Lte, List(Data.Date(_), Data.Timestamp(_))) => Pending("TODO").left
+    case (relations.Gt, List(Data.Date(_), Data.Timestamp(_))) => Pending("TODO").left
+    case (relations.Gte, List(Data.Date(_), Data.Timestamp(_))) => Pending("TODO").left
+
     case (date.ExtractDayOfYear, _)    => Pending("TODO").left
-    // case (date.ExtractIsoDayOfWeek, _) => Pending("TODO").left
     case (date.ExtractIsoYear, _)      => Pending("TODO").left
     case (date.ExtractWeek, _)         => Pending("TODO").left
     case (date.ExtractQuarter, _)      => Pending("TODO").left
-=======
-    case (relations.Eq, List(Data.Date(_), Data.Timestamp(_))) => Skipped("TODO").left
-    case (relations.Lt, List(Data.Date(_), Data.Timestamp(_))) => Skipped("TODO").left
-    case (relations.Lte, List(Data.Date(_), Data.Timestamp(_))) => Skipped("TODO").left
-    case (relations.Gt, List(Data.Date(_), Data.Timestamp(_))) => Skipped("TODO").left
-    case (relations.Gte, List(Data.Date(_), Data.Timestamp(_))) => Skipped("TODO").left
-
-    case (date.ExtractDayOfYear, _)    => Skipped("TODO").left
-    case (date.ExtractIsoYear, _)      => Skipped("TODO").left
-    case (date.ExtractWeek, _)         => Skipped("TODO").left
-    case (date.ExtractQuarter, _)      => Skipped("TODO").left
->>>>>>> cffc57a3
 
     case (structural.ConcatOp, _)      => Pending("TODO").left
 
