/*
 * Copyright 2014–2017 SlamData Inc.
 *
 * Licensed under the Apache License, Version 2.0 (the "License");
 * you may not use this file except in compliance with the License.
 * You may obtain a copy of the License at
 *
 *     http://www.apache.org/licenses/LICENSE-2.0
 *
 * Unless required by applicable law or agreed to in writing, software
 * distributed under the License is distributed on an "AS IS" BASIS,
 * WITHOUT WARRANTIES OR CONDITIONS OF ANY KIND, either express or implied.
 * See the License for the specific language governing permissions and
 * limitations under the License.
 */

package quasar.physical.sparkcore.fs.hdfs

import slamdata.Predef._
import quasar.{Data, DataCodec}
import quasar.physical.sparkcore.fs.queryfile.Input
import quasar.contrib.pathy._
import quasar.fs.FileSystemError
import quasar.fs.FileSystemError._
import quasar.fs.PathError._
import quasar.fp.free._
import quasar.contrib.pathy._

import java.io.BufferedWriter
import java.io.OutputStreamWriter
import java.io.OutputStream

import org.apache.hadoop.fs.Path
import org.apache.hadoop.fs.FileSystem
import org.apache.hadoop.util.Progressable
import pathy.Path._
import scalaz._, Scalaz._
import scalaz.concurrent.Task
import org.apache.spark._
import org.apache.spark.rdd._

class queryfile(fileSystem: Task[FileSystem]) {

  private def toPath(apath: APath): Task[Path] = Task.delay {
    new Path(posixCodec.unsafePrintPath(apath))
  }

  def fromFile(sc: SparkContext, file: AFile): Task[RDD[Data]] = for {
    hdfs <- fileSystem
    pathStr <- Task.delay {
      val pathStr = posixCodec.unsafePrintPath(file)
      val host = hdfs.getUri().getHost()
      val port = hdfs.getUri().getPort()
      s"hdfs://$host:$port$pathStr"
    }
    rdd <- readfile.fetchRdd(sc, pathStr)
  } yield rdd

<<<<<<< HEAD
  def store[S[_]](rdd: RDD[Data], out: AFile)(implicit 
    s0: Task :<: S
    ): Free[S, Unit] = lift(for {
=======
  def store[S[_]](rdd: RDD[Data], out: AFile)(implicit
    S: Task :<: S
  ): Free[S, Unit] = lift(for {
>>>>>>> 887278e9
    path <- toPath(out)
    hdfs <- fileSystem
  } yield {
    val os: OutputStream = hdfs.create(path, new Progressable() {
      override def progress(): Unit = {}
    })
    val bw = new BufferedWriter(new OutputStreamWriter(os, "UTF-8"))

    rdd.flatMap(DataCodec.render(_)(DataCodec.Precise).toList).collect().foreach(v => {
        bw.write(v)
        bw.newLine()
    })
    bw.close()
    hdfs.close()
  }).into[S]

<<<<<<< HEAD
  def fileExists[S[_]](f: AFile)(implicit s0: Task :<: S): Free[S, Boolean] = lift(for {
=======
  def fileExists[S[_]](f: AFile)(implicit
    S: Task :<: S
  ): Free[S, Boolean] = lift(for {
>>>>>>> 887278e9
    path <- toPath(f)
    hdfs <- fileSystem
  } yield {
    val exists = hdfs.exists(path)
    hdfs.close()
    exists
  }).into[S]

<<<<<<< HEAD
  def listContents[S[_]](d: ADir)(implicit 
    s0: Task :<: S
    ): Free[S, FileSystemError \/ Set[PathSegment]] = lift(for {
=======
  def listContents[S[_]](d: ADir)(implicit
    S: Task :<: S
  ): FileSystemErrT[Free[S, ?], Set[PathSegment]] = EitherT(lift(for {
>>>>>>> 887278e9
    path <- toPath(d)
    hdfs <- fileSystem
  } yield {
    val result = if(hdfs.exists(path)) {
      hdfs.listStatus(path).toSet.map {
        case file if file.isFile() => FileName(file.getPath().getName()).right[DirName]
        case directory => DirName(directory.getPath().getName()).left[FileName]
      }.right[FileSystemError]
    } else pathErr(pathNotFound(d)).left[Set[PathSegment]]
    hdfs.close
    result
<<<<<<< HEAD
  }).into[S]
=======
  }).into[S])
>>>>>>> 887278e9

  def readChunkSize: Int = 5000

  def input[S[_]](implicit s0: Task :<: S): Input[S] =
<<<<<<< HEAD
    Input(fromFile _, store[S] _, fileExists[S] _, listContents[S] _, readChunkSize _)
=======
    Input[S](fromFile _, store[S] _, fileExists[S] _, listContents[S] _, readChunkSize _)
>>>>>>> 887278e9
}

object queryfile {
  def input[S[_]](fileSystem: Task[FileSystem])(implicit s0: Task :<: S): Input[S] = new queryfile(fileSystem).input
}<|MERGE_RESOLUTION|>--- conflicted
+++ resolved
@@ -22,6 +22,7 @@
 import quasar.contrib.pathy._
 import quasar.fs.FileSystemError
 import quasar.fs.FileSystemError._
+import quasar.fs.FileSystemErrT
 import quasar.fs.PathError._
 import quasar.fp.free._
 import quasar.contrib.pathy._
@@ -56,15 +57,9 @@
     rdd <- readfile.fetchRdd(sc, pathStr)
   } yield rdd
 
-<<<<<<< HEAD
-  def store[S[_]](rdd: RDD[Data], out: AFile)(implicit 
-    s0: Task :<: S
-    ): Free[S, Unit] = lift(for {
-=======
   def store[S[_]](rdd: RDD[Data], out: AFile)(implicit
     S: Task :<: S
   ): Free[S, Unit] = lift(for {
->>>>>>> 887278e9
     path <- toPath(out)
     hdfs <- fileSystem
   } yield {
@@ -81,13 +76,9 @@
     hdfs.close()
   }).into[S]
 
-<<<<<<< HEAD
-  def fileExists[S[_]](f: AFile)(implicit s0: Task :<: S): Free[S, Boolean] = lift(for {
-=======
   def fileExists[S[_]](f: AFile)(implicit
     S: Task :<: S
   ): Free[S, Boolean] = lift(for {
->>>>>>> 887278e9
     path <- toPath(f)
     hdfs <- fileSystem
   } yield {
@@ -96,15 +87,9 @@
     exists
   }).into[S]
 
-<<<<<<< HEAD
-  def listContents[S[_]](d: ADir)(implicit 
-    s0: Task :<: S
-    ): Free[S, FileSystemError \/ Set[PathSegment]] = lift(for {
-=======
   def listContents[S[_]](d: ADir)(implicit
     S: Task :<: S
   ): FileSystemErrT[Free[S, ?], Set[PathSegment]] = EitherT(lift(for {
->>>>>>> 887278e9
     path <- toPath(d)
     hdfs <- fileSystem
   } yield {
@@ -116,20 +101,12 @@
     } else pathErr(pathNotFound(d)).left[Set[PathSegment]]
     hdfs.close
     result
-<<<<<<< HEAD
-  }).into[S]
-=======
   }).into[S])
->>>>>>> 887278e9
 
   def readChunkSize: Int = 5000
 
   def input[S[_]](implicit s0: Task :<: S): Input[S] =
-<<<<<<< HEAD
-    Input(fromFile _, store[S] _, fileExists[S] _, listContents[S] _, readChunkSize _)
-=======
     Input[S](fromFile _, store[S] _, fileExists[S] _, listContents[S] _, readChunkSize _)
->>>>>>> 887278e9
 }
 
 object queryfile {
