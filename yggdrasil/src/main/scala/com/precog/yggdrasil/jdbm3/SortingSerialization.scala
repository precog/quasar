--- conflicted
+++ resolved
@@ -25,39 +25,11 @@
 import java.io.{DataInput,DataOutput,Externalizable,ObjectInput,ObjectInputStream,ObjectOutput}
 import java.util.Comparator
 
-<<<<<<< HEAD
-import scala.collection.BitSet
-
-=======
->>>>>>> 4eac4eac
 object SortingKeyComparator {
   final val serialVersionUID = 20120730l
 
   def apply(rowFormat: RowFormat, ascending: Boolean) = new SortingKeyComparator(rowFormat, ascending)
 }
-<<<<<<< HEAD
-
-class SortingKeyComparator private[SortingKeyComparator] (rowFormat: RowFormat, ascending: Boolean)
-    extends Comparator[Array[Byte]] with Serializable {
-
-  def compare(a: Array[Byte], b: Array[Byte]) = {
-    val selectors = rowFormat.columnRefs map (_.selector)
-    val aVals = selectors zip rowFormat.decode(a) groupBy (_._1)
-    val bVals = selectors zip rowFormat.decode(b) groupBy (_._1)
-
-    val cmp = selectors.distinct.iterator map { cPath =>
-      val a = aVals(cPath) find (_._2 != CUndefined)
-      val b = bVals(cPath) find (_._2 != CUndefined)
-      (a, b) match {
-        case (None, None) => 0
-        case (None, _) => -1
-        case (_, None) => 1
-        case (Some((_, a)), Some((_, b))) => CValue.compareValues(a, b)
-      }
-    } find (_ != 0) getOrElse 0
-
-    if (ascending) cmp else -cmp
-=======
 
 class SortingKeyComparator private[SortingKeyComparator] (rowFormat: RowFormat, ascending: Boolean)
     extends Comparator[Array[Byte]] with Serializable {
@@ -65,6 +37,5 @@
   def compare(a: Array[Byte], b: Array[Byte]) = {
     val ret = rowFormat.compare(a, b)
     if (ascending) ret else -ret
->>>>>>> 4eac4eac
   }
 }