--- conflicted
+++ resolved
@@ -117,11 +117,7 @@
   val commonAssemblySettings = sbtassembly.Plugin.assemblySettings ++ commonNexusSettings
 
   lazy val platform = Project(id = "platform", base = file(".")).
-<<<<<<< HEAD
-    aggregate(quirrel, yggdrasil, bytecode, daze, ingest, shard, auth, pandora, util, common, ragnarok, heimdall, ratatoskr)
-=======
-    aggregate(quirrel, yggdrasil, bytecode, daze, ingest, shard, auth, pandora, util, common, ragnarok, heimdall, mongo)
->>>>>>> 7d4a114b
+    aggregate(quirrel, yggdrasil, bytecode, daze, ingest, shard, auth, pandora, util, common, ragnarok, heimdall, ratatoskr, mongo)
 
   lazy val util = Project(id = "util", base = file("util")).
     settings(commonNexusSettings: _*)
