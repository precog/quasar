{
    "name": "basic analytic query",
    "backends": {
<<<<<<< HEAD
        "couchbase":         "ignoreFieldOrder",
        "marklogic_json":    "ignoreFieldOrder",
        "mimir":             "skip",
        "mongodb_2_6":       "pending",
        "mongodb_3_0":       "pending",
        "mongodb_read_only": "ignoreResultOrder",
        "postgresql":        "pending"
=======
        "couchbase": "ignoreFieldOrder",
        "marklogic_json": "ignoreFieldOrder",
        "mimir":          "skip",
        "mongodb_q_3_2":  "pending"
>>>>>>> 5f7a7285
    },
    "data": "zips.data",
    "query": "SELECT state, COUNT(*) AS count, SUM(pop) AS sum, AVG(pop) AS avg, MIN(pop) AS min, MAX(pop) AS max FROM zips WHERE pop > 10000 GROUP BY state ORDER BY max DESC, state OFFSET 1 LIMIT 10",
    "predicate": "exactly",
    "expected": [
        { "state": "NY", "count": 489, "sum": 14914135, "avg": 30499.25357873, "min": 10008, "max": 111396 },
        { "state": "CA", "count": 849, "sum": 27845412, "avg": 32797.89399293,  "min": 10009, "max": 99568 },
        { "state": "MI", "count": 269, "sum":  7262672, "avg": 26998.78066914,  "min": 10057, "max": 84712 },
        { "state": "PA", "count": 365, "sum":  8664634, "avg": 23738.72328767, "min": 10021, "max": 80454 },
        { "state": "TX", "count": 571, "sum": 13803255, "avg": 24173.82661996, "min": 10019, "max": 79463 },
        { "state": "MD", "count": 140, "sum":  4001087, "avg": 28579.19285714, "min": 10228, "max": 76002 },
        { "state": "FL", "count": 472, "sum": 11136926, "avg": 23595.18220338,  "min": 10004, "max": 73194 },
        { "state": "WV", "count":  36, "sum":   766999, "avg": 21305.52777777, "min": 10091, "max": 70185 },
        { "state": "NJ", "count": 280, "sum":  6520399, "avg": 23287.13928571, "min": 10088, "max": 69646 },
        { "state": "NC", "count": 209, "sum":  4854625, "avg": 23227.87081339,  "min": 10049, "max": 69179 }]
}<|MERGE_RESOLUTION|>--- conflicted
+++ resolved
@@ -1,20 +1,12 @@
 {
     "name": "basic analytic query",
     "backends": {
-<<<<<<< HEAD
         "couchbase":         "ignoreFieldOrder",
         "marklogic_json":    "ignoreFieldOrder",
         "mimir":             "skip",
         "mongodb_2_6":       "pending",
         "mongodb_3_0":       "pending",
-        "mongodb_read_only": "ignoreResultOrder",
-        "postgresql":        "pending"
-=======
-        "couchbase": "ignoreFieldOrder",
-        "marklogic_json": "ignoreFieldOrder",
-        "mimir":          "skip",
-        "mongodb_q_3_2":  "pending"
->>>>>>> 5f7a7285
+        "mongodb_read_only": "ignoreResultOrder"
     },
     "data": "zips.data",
     "query": "SELECT state, COUNT(*) AS count, SUM(pop) AS sum, AVG(pop) AS avg, MIN(pop) AS min, MAX(pop) AS max FROM zips WHERE pop > 10000 GROUP BY state ORDER BY max DESC, state OFFSET 1 LIMIT 10",
