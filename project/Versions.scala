--- conflicted
+++ resolved
@@ -6,15 +6,9 @@
   val catsVersion         = "2.1.0"
   val catsEffectVersion   = "2.0.0"
   val disciplineVersion   = "0.11.1"
-<<<<<<< HEAD
-  val jawnVersion         = "0.14.3"
-  val jawnfs2Version      = "0.15.0"
-  val matryoshkaVersion   = "0.18.4"
-=======
   val jawnVersion         = "1.0.0"
   val jawnfs2Version      = "1.0.0-RC2"
   val matryoshkaVersion   = "0.18.3"
->>>>>>> fd1269a5
   val monocleVersion      = "1.6.0"
   val pathyVersion        = "0.2.13"
   val refinedVersion      = "0.9.10"
