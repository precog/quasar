--- conflicted
+++ resolved
@@ -17,12 +17,7 @@
   val scalazVersion       = "7.2.30"
   val scoptVersion        = "3.7.1"
   val shapelessVersion    = "2.3.3"
-<<<<<<< HEAD
-  val simulacrumVersion   = "0.19.0"
-  val specsVersion        = "4.8.3"
-=======
   val specsVersion        = "4.8.2"
->>>>>>> 79e9a442
   val spireVersion        = "0.16.2"
   val akkaVersion         = "2.5.1"
   val fs2Version          = "2.2.1"
