--- conflicted
+++ resolved
@@ -1,23 +1,13 @@
 {
     "name": "distinct * (MongoDB)",
     "backends": {
-<<<<<<< HEAD
-        "mimir":"skip",
-        "couchbase":         "skip",
-        "marklogic_json":    "skip",
-        "marklogic_xml":     "skip",
-        "mongodb_q_3_2":     "pending",
-        "spark_hdfs":        "skip",
-        "spark_local":       "skip",
-        "spark_cassandra":   "skip"
-=======
-        "couchbase":      "skip",
-        "marklogic_json": "skip",
-        "marklogic_xml":  "skip",
-        "mimir":          "skip",
-        "spark_hdfs":     "skip",
-        "spark_local":    "skip"
->>>>>>> 2efde00a
+        "couchbase":       "skip",
+        "marklogic_json":  "skip",
+        "marklogic_xml":   "skip",
+        "mimir":           "skip",
+        "spark_hdfs":      "skip",
+        "spark_local":     "skip",
+        "spark_cassandra": "skip"
     },
     "data": "../cities.data",
     "query": "select distinct * from `../cities` where city = \"BOSTON\"",
