{
    "name": "project from non-static concatted array",
    "backends": {
        "mongodb_read_only": "pending",
        "mongodb_q_3_2": "pending",
<<<<<<< HEAD
        "postgresql":        "pending",
        "spark_local": "skip",
    "fallback": "skip",
        "spark_hdfs": "skip"
=======
        "postgresql":        "pending"
>>>>>>> b049f72d
    },
    "data": "largeZips.data",
    "query": "select (loc || [1, 2])[1] from largeZips",
    "predicate": "containsAtLeast",
    "expected": [42.377017,
                 42.176443,
                 42.202007,
                 42.324662,
                 42.129484,
                 42.115066,
                 42.085314,
                 42.114455,
                 42.453086,
                 42.579563]
}<|MERGE_RESOLUTION|>--- conflicted
+++ resolved
@@ -1,16 +1,10 @@
 {
     "name": "project from non-static concatted array",
     "backends": {
+        "fallback": "skip",
         "mongodb_read_only": "pending",
         "mongodb_q_3_2": "pending",
-<<<<<<< HEAD
-        "postgresql":        "pending",
-        "spark_local": "skip",
-    "fallback": "skip",
-        "spark_hdfs": "skip"
-=======
         "postgresql":        "pending"
->>>>>>> b049f72d
     },
     "data": "largeZips.data",
     "query": "select (loc || [1, 2])[1] from largeZips",
