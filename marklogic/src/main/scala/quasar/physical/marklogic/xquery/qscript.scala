/*
 * Copyright 2014–2016 SlamData Inc.
 *
 * Licensed under the Apache License, Version 2.0 (the "License");
 * you may not use this file except in compliance with the License.
 * You may obtain a copy of the License at
 *
 *     http://www.apache.org/licenses/LICENSE-2.0
 *
 * Unless required by applicable law or agreed to in writing, software
 * distributed under the License is distributed on an "AS IS" BASIS,
 * WITHOUT WARRANTIES OR CONDITIONS OF ANY KIND, either express or implied.
 * See the License for the specific language governing permissions and
 * limitations under the License.
 */

package quasar.physical.marklogic.xquery

import quasar.Predef._
import quasar.fp.ski.ι
import quasar.physical.marklogic.xml.namespaces._

import java.lang.SuppressWarnings

import eu.timepit.refined.auto._
import eu.timepit.refined.api.Refined
import scalaz.IList
import scalaz.syntax.monad._

/** Functions related to qscript planning. */
@SuppressWarnings(Array("org.wartremover.warts.DefaultArguments"))
object qscript {
  import syntax._, expr._, axes.{attribute, child}
  import FunctionDecl._

  val qs     = NamespaceDecl(qscriptNs)
  val errorN = qs name qscriptError.local

  private val epoch = xs.dateTime("1970-01-01T00:00:00Z".xs)

  // qscript:as-date($item as item()?) as xs:date?
  def asDate[F[_]: PrologW]: F[FunctionDecl1] =
    qs.declare("as-date") map (_(
      $("item") as ST("item()?")
    ).as(ST("xs:date?")) { item =>
      if_(isCastable(item, ST("xs:date")))
      .then_ { xs.date(item) }
      .else_ {
        if_(isCastable(item, ST("xs:dateTime")))
        .then_ { xs.date(xs.dateTime(item)) }
        .else_ { emptySeq }
      }
    })

  // qscript:as-dateTime($item as item()?) as xs:dateTime?
  def asDateTime[F[_]: PrologW]: F[FunctionDecl1] =
    qs.declare("as-dateTime") map (_(
      $("item") as ST("item()?")
    ).as(ST("xs:dateTime?")) { item =>
      if_(isCastable(item, ST("xs:dateTime")))
      .then_ { xs.dateTime(item) }
      .else_ {
        if_(isCastable(item, ST("xs:date")))
        .then_ { xs.dateTime(xs.date(item)) }
        .else_ { emptySeq }
      }
    })

  // qscript:as-map-key($item as item()?) as xs:string
  def asMapKey[F[_]: PrologW]: F[FunctionDecl1] =
    qs.name("as-map-key").qn[F] map { fname =>
      declare(fname)(
        $("item") as ST("item()?")
      ).as(ST("xs:string")) { item =>
        typeswitch(item)(
          ($("a") as ST("attribute()")) return_ (a =>
            fn.stringJoin(mkSeq_(fn.string(fn.nodeName(a)), fn.string(a)), "_".xs)),

          ($("e") as ST("element()"))   return_ (e =>
            fn.stringJoin(mkSeq_(
              fn.string(fn.nodeName(e)),
              fn.map(fname :# 1, mkSeq_(e `/` attribute.node(), e `/` child.node()))
            ), "_".xs))

        ) default ($("i"), fn.string)
      }
    }

  // qscript:combine-apply($fns as (function(item()) as item())*) as function(item()) as item()*
  def combineApply[F[_]: PrologW]: F[FunctionDecl1] =
    qs.declare("combine-apply") map (_(
      $("fns") as ST("(function(item()) as item())*")
    ).as(ST("function(item()) as item()*")) { fns =>
      val (f, x) = ($("f"), $("x"))
      func(x.render) { fn.map(func(f.render) { (~f) fnapply ~x }, fns) }
    })

  // qscript:combine-n($combiners as (function(item()*, item()) as item()*)*) as function(item()*, item()) as item()*
  def combineN[F[_]: PrologW]: F[FunctionDecl1] =
    qs.declare("combine-n") map (_(
      $("combiners") as ST("(function(item()*, item()) as item()*)*")
    ).as(ST("function(item()*, item()) as item()*")) { combiners =>
      val (f, i, acc, x) = ($("f"), $("i"), $("acc"), $("x"))

      func(acc.render, x.render) {
        for_ (f at i in combiners) return_ {
          (~f) fnapply ((~acc)(~i), ~x)
        }
      }
    })

  // qscript:comp-eq($x as item()*, $y as item()*) as xs:boolean?
  def compEq[F[_]: PrologW]: F[FunctionDecl2] =
    mkComparisonFunction[F]("eq", _ eq _, fn.False)

  // qscript:comp-ne($x as item()*, $y as item()*) as xs:boolean?
  def compNe[F[_]: PrologW]: F[FunctionDecl2] =
    mkComparisonFunction[F]("ne", _ ne _, fn.True)

  // qscript:comp-lt($x as item()*, $y as item()*) as xs:boolean?
  def compLt[F[_]: PrologW]: F[FunctionDecl2] =
    mkComparisonFunction[F]("lt", _ lt _, emptySeq)

  // qscript:comp-le($x as item()*, $y as item()*) as xs:boolean?
  def compLe[F[_]: PrologW]: F[FunctionDecl2] =
    mkComparisonFunction[F]("le", _ le _, emptySeq)

  // qscript:comp-gt($x as item()*, $y as item()*) as xs:boolean?
  def compGt[F[_]: PrologW]: F[FunctionDecl2] =
    mkComparisonFunction[F]("gt", _ gt _, emptySeq)

  // qscript:comp-ge($x as item()*, $y as item()*) as xs:boolean?
  def compGe[F[_]: PrologW]: F[FunctionDecl2] =
    mkComparisonFunction[F]("ge", _ ge _, emptySeq)

  // qscript:concat($x as item()?, $y as item()?) as item()?
  def concat[F[_]: PrologW]: F[FunctionDecl2] =
    qs.declare("concat") flatMap (_(
      $("x") as ST("item()?"),
      $("y") as ST("item()?")
    ).as(ST("item()?")) { (x: XQuery, y: XQuery) =>
      val (xArr, yArr) = ($("xArr"), $("yArr"))
      for {
        xt    <- ejson.isArray[F] apply x
        yt    <- ejson.isArray[F] apply y
        xcs   <- toCharArray[F].apply(x) flatMap (ejson.seqToArray_[F])
        ycs   <- toCharArray[F].apply(y) flatMap (ejson.seqToArray_[F])
        arrXY <- ejson.arrayConcat[F].apply(x, y)
        xArrY <- ejson.arrayConcat[F].apply(xcs, y)
        yArrX <- ejson.arrayConcat[F].apply(x, ycs)
      } yield {
        let_(
          xArr := xt,
          yArr := yt)
        .return_(
          if_(~xArr and ~yArr)
          .then_(arrXY)
          .else_(if_(~yArr)
          .then_(xArrY)
          .else_(if_(~xArr)
          .then_(yArrX)
          .else_(fn.concat(x, y)))))
      }
    })

  // qscript:delete-field($src as element(), $field as xs:QName) as element()
  def deleteField[F[_]: PrologW]: F[FunctionDecl2] =
    qs.declare("delete-field") map (_(
      $("src")   as ST("element()"),
      $("field") as ST("xs:QName")
    ).as(ST("element()")) { (src: XQuery, field: XQuery) =>
      val n = $("n")
      element { fn.nodeName(src) } {
        for_    (n in (src `/` child.element()))
        .where_ (fn.nodeName(~n) ne field)
        .return_(~n)
      }
    })

<<<<<<< HEAD
  // qscript:element-left-shift($elt as element()) as item()*
=======
  // qscript:element-dup-keys($elt as element()) as element()
  def elementDupKeys[F[_]: PrologW]: F[FunctionDecl1] =
    qs.declare("element-dup-keys") map (_(
      $("elt") as ST("element()")
    ).as(ST("element()")) { elt: XQuery =>
      val (c, n) = ($("c"), $("n"))
      element { fn.nodeName(elt) } {
        for_    (c in (elt `/` child.element()))
        .let_   (n := fn.nodeName(~c))
        .return_(element { ~n } { ~n })
      }
    })

  // qscript:element-left-shift($elt as element()?) as item()*
>>>>>>> 7c677428
  def elementLeftShift[F[_]: PrologW]: F[FunctionDecl1] =
    qs.declare("element-left-shift") map (_(
      $("elt") as ST("element()?")
    ).as(ST("item()*")) { elt =>
      elt `/` child.element()
    })

  // qscript:isoyear-from-dateTime($dt as xs:dateTime?) as xs:integer
  def isoyearFromDateTime[F[_]: PrologW]: F[FunctionDecl1] =
    qs.declare("isoyear-from-dateTime") map (_(
      $("dt") as ST("xs:dateTime?")
    ).as(ST("xs:integer?")) { dt: XQuery =>
      if_((fn.monthFromDateTime(dt) eq 1.xqy) and (xdmp.weekFromDate(xs.date(dt)) ge 52.xqy))
      .then_ { fn.yearFromDateTime(dt) - 1.xqy }
      .else_ {
        if_((fn.monthFromDateTime(dt) eq 12.xqy) and (xdmp.weekFromDate(xs.date(dt)) lt 52.xqy))
        .then_ { fn.yearFromDateTime(dt) + 1.xqy }
        .else_ { fn.yearFromDateTime(dt) }
      }
    })

  // qscript:identity($x as item()*) as item()*
  def identity[F[_]: PrologW]: F[FunctionDecl1] =
    qs.declare("identity") map (_(
      $("x") as ST.Top
    ).as(ST.Top)(ι))

  // qscript:inc-avg($st as map:map, $x as item()*) as map:map
  def incAvg[F[_]: PrologW]: F[FunctionDecl2] =
    qs.declare("inc-avg") flatMap (_(
      $("st") as ST("map:map"),
      $("x")  as ST.Top
    ).as(ST("map:map")) { (st: XQuery, x: XQuery) =>
      val (c, a, y) = ($("c"), $("a"), $("y"))
      incAvgState[F].apply(~c, ~y) map { nextSt =>
        let_(
          c := (map.get(st, "cnt".xs) + 1.xqy),
          a := map.get(st, "avg".xs),
          y := (~a + mkSeq_(mkSeq_(x - (~a)) div ~c)))
        .return_(nextSt)
      }
    })

  // qscript:inc-avg-state($cnt as xs:integer, $avg as xs:double) as map:map
  def incAvgState[F[_]: PrologW]: F[FunctionDecl2] =
    qs.declare("inc-avg-state") map (_(
      $("cnt") as ST("xs:integer"),
      $("avg") as ST("xs:double")
    ).as(ST("map:map")) { (cnt, avg) =>
      map.new_(IList(
        map.entry("cnt".xs, cnt),
        map.entry("avg".xs, avg)))
    })

  def isDocumentNode(node: XQuery): XQuery =
    xdmp.nodeKind(node) === "document".xs

  // qscript:length($arrOrStr as item()?) as xs:integer?
  def length[F[_]: PrologW]: F[FunctionDecl1] =
    qs.name("length").qn[F] map { fname =>
      declare(fname)(
        $("arrOrStr") as ST("item()?")
      ).as(ST("xs:integer?")) { arrOrStr: XQuery =>
        val ct = $("ct")
        typeswitch(arrOrStr)(
          $("arr") as ST("element()") return_ { arr =>
            let_(ct := fn.count(arr `/` child.element())) return_ {
              if_(~ct gt 0.xqy)
              .then_ { ~ct }
              .else_ { fname(fn.string(arr)) }
            }
          },
          $("qn")  as ST("xs:QName")  return_ (qn => fname(fn.string(qn))),
          $("str") as ST("xs:string") return_ (fn.stringLength(_))
        ) default emptySeq
      }
    }

  // qscript:project-field($src as element()?, $field as xs:QName?) as item()*
  def projectField[F[_]: PrologW]: F[FunctionDecl2] =
    qs.declare("project-field") map (_(
      $("src")   as ST("element()?"),
      $("field") as ST("xs:QName?")
    ).as(ST.Top) { (src: XQuery, field: XQuery) =>
      val n = $("n")
      fn.filter(func(n.render)(fn.nodeName(~n) eq field), src `/` child.element())
    })

  def qError[F[_]: PrologW](desc: XQuery, errObj: Option[XQuery] = None): F[XQuery] =
    errorN.xqy[F] map (err => fn.error(err, Some(desc), errObj))

  // qscript:reduce-with(
  //   $initial  as function(item()*        ) as item()*,
  //   $combine  as function(item()*, item()) as item()*,
  //   $finalize as function(item()*        ) as item()*,
  //   $bucket   as function(item()*        ) as item(),
  //   $seq      as item()*
  // ) as item()*
  def reduceWith[F[_]: PrologW]: F[FunctionDecl5] =
    qs.declare("reduce-with") flatMap (_(
      $("initial")  as ST("function(item()*) as item()*"),
      $("combine")  as ST("function(item()*, item()) as item()*"),
      $("finalize") as ST("function(item()*) as item()*"),
      $("bucket")   as ST("function(item()*) as item()"),
      $("seq")      as ST("item()*")
    ).as(ST("item()*")) { (initial: XQuery, combine: XQuery, finalize: XQuery, bucket: XQuery, xs: XQuery) =>
      val (m, x, k, v, o) = ($("m"), $("x"), $("k"), $("v"), $("_"))

      asMapKey[F].apply(bucket fnapply (~x)) map { theKey =>
        let_(
          m := map.map(),
          o := for_(
                 x in xs)
               .let_(
                 k := theKey,
                 v := if_(map.contains(~m, ~k))
                      .then_(combine fnapply (map.get(~m, ~k), ~x))
                      .else_(initial fnapply (~x)),
                 o := map.put(~m, ~k, ~v))
               .return_(emptySeq))
        .return_ {
          for_ (k in map.keys(~m)) .return_ {
            finalize fnapply (map.get(~m, ~k))
          }
        }
      }
    })

  // NB: Copied from StringLib.safeSubstring
  // qscript:safe-substring($str as xs:string?, $start as xs:integer?, $length as xs:integer?) as xs:string?
  def safeSubstring[F[_]: PrologW]: F[FunctionDecl3] =
    qs.declare("safe-substring") map (_(
      $("str")    as ST("xs:string?"),
      $("start")  as ST("xs:integer?"),
      $("length") as ST("xs:integer?")
    ).as(ST("xs:string?")) { (str: XQuery, start: XQuery, length: XQuery) =>
      val l = $("l")
      let_(l := fn.stringLength(str)) return_ {
        if_((start lt 1.xqy) or (start gt ~l))
        .then_ { "".xs }
        .else_(if_(length lt 0.xqy)
        .then_ { fn.substring(str, start, Some(~l)) }
        .else_ { fn.substring(str, start, Some(length)) })
      }
    })

  // qscript:seconds-since-epoch($dt as xs:dateTime?) as xs:double?
  def secondsSinceEpoch[F[_]: PrologW]: F[FunctionDecl1] =
    qs.declare("seconds-since-epoch") map (_(
      $("dt") as ST("xs:dateTime?")
    ).as(ST("xs:double?")) { dt =>
      mkSeq_(dt - epoch) div xs.dayTimeDuration("PT1S".xs)
    })

  // qscript:timestamp-to-dateTime($millis as xs:integer?) as xs:dateTime?
  def timestampToDateTime[F[_]: PrologW]: F[FunctionDecl1] =
    qs.declare("timestamp-to-dateTime") map (_(
      $("millis") as ST("xs:integer?")
    ).as(ST("xs:dateTime?")) { millis =>
      epoch + xs.dayTimeDuration(fn.concat("PT".xs, xs.string(millis div 1000.xqy), "S".xs))
    })

  // qscript:timezone-offset-seconds($dt as xs:dateTime?) as xs:integer?
  def timezoneOffsetSeconds[F[_]: PrologW]: F[FunctionDecl1] =
    qs.declare("timezone-offset-seconds") map (_(
      $("dt") as ST("xs:dateTime?")
    ).as(ST("xs:integer?")) { dt =>
      fn.timezoneFromDateTime(dt) div xs.dayTimeDuration("PT1S".xs)
    })

  // qscript:to-char-array($s as xs:string?) as element()?
  def toCharArray[F[_]: PrologW]: F[FunctionDecl1] =
    qs.declare("to-char-array") map (_(
      $("s") as ST("xs:string?")
    ).as(ST("xs:string*")) { s: XQuery =>
      fn.map("fn:codepoints-to-string#1".xqy, fn.stringToCodepoints(s))
    })

  // qscript:to-string($item as item()?) as xs:string
  def toString[F[_]: PrologW]: F[FunctionDecl1] =
    qs.declare("to-string") flatMap (_(
      $("item") as ST("item()?")
    ).as(ST("xs:string")) { item: XQuery =>
      ejson.typeOf[F].apply(item) map { tpe =>
        if_(tpe eq "null".xs)
        .then_ { "null".xs }
        .else_ { fn.string(item) }
      }
    })

  // qscript:zip-apply($fns as (function(item()*) as item()*)*) as function(item()*) as item()*
  def zipApply[F[_]: PrologW]: F[FunctionDecl1] =
    qs.declare("zip-apply") map (_(
      $("fns") as ST("(function(item()*) as item()*)*")
    ).as(ST("function(item()*) as item()*")) { fns =>
      val (f, i, x) = ($("f"), $("i"), $("x"))

      func(x.render) {
        for_ (f at i in fns) return_ {
          (~f) fnapply ((~x)(~i))
        }
      }
    })

<<<<<<< HEAD
=======
  // qscript:zip-map-element-keys($elt as element()?) as element()
  def zipMapElementKeys[F[_]: PrologW]: F[FunctionDecl1] =
    qs.declare("zip-map-element-keys") flatMap (_(
      $("elt") as ST("element()?")
    ).as(ST(s"element()")) { elt =>
      val (c, n) = ($("child"), $("name"))

      for {
        kelt    <- ejson.mkArrayElt[F](~n)
        velt    <- ejson.mkArrayElt[F](~c)
        kvArr   <- ejson.mkArray_[F](mkSeq_(kelt, velt))
        kvEnt   <- ejson.renameOrWrap[F] apply (~n, kvArr)
        entries =  for_ (c in elt `/` child.element())
                   .let_(n := fn.nodeName(~c))
                   .return_(kvEnt)
        zMap    <- ejson.mkObject[F] apply entries
      } yield zMap
    })

>>>>>>> 7c677428
  ////

  private def mkComparisonFunction[F[_]: PrologW](opName: String, op: (XQuery, XQuery) => XQuery, recover: XQuery): F[FunctionDecl2] =
    qs.declare(Refined.unsafeApply(s"comp-$opName")) flatMap (_(
      $("x") as ST.Top,
      $("y") as ST.Top
    ).as(ST("xs:boolean?")) { (x: XQuery, y: XQuery) =>
      (asDateTime[F].apply(x) |@| asDateTime[F].apply(y))((xdt, ydt) =>
        try_ {
          if_(
            isCastable(x, ST("xs:date"))     or
            isCastable(y, ST("xs:date"))     or
            isCastable(x, ST("xs:dateTime")) or
            isCastable(y, ST("xs:dateTime")))
          .then_ { op(xdt, ydt) }
          .else_ { op(x, y) }
        } .catch_($("_")) { _ =>
          recover
        })
    })
}<|MERGE_RESOLUTION|>--- conflicted
+++ resolved
@@ -177,24 +177,7 @@
       }
     })
 
-<<<<<<< HEAD
   // qscript:element-left-shift($elt as element()) as item()*
-=======
-  // qscript:element-dup-keys($elt as element()) as element()
-  def elementDupKeys[F[_]: PrologW]: F[FunctionDecl1] =
-    qs.declare("element-dup-keys") map (_(
-      $("elt") as ST("element()")
-    ).as(ST("element()")) { elt: XQuery =>
-      val (c, n) = ($("c"), $("n"))
-      element { fn.nodeName(elt) } {
-        for_    (c in (elt `/` child.element()))
-        .let_   (n := fn.nodeName(~c))
-        .return_(element { ~n } { ~n })
-      }
-    })
-
-  // qscript:element-left-shift($elt as element()?) as item()*
->>>>>>> 7c677428
   def elementLeftShift[F[_]: PrologW]: F[FunctionDecl1] =
     qs.declare("element-left-shift") map (_(
       $("elt") as ST("element()?")
@@ -399,28 +382,6 @@
       }
     })
 
-<<<<<<< HEAD
-=======
-  // qscript:zip-map-element-keys($elt as element()?) as element()
-  def zipMapElementKeys[F[_]: PrologW]: F[FunctionDecl1] =
-    qs.declare("zip-map-element-keys") flatMap (_(
-      $("elt") as ST("element()?")
-    ).as(ST(s"element()")) { elt =>
-      val (c, n) = ($("child"), $("name"))
-
-      for {
-        kelt    <- ejson.mkArrayElt[F](~n)
-        velt    <- ejson.mkArrayElt[F](~c)
-        kvArr   <- ejson.mkArray_[F](mkSeq_(kelt, velt))
-        kvEnt   <- ejson.renameOrWrap[F] apply (~n, kvArr)
-        entries =  for_ (c in elt `/` child.element())
-                   .let_(n := fn.nodeName(~c))
-                   .return_(kvEnt)
-        zMap    <- ejson.mkObject[F] apply entries
-      } yield zMap
-    })
-
->>>>>>> 7c677428
   ////
 
   private def mkComparisonFunction[F[_]: PrologW](opName: String, op: (XQuery, XQuery) => XQuery, recover: XQuery): F[FunctionDecl2] =
