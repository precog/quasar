/*
 * Copyright 2014–2017 SlamData Inc.
 *
 * Licensed under the Apache License, Version 2.0 (the "License");
 * you may not use this file except in compliance with the License.
 * You may obtain a copy of the License at
 *
 *     http://www.apache.org/licenses/LICENSE-2.0
 *
 * Unless required by applicable law or agreed to in writing, software
 * distributed under the License is distributed on an "AS IS" BASIS,
 * WITHOUT WARRANTIES OR CONDITIONS OF ANY KIND, either express or implied.
 * See the License for the specific language governing permissions and
 * limitations under the License.
 */

package quasar.sql

import quasar.Predef._
import quasar.{Data, TermLogicalPlanMatchers}
import quasar.contrib.pathy.sandboxCurrent
import quasar.fp.ski._
import quasar.frontend.logicalplan.{LogicalPlan => LP, LogicalPlanR, Optimizer}
import quasar.sql.SemanticAnalysis._
import quasar.std._, StdLib._, structural._

import matryoshka.data.Fix
import matryoshka.implicits._
import org.specs2.matcher.MustThrownMatchers._
import pathy.Path._
import scalaz._, Scalaz._

trait CompilerHelpers extends TermLogicalPlanMatchers {
  val lpf = new LogicalPlanR[Fix[LP]]

  // TODO use `quasar.precompile`
  val compile: String => String \/ Fix[LP] = query => {
    for {
      attr   <- parseAndAnnotate(query)
      cld    <- Compiler.compile[Fix[LP]](attr, Nil).leftMap(_.toString)
    } yield cld
  }

  val parseAndAnnotate: String => String \/ Cofree[Sql, SemanticAnalysis.Annotations] = query => {
<<<<<<< HEAD
    fixParser.parseExpr(Query(query)).leftMap(_.toString).flatMap { select =>
      AllPhases(select).leftMap(_.toString)
    }
=======
    for {
      parsed <- fixParser.parse(Query(query)).leftMap(_.toString)
      normed <- normalizeProjections(parsed).right
      sort   <- projectSortKeys(normed).right
      attr   <- annotate(sort).leftMap(_.toString)
    } yield attr
>>>>>>> 723b54f2
  }

  val parseAndAnnotateUnsafe: String => Cofree[Sql, SemanticAnalysis.Annotations] = query => {
    parseAndAnnotate(query).valueOr(err => throw new RuntimeException(s"False assumption in test, could not parse and annotate due to underlying issue: $err"))
  }

  val optimizer = new Optimizer[Fix[LP]]
  val lpr = optimizer.lpr

  // Compile -> Optimize -> Typecheck -> Rewrite Joins
  val fullCompile: String => String \/ Fix[LP] =
    q => compile(q).flatMap { lp =>
      // TODO we should just call `quasar.preparePlan` here
      // but we need to remove core's dependency on sql first
      val withErrors = for {
        optimized <- optimizer.optimize(lp).right
        typechecked <- lpr.ensureCorrectTypes(optimized).disjunction
        rewritten <- optimizer.rewriteJoins(typechecked).right
      } yield rewritten

      withErrors.leftMap(_.list.toList.mkString(";"))
    }

  // NB: this plan is simplified and normalized, but not optimized. That allows
  // the expected result to be controlled more precisely. Assuming you know
  // what plan the compiler produces for a reference query, you can demand that
  // `optimize` produces the same plan given a query in some more deviant form.
  def compileExp(query: String): Fix[LP] =
    compile(query).fold(
      e => throw new RuntimeException("could not compile query for expected value: " + query + "; " + e),
      optimizer.optimize)

  // Compile the given query, including optimization and typechecking
  def fullCompileExp(query: String): Fix[LP] =
    fullCompile(query).valueOr(e =>
      throw new RuntimeException(s"could not full-compile query for expected value '$query': $e"))

  def testLogicalPlanCompile(query: String, expected: Fix[LP]) =
    compile(query).map(optimizer.optimize).toEither must beRight(equalToPlan(expected))

  def testTypedLogicalPlanCompile(query: String, expected: Fix[LP]) =
    fullCompile(query).toEither must beRight(equalToPlan(expected))

  def read(file: String): Fix[LP] =
    lpf.read(sandboxCurrent(posixCodec.parsePath(Some(_), Some(_), κ(None), κ(None))(file).get).get)

  def makeObj(ts: (String, Fix[LP])*): Fix[LP] =
    MakeObjectN(ts.map(t => lpf.constant(Data.Str(t._1)) -> t._2): _*).embed
}<|MERGE_RESOLUTION|>--- conflicted
+++ resolved
@@ -42,18 +42,12 @@
   }
 
   val parseAndAnnotate: String => String \/ Cofree[Sql, SemanticAnalysis.Annotations] = query => {
-<<<<<<< HEAD
-    fixParser.parseExpr(Query(query)).leftMap(_.toString).flatMap { select =>
-      AllPhases(select).leftMap(_.toString)
-    }
-=======
     for {
-      parsed <- fixParser.parse(Query(query)).leftMap(_.toString)
+      parsed <- fixParser.parseExpr(Query(query)).leftMap(_.toString)
       normed <- normalizeProjections(parsed).right
       sort   <- projectSortKeys(normed).right
       attr   <- annotate(sort).leftMap(_.toString)
     } yield attr
->>>>>>> 723b54f2
   }
 
   val parseAndAnnotateUnsafe: String => Cofree[Sql, SemanticAnalysis.Annotations] = query => {
