{
    "name": "time series aggregation",
    "backends": {
<<<<<<< HEAD
        "couchbase":  "ignoreFieldOrder",
        "mimir":      "pending",
        "postgresql": "pending"
=======
        "couchbase": "ignoreFieldOrder",
        "mimir":"pending"
>>>>>>> 5f7a7285
    },
    "data": "smalltimeseries.data",
    "query": "
        SELECT SUM(value) AS measure, timestamp(dt) AS dimension, sensor AS series
        FROM smalltimeseries
        GROUP BY sensor, dt
        ORDER BY sensor ASC, dt ASC",
    "NB": "The query is ordered, but not uniquely, so we have to use containsExactly instead of equalsExactly.",
    "predicate": "exactly",
    "ignoreResultOrder": true,
    "expected": [
        { "measure": 62, "dimension": { "$timestamp": "2017-05-15T16:54:29.615Z" }, "series": "S0" },
        { "measure": 54, "dimension": { "$timestamp": "2017-05-17T16:54:29.615Z" }, "series": "S0" },
        { "measure": 51, "dimension": { "$timestamp": "2017-05-11T16:54:29.615Z" }, "series": "S0" },
        { "measure": 59, "dimension": { "$timestamp": "2017-05-16T16:54:29.615Z" }, "series": "S0" },
        { "measure": 54, "dimension": { "$timestamp": "2017-05-12T16:54:29.615Z" }, "series": "S0" },
        { "measure": 171, "dimension": { "$timestamp": "2017-05-09T16:54:29.615Z" }, "series": "S0" },
        { "measure": 61, "dimension": { "$timestamp": "2017-05-14T16:54:29.615Z" }, "series": "S0" },
        { "measure": 58, "dimension": { "$timestamp": "2017-05-18T16:54:29.615Z" }, "series": "S0" },
        { "measure": 97, "dimension": { "$timestamp": "2017-05-10T16:54:29.615Z" }, "series": "S0" },
        { "measure": 57, "dimension": { "$timestamp": "2017-05-13T16:54:29.615Z" }, "series": "S0" },
        { "measure": 44, "dimension": { "$timestamp": "2017-05-15T16:54:29.615Z" }, "series": "S1" },
        { "measure": 45, "dimension": { "$timestamp": "2017-05-17T16:54:29.615Z" }, "series": "S1" },
        { "measure": 43, "dimension": { "$timestamp": "2017-05-14T16:54:29.615Z" }, "series": "S1" },
        { "measure": 42, "dimension": { "$timestamp": "2017-05-12T16:54:29.615Z" }, "series": "S1" },
        { "measure": 44, "dimension": { "$timestamp": "2017-05-10T16:54:29.615Z" }, "series": "S1" },
        { "measure": 45, "dimension": { "$timestamp": "2017-05-09T16:54:29.615Z" }, "series": "S1" },
        { "measure": 46, "dimension": { "$timestamp": "2017-05-16T16:54:29.615Z" }, "series": "S1" },
        { "measure": 46, "dimension": { "$timestamp": "2017-05-18T16:54:29.615Z" }, "series": "S1" },
        { "measure": 40, "dimension": { "$timestamp": "2017-05-11T16:54:29.615Z" }, "series": "S1" },
        { "measure": 47, "dimension": { "$timestamp": "2017-05-13T16:54:29.615Z" }, "series": "S1" },
        { "measure": 55, "dimension": { "$timestamp": "2017-05-09T16:54:29.615Z" }, "series": "S2" },
        { "measure": 50, "dimension": { "$timestamp": "2017-05-15T16:54:29.615Z" }, "series": "S2" },
        { "measure": 52, "dimension": { "$timestamp": "2017-05-13T16:54:29.615Z" }, "series": "S2" },
        { "measure": 43, "dimension": { "$timestamp": "2017-05-17T16:54:29.615Z" }, "series": "S2" },
        { "measure": 44, "dimension": { "$timestamp": "2017-05-18T16:54:29.615Z" }, "series": "S2" },
        { "measure": 53, "dimension": { "$timestamp": "2017-05-11T16:54:29.615Z" }, "series": "S2" },
        { "measure": 56, "dimension": { "$timestamp": "2017-05-10T16:54:29.615Z" }, "series": "S2" },
        { "measure": 47, "dimension": { "$timestamp": "2017-05-16T16:54:29.615Z" }, "series": "S2" },
        { "measure": 55, "dimension": { "$timestamp": "2017-05-14T16:54:29.615Z" }, "series": "S2" },
        { "measure": 48, "dimension": { "$timestamp": "2017-05-12T16:54:29.615Z" }, "series": "S2" }
    ]
}<|MERGE_RESOLUTION|>--- conflicted
+++ resolved
@@ -1,14 +1,8 @@
 {
     "name": "time series aggregation",
     "backends": {
-<<<<<<< HEAD
-        "couchbase":  "ignoreFieldOrder",
-        "mimir":      "pending",
-        "postgresql": "pending"
-=======
         "couchbase": "ignoreFieldOrder",
         "mimir":"pending"
->>>>>>> 5f7a7285
     },
     "data": "smalltimeseries.data",
     "query": "
