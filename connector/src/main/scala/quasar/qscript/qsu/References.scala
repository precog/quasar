--- conflicted
+++ resolved
@@ -16,30 +16,22 @@
 
 package quasar.qscript.qsu
 
-<<<<<<< HEAD
 import slamdata.Predef.Symbol
+import quasar.ejson.implicits._
 import quasar.fp._
 import quasar.contrib.matryoshka._
 import quasar.qscript.{FreeMap, FreeMapA}
 
-import scalaz.{\/, Cord, IMap, ISet, Monoid, Show}
-=======
-import slamdata.Predef.{StringContext, Symbol}
-import quasar.ejson.implicits._
-import quasar.fp.{coproductEqual, coproductShow, symbolOrder, symbolShow}
-import quasar.qscript.{FreeMap, FreeMapA}
-
-import matryoshka.{delayShow, delayEqual, BirecursiveT, ShowT, EqualT}
-import matryoshka.data.free._
-import scalaz.{Equal, IMap, ISet, Monoid, Order, Show}
+import matryoshka.{delayShow, delayEqual, equalTEqual, showTShow, BirecursiveT, ShowT, EqualT}
+import matryoshka.data._
+// import matryoshka.data.free._
+import scalaz.{\/, Cord, Equal, IMap, ISet, Monoid, Order, Show}
 import scalaz.std.list._
->>>>>>> 126aeb21
 import scalaz.std.option._
 import scalaz.std.tuple._
 import scalaz.syntax.applicative._
 import scalaz.syntax.semigroup._
 import scalaz.syntax.std.option._
-import scalaz.syntax.show._
 import matryoshka.{Hole => _, _}
 import matryoshka.data._
 
@@ -74,30 +66,22 @@
 
   // Resolves all `Access` made by `by` in the given `FreeAccess`, resulting in
   // a `FreeMap`.
-<<<<<<< HEAD
-  def resolveAccess[A, B](by: Symbol, in: FreeMapA[T, B])(ex: B => Access[A] \/ A, f: A => Symbol): FreeMapA[T, A] =
-    accessing.lookup(by).fold(in.map(b => ex(b).fold(Access.src.get(_), a => a))) { accesses =>
-      in flatMap { b =>
-        ex(b).fold({
-          access =>
-            val a = Access.src.get(access)
-            accesses.lookup(access.symbolic(f)).cata(_.as(a), a.point[FreeMapA[T, ?]])
-        }, {
-          _.point[FreeMapA[T, ?]]
-        })
-=======
-  def resolveAccess[A]
-      (by: Symbol, in: FreeMapA[T, Access[D, A]])
-      (f: A => Symbol)
-      (implicit D: Order[D])
-      : FreeMapA[T, A] =
-    accessing.lookup(by).fold(in.map(Access.src.get(_))) { accesses =>
-      in flatMap { access =>
-        val a = Access.src.get(access)
-        accesses.lookup(access.symbolic(f)).cata(_.as(a), a.point[FreeMapA[T, ?]])
->>>>>>> 126aeb21
+  def resolveAccess[A, B]
+    (by: Symbol, in: FreeMapA[T, A])
+    (f: B => Symbol)
+    (ex: A => Access[D, B] \/ B)
+    (implicit D: Order[D])
+    : FreeMapA[T, B] =
+      accessing.lookup(by).fold(in.map(a => ex(a).fold(Access.src.get(_), b => b))) { accesses =>
+        in flatMap { a =>
+          ex(a).fold({ access =>
+            val b = Access.src.get(access)
+            accesses.lookup(access.symbolic(f)).cata(_.as(b), b.point[FreeMapA[T, ?]])
+          }, {
+            _.point[FreeMapA[T, ?]]
+          })
+        }
       }
-    }
 }
 
 object References {
@@ -118,27 +102,18 @@
         x.accessed |+| y.accessed),
       noRefs)
 
-<<<<<<< HEAD
-  implicit def showReferences[T[_[_]]: ShowT]: Show[References[T]] =
-    Show.show { case References(accessing, accessed) =>
-      Cord("References: {\n") ++
-      accessing.show ++
-      Cord("\n\n") ++
-      accessed.show ++
-      Cord("\n}")
-=======
-  implicit def equal[T[_[_]]: BirecursiveT: EqualT, D: Equal]: Equal[References[T, D]] =
+  implicit def equal[T[_[_]]: BirecursiveT: EqualT, D: Equal]: Equal[References[T, D]] = {
     Equal.equalBy(r => (r.accessing, r.accessed))
+  }
 
   implicit def show[T[_[_]]: ShowT, D: Show]: Show[References[T, D]] =
-    Show.shows {
+    Show.show {
       case References(accessing, accessed) =>
-        s"References {\n\n" +
-        s"Accessing[\n" +
-        printMultiline(accessing.toList) +
-        s"]\n\nAccessed[\n" +
-        printMultiline(accessed.toList) +
-        "]\n}"
->>>>>>> 126aeb21
+        Cord("References {\n\n") ++
+        Cord("Accessing[\n") ++
+        Cord(printMultiline(accessing.toList)) ++
+        Cord("]\n\nAccessed[\n") ++
+        Cord(printMultiline(accessed.toList)) ++
+        Cord("]\n}")
     }
 }