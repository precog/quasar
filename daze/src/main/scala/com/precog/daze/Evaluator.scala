--- conflicted
+++ resolved
@@ -379,6 +379,8 @@
         returns an array (to be dereferenced later) containing the result of each reduction
         */
         case m @ MegaReduce(_, reds, parent) => {
+          println("reds: " + reds)
+          println("parent: " + parent)
           val firstCoalesce = reds.map {
             case (_, reductions) => coalesce(reductions.map((_, None)))
           }
@@ -386,6 +388,8 @@
           val reduction = coalesce(firstCoalesce.zipWithIndex map { case (r, j) => (r, Some(j)) })
 
           val spec = combineTransSpecs(reds.map(_._1))
+
+          println("spec in evaluator: " + spec)
           
           for {
             pendingTable <- prepareEval(parent, splits)
@@ -1067,8 +1071,9 @@
     parts reduceOption { (left, right) => trans.InnerObjectConcat(left, right) } getOrElse ConstLiteral(CEmptyArray, Leaf(Source))
   }
   
-<<<<<<< HEAD
-=======
+  private def sharedPrefixLength(left: DepGraph, right: DepGraph): Int =
+    left.identities zip right.identities takeWhile { case (a, b) => a == b } length
+
   private def buildChains(graph: DepGraph): Set[List[DepGraph]] = {
     val parents = enumerateParents(graph)
     val recursive = parents flatMap buildChains map { graph :: _ }
@@ -1076,28 +1081,40 @@
   }
   
   private def enumerateParents(graph: DepGraph): Set[DepGraph] = graph match {
-    case SplitParam(_, _) => Set()
-    case SplitGroup(_, _, _) => Set()
-    case Root(_, _) => Set()
+    case dag.SplitParam(_, _) => Set()
+    case dag.SplitGroup(_, _, _) => Set()
+    case dag.Root(_, _) => Set()
     case dag.New(_, parent) => Set(parent)
     case dag.Morph1(_, _, parent) => Set(parent)
     case dag.Morph2(_, _, left, right) => Set(left, right)
     case dag.Distinct(_, parent) => Set(parent)
     case dag.LoadLocal(_, parent, _) => Set(parent)
-    case Operate(_, _, parent) => Set(parent)
+    case dag.Operate(_, _, parent) => Set(parent)
     case dag.Reduce(_, _, parent) => Set(parent)
     case dag.MegaReduce(_, _, parent) => Set(parent)
     case dag.Split(_, spec, _) => enumerateGraphs(spec)
     case dag.IUI(_, _, left, right) => Set(left, right)
     case dag.Diff(_, left, right) => Set(left, right)
-    case Join(_, _, _, left, right) => Set(left, right)
+    case dag.Join(_, _, _, left, right) => Set(left, right)
     case dag.Filter(_, _, target, boolean) => Set(target, boolean)
     case dag.Sort(parent, _) => Set(parent)
     case dag.SortBy(parent, _, _, _) => Set(parent)
     case dag.ReSortBy(parent, _) => Set(parent)
-    case Memoize(parent, _) => Set(parent)
-  }
-  
+    case dag.Memoize(parent, _) => Set(parent)
+  }
+  
+  private def findCommonality(forest: Set[DepGraph]): Option[DepGraph] = {
+    if (forest.size == 1) {
+      Some(forest.head)
+    } else {
+      val sharedPrefixReversed = forest flatMap buildChains map { _.reverse } reduceOption { (left, right) =>
+        left zip right takeWhile { case (a, b) => a == b } map { _._1 }
+      }
+
+      sharedPrefixReversed flatMap { _.lastOption }
+    }
+  }
+
   private def enumerateGraphs(forest: BucketSpec): Set[DepGraph] = forest match {
     case UnionBucketSpec(left, right) => enumerateGraphs(left) ++ enumerateGraphs(right)
     case IntersectBucketSpec(left, right) => enumerateGraphs(left) ++ enumerateGraphs(right)
@@ -1108,32 +1125,7 @@
     case UnfixedSolution(_, graph) => Set(graph)
     case dag.Extra(graph) => Set(graph)
   }
-  
-  private def op1(op: UnaryOperation): Op1 = op match {
-    case BuiltInFunction1Op(op1) => op1
-    
-    case instructions.New | instructions.WrapArray => sys.error("assertion error")
-    
-    case Comp => Unary.Comp
-    case Neg => Unary.Neg
-  }
-  
-  private def transFromBinOp[A <: SourceType](op: BinaryOperation)(left: TransSpec[A], right: TransSpec[A]): TransSpec[A] = op match {
-    case Eq => trans.Equal(left, right)
-    case NotEq => trans.Map1(trans.Equal(left, right), op1(Comp).f1)
-    case instructions.WrapObject => WrapObjectDynamic(left, right)
-    case JoinObject => InnerObjectConcat(left, right)
-    case JoinArray => ArrayConcat(left, right)
-    case instructions.ArraySwap => sys.error("nothing happens")
-    case DerefObject => DerefObjectDynamic(left, right)
-    case DerefMetadata => sys.error("cannot do a dynamic metadata deref")
-    case DerefArray => DerefArrayDynamic(left, right)
-    case _ => trans.Map2(left, right, op2ForBinOp(op).get.f2)     // if this fails, we're missing a case above
-  }
-
->>>>>>> 3cab26fc
-  private def sharedPrefixLength(left: DepGraph, right: DepGraph): Int =
-    left.identities zip right.identities takeWhile { case (a, b) => a == b } length
+
   
   private def svalueToCValue(sv: SValue) = sv match {
     case STrue => CBoolean(true)
@@ -1229,7 +1221,7 @@
     TableTransSpec.makeTransSpec(Map(paths.Value -> trans))
 
   def combineTransSpecs(specs: List[TransSpec1]): TransSpec1 =
-    specs map { trans.WrapArray(_): TransSpec1 } reduceOption { trans.ArrayConcat(_, _) } get   // TODO should this crash or be Option?
+    specs map { trans.WrapArray(_): TransSpec1 } reduceOption { trans.ArrayConcat(_, _) } get
   
   type TableTransSpec[+A <: SourceType] = Map[CPathField, TransSpec[A]]
   type TableTransSpec1 = TableTransSpec[Source1]
