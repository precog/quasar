{
    "name": "unify flattened fields with unflattened field",
    "backends": {
<<<<<<< HEAD
        "couchbase": "pending",
        "marklogic_json": "timeout",
        "marklogic_xml": "timeout",
        "mimir":"pendingIgnoreFieldOrder",
        "mongodb_2_6": "pending",
        "mongodb_3_0": "pending",
        "mongodb_3_2": "pending",
        "mongodb_3_4": "pending",
        "mongodb_read_only": "pending",
        "spark_hdfs": "timeout",
        "spark_local": "timeout"
=======
        "mimir":"ignoreFieldOrder",
        "couchbase":  "pending"
>>>>>>> e0f345c4
    },
    "NB": "marklogic_json, marklogic_xml, spark_hdfs and spark_local not on par with master",
    "data": "zips.data",
    "query": "select `_id` as zip, loc[*] from zips order by loc[*] limit 10",
    "predicate": "exactly",
    "expected": [{ "zip": "99742", "loc": -171.701685},
                 { "zip": "99769", "loc": -170.470908},
                 { "zip": "99660", "loc": -170.293408},
                 { "zip": "99591", "loc": -169.547257},
                 { "zip": "99638", "loc": -168.788427},
                 { "zip": "99783", "loc": -168.520521},
                 { "zip": "99692", "loc": -167.510656},
                 { "zip": "99766", "loc": -166.72618},
                 { "zip": "99685", "loc": -166.519855},
                 { "zip": "99785", "loc": -166.478578}]
}<|MERGE_RESOLUTION|>--- conflicted
+++ resolved
@@ -1,11 +1,10 @@
 {
     "name": "unify flattened fields with unflattened field",
     "backends": {
-<<<<<<< HEAD
         "couchbase": "pending",
         "marklogic_json": "timeout",
         "marklogic_xml": "timeout",
-        "mimir":"pendingIgnoreFieldOrder",
+        "mimir":"ignoreFieldOrder",
         "mongodb_2_6": "pending",
         "mongodb_3_0": "pending",
         "mongodb_3_2": "pending",
@@ -13,10 +12,6 @@
         "mongodb_read_only": "pending",
         "spark_hdfs": "timeout",
         "spark_local": "timeout"
-=======
-        "mimir":"ignoreFieldOrder",
-        "couchbase":  "pending"
->>>>>>> e0f345c4
     },
     "NB": "marklogic_json, marklogic_xml, spark_hdfs and spark_local not on par with master",
     "data": "zips.data",
