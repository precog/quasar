--- conflicted
+++ resolved
@@ -1,16 +1,10 @@
 {
     "name": "convert a field to ObjectId",
     "backends": {
-<<<<<<< HEAD
         "couchbase":         "skip",
-=======
-        "mimir": "skip",
-        "mongodb_read_only": "pending",
-        "mongodb_q_3_2": "pending",
-        "postgresql":        "pending",
->>>>>>> 6e15928a
         "marklogic_json":    "skip",
         "marklogic_xml":     "skip",
+        "mimir": "skip",
         "mongodb_2_6":       "pending",
         "mongodb_3_0":       "pending",
         "mongodb_3_2":       "pending",
