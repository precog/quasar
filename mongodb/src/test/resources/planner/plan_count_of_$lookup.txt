--- conflicted
+++ resolved
@@ -1,54 +1,5 @@
 Chain
-<<<<<<< HEAD
 ├─ $ReadF(db; largeZips)
-=======
-├─ $FoldLeftF
-│  ├─ Chain
-│  │  ├─ $ReadF(db; zips)
-│  │  ├─ $GroupF
-│  │  │  ├─ Grouped
-│  │  │  │  ╰─ Name("0" -> { "$push": "$$ROOT" })
-│  │  │  ╰─ By
-│  │  │     ╰─ Name("0" -> {
-│  │  │             "$cond": [
-│  │  │               {
-│  │  │                 "$and": [
-│  │  │                   { "$lte": [{ "$literal": {  } }, "$$ROOT"] },
-│  │  │                   { "$lt": ["$$ROOT", { "$literal": [] }] }]
-│  │  │               },
-│  │  │               "$_id",
-│  │  │               { "$literal": undefined }]
-│  │  │           })
-│  │  ╰─ $ProjectF
-│  │     ├─ Name("_id" -> "$_id")
-│  │     ├─ Name("value")
-│  │     │  ├─ Name("left" -> "$0")
-│  │     │  ├─ Name("right" -> { "$literal": [] })
-│  │     │  ╰─ Name("_id" -> "$_id")
-│  │     ╰─ IncludeId
-│  ╰─ Chain
-│     ├─ $ReadF(db; largeZips)
-│     ├─ $MapF
-│     │  ├─ JavaScript(function (key, value) {
-│     │  │               return [
-│     │  │                 {
-│     │  │                   "0": (isObject(value) && (! Array.isArray(value))) ? value.TestProgramId : undefined
-│     │  │                 },
-│     │  │                 { "left": [], "right": [value] }]
-│     │  │             })
-│     │  ╰─ Scope(Map())
-│     ╰─ $ReduceF
-│        ├─ JavaScript(function (key, values) {
-│        │               var result = { "left": [], "right": [] };
-│        │               values.forEach(
-│        │                 function (value) {
-│        │                   result.left = result.left.concat(value.left);
-│        │                   result.right = result.right.concat(value.right)
-│        │                 });
-│        │               return result
-│        │             })
-│        ╰─ Scope(Map())
->>>>>>> e3263d52
 ├─ $MatchF
 │  ╰─ Doc
 │     ╰─ Expr($TestProgramId -> Exists(true))
@@ -57,48 +8,15 @@
 │  ╰─ ExcludeId
 ├─ $LookupF(from zips with (this).right.TestProgramId = (that)._id as left)
 ├─ $UnwindF(DocField(BsonField.Name("left")))
-<<<<<<< HEAD
-├─ $SimpleMapF
-│  ├─ Map
-│  │  ╰─ Obj
-│  │     ├─ Key(f0: (function (__val) {
-│  │     │      return (isObject(__val[0]) && (! Array.isArray(__val[0]))) ? __val[0]._id : undefined
-│  │     │    })(
-│  │     │      [_.left, _.right]))
-│  │     ╰─ Key(b0: (function (__val) {
-│  │            return [
-│  │              (isObject(__val[0]) && (! Array.isArray(__val[0]))) ? __val[0]._id : undefined]
-│  │          })(
-│  │            [_.left, _.right]))
-=======
 ├─ $ProjectF
-│  ├─ Name("left" -> {
-│  │       "$cond": [
-│  │         {
-│  │           "$and": [
-│  │             { "$lte": [{ "$literal": {  } }, "$left"] },
-│  │             { "$lt": ["$left", { "$literal": [] }] }]
-│  │         },
-│  │         "$left",
-│  │         { "$literal": undefined }]
-│  │     })
-│  ├─ Name("right" -> {
-│  │       "$cond": [
-│  │         {
-│  │           "$and": [
-│  │             { "$lte": [{ "$literal": {  } }, "$right"] },
-│  │             { "$lt": ["$right", { "$literal": [] }] }]
-│  │         },
-│  │         "$right",
-│  │         { "$literal": undefined }]
-│  │     })
+│  ├─ Name("left" -> "$left")
+│  ├─ Name("right" -> "$right")
 │  ╰─ ExcludeId
 ├─ $SimpleMapF
 │  ├─ Map
 │  │  ╰─ Obj
 │  │     ├─ Key(f0: (isObject(_.left) && (! Array.isArray(_.left))) ? _.left._id : undefined)
 │  │     ╰─ Key(b0: [(isObject(_.left) && (! Array.isArray(_.left))) ? _.left._id : undefined])
->>>>>>> e3263d52
 │  ╰─ Scope(Map())
 ╰─ $GroupF
    ├─ Grouped
