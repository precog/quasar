--- conflicted
+++ resolved
@@ -17,12 +17,7 @@
 package quasar.std
 
 import slamdata.Predef._
-<<<<<<< HEAD
-import quasar.{Data, DateTimeInterval, Func, UnaryFunc, BinaryFunc, Type, Mapping, SemanticError},
-  SemanticError._
-=======
-import quasar.{Data, Func, UnaryFunc, BinaryFunc, Type, Mapping}
->>>>>>> 318ee703
+import quasar.{Data, DateTimeInterval, Func, UnaryFunc, BinaryFunc, Type, Mapping, SemanticError}
 import quasar.fp._
 import quasar.fp.ski._
 import quasar.frontend.logicalplan.{LogicalPlan => LP, _}
@@ -31,12 +26,13 @@
 import scala.math.BigDecimal.RoundingMode
 
 import matryoshka._
-import scalaz._, Scalaz._, Validation.success
+import scalaz._, Scalaz._, Validation.{failure, success}
 import shapeless._
 
 trait MathLib extends Library {
   private val MathRel = Type.Numeric ⨿ Type.Interval
   private val MathAbs = Type.Numeric ⨿ Type.Interval ⨿ Type.Temporal
+  private val LocalTemporal = Type.LocalDate ⨿ Type.LocalDateTime ⨿ Type.LocalTime
 
   // TODO[monocle]: Unit unapply needs to do Boolean instead of Option[Unit]
   // val Zero = Prism.partial[Data, Unit] {
@@ -106,7 +102,6 @@
           case _                                           => None
         }
     },
-<<<<<<< HEAD
     partialTyperV[nat._2] {
       case Sized(Type.Const(Data.Int(v1)), Type.Const(Data.Int(v2)))             => success(Type.Const(Data.Int(v1 + v2)))
       case Sized(Type.Const(Data.Number(v1)), Type.Const(Data.Number(v2)))       => success(Type.Const(Data.Dec(v1 + v2)))
@@ -132,29 +127,23 @@
         failure(NonEmptyList(SemanticError.GenericError("Intervals containing time information can't be added to dates")))
       case Sized(Type.Const(Data.Interval(_)), Type.Const(CanLensTime(_))) =>
         failure(NonEmptyList(SemanticError.GenericError("Intervals containing date information can't be added to times")))
-      case Sized(t@(Type.OffsetDateTime | Type.OffsetTime | Type.OffsetDate |
-                    Type.LocalDateTime | Type.LocalDate | Type.LocalTime | Type.Interval), Type.Interval) =>
-        success(t)
+      case Sized(t1, t2)
+        if (Type.OffsetDateTime ⨿ Type.OffsetTime ⨿ Type.OffsetDate ⨿
+                    Type.LocalDateTime ⨿ Type.LocalDate ⨿ Type.LocalTime ⨿ Type.Interval).contains(t1) &&
+            Type.Interval.contains(t2) =>
+        success(t1.widenConst)
+      case Sized(t1, t2)
+        if (Type.OffsetDateTime ⨿ Type.OffsetTime ⨿ Type.OffsetDate ⨿
+                    Type.LocalDateTime ⨿ Type.LocalDate ⨿ Type.LocalTime ⨿ Type.Interval).contains(t2) &&
+            Type.Interval.contains(t1) =>
+        success(t2.widenConst)
     } ||| numericWidening,
-    untyper[nat._2](t => Type.typecheck(Type.Interval, t).fold(
-=======
-    partialTyper[nat._2] {
-      case Sized(Type.Const(Data.Int(v1)), Type.Const(Data.Int(v2)))             => Type.Const(Data.Int(v1 + v2))
-      case Sized(Type.Const(Data.Number(v1)), Type.Const(Data.Number(v2)))       => Type.Const(Data.Dec(v1 + v2))
-      case Sized(Type.Const(Data.Timestamp(v1)), Type.Const(Data.Interval(v2)))  => Type.Const(Data.Timestamp(v1.plus(v2)))
-      case Sized(t, Type.Interval) if Type.Timestamp.contains(t)                 => Type.Timestamp
-      case Sized(t, Type.Interval) if Type.Date.contains(t)                      => Type.Date
-      case Sized(t, Type.Interval) if Type.Time.contains(t)                      => Type.Time
-      case Sized(t1, t2)
-        if Type.Interval.contains(t1) && Type.Interval.contains(t2)              => Type.Interval
-    } ||| numericWidening,
-    partialUntyperOV[nat._2](t => Type.typecheck(Type.Temporal ⨿ Type.Interval, t).fold(
->>>>>>> 318ee703
-      κ(t match {
+    partialUntyperOV[nat._2](t => 
+      Type.typecheck(Type.Interval, t).fold(κ(t match {
         case Type.Int                      => Some(success(Func.Input2(Type.Int, Type.Int)))
         case t if Type.Numeric.contains(t) => Some(success(Func.Input2(Type.Numeric, Type.Numeric)))
         case _                             => None
-      }),
+        }),
       κ(Some(success(Func.Input2(t, Type.Interval)))))))
 
   /**
@@ -176,31 +165,19 @@
         }
     },
     (partialTyper[nat._2] {
-<<<<<<< HEAD
-      case Sized(TZero(), t) if Type.Numeric contains t => TZero()
-      case Sized(t, TZero()) if Type.Numeric contains t => TZero()
-=======
       case Sized(TZero(), t) if Type.Numeric.contains(t) => Type.Const(Data.Dec(0))
       case Sized(t, TZero()) if Type.Numeric.contains(t) => Type.Const(Data.Dec(0))
->>>>>>> 318ee703
 
       case Sized(Type.Const(Data.Int(v1)), Type.Const(Data.Int(v2)))       => Type.Const(Data.Int(v1 * v2))
       case Sized(Type.Const(Data.Number(v1)), Type.Const(Data.Number(v2))) => Type.Const(Data.Dec(v1 * v2))
 
       // TODO: handle interval multiplied by Dec (not provided by threeten). See SD-582.
-<<<<<<< HEAD
       // Is that actually sensical? It doesn't sound like it to me; you can't "carry"
       // fractional units down to smaller units most of the time.
       case Sized(Type.Const(Data.Interval(v1)), Type.Const(Data.Int(v2))) => Type.Const(Data.Interval(v1.multiply(v2.intValue)))
       case Sized(Type.Const(Data.Int(v1)), Type.Const(Data.Interval(v2))) => Type.Const(Data.Interval(v2.multiply(v1.intValue)))
-      case Sized(t1, t2) if (t2 contains Type.Int) && (t1 contains Type.Interval) => Type.Interval
-      case Sized(t1, t2) if (t1 contains Type.Int) && (t2 contains Type.Interval) => Type.Interval
-=======
-      case Sized(Type.Const(Data.Interval(v1)), Type.Const(Data.Int(v2))) => Type.Const(Data.Interval(v1.multipliedBy(v2.longValue)))
-      case Sized(Type.Const(Data.Int(v1)), Type.Const(Data.Interval(v2))) => Type.Const(Data.Interval(v2.multipliedBy(v1.longValue)))
-      case Sized(Type.Interval, Type.Int) => Type.Interval
-      case Sized(Type.Int, Type.Interval) => Type.Interval
->>>>>>> 318ee703
+      case Sized(t1, t2) if (Type.Int contains t2) && (Type.Interval contains t1) => Type.Interval
+      case Sized(t1, t2) if (Type.Int contains t1) && (Type.Interval contains t2) => Type.Interval
     }) ||| numericWidening,
     partialUntyper[nat._2] {
       case Type.Interval => Func.Input2(Type.Int ⨿ Type.Interval, Type.Int ⨿ Type.Interval)
@@ -230,16 +207,11 @@
 
       case Sized(Type.Const(Data.Int(v1)), Type.Const(Data.Int(v2))) if v2.isValidInt    => Type.Const(Data.Int(v1.pow(v2.toInt)))
       case Sized(Type.Const(Data.Number(v1)), Type.Const(Data.Int(v2))) if v2.isValidInt => Type.Const(Data.Dec(v1.pow(v2.toInt)))
-<<<<<<< HEAD
     } ||| numericWidening,
-    biReflexiveUnapply)
-=======
-    }) ||| numericWidening,
     partialUntyper[nat._2] {
       case Type.Int => Func.Input2(Type.Int, Type.Int)
       case Type.Dec => Func.Input2(Type.Numeric, Type.Numeric)
     })
->>>>>>> 318ee703
 
   /** Subtracts one value from another, promoting to decimal if either operand
     * is decimal.
@@ -260,7 +232,6 @@
           case _                                           => None
         }
     },
-<<<<<<< HEAD
     partialTyper[nat._2] {
       case Sized(v1, TZero()) if Type.Numeric.contains(v1) => v1
 
@@ -296,37 +267,27 @@
         val s = v1.getSecond - v2.getSecond
         val n = v1.getNano - v2.getNano
         Type.Const(Data.Interval(DateTimeInterval(0, 0, 0, h * 3600L + m * 60L + s, n.toLong)))
-      case Sized(Type.LocalDateTime, Type.LocalDateTime) => Type.Interval
-      case Sized(Type.OffsetDateTime, Type.Interval) => Type.OffsetDateTime
-      case Sized(Type.OffsetDate, Type.Interval) => Type.OffsetDate
-      case Sized(Type.OffsetTime, Type.Interval) => Type.OffsetTime
-      case Sized(Type.LocalDate, Type.LocalDate) => Type.Interval
-      case Sized(Type.LocalDate, Type.Interval) => Type.LocalDate
-      case Sized(Type.LocalTime, Type.Interval) => Type.LocalTime
-      case Sized(Type.LocalTime, Type.LocalTime) => Type.Interval
-      case Sized(Type.Interval, Type.Interval) => Type.Interval
+      case Sized(Type.LocalDateTime.superOf(_), Type.LocalDateTime.superOf(_)) => Type.Interval
+      case Sized(Type.OffsetDateTime.superOf(_), Type.Interval.superOf(_)) => Type.OffsetDateTime
+      case Sized(Type.OffsetDate.superOf(_), Type.Interval.superOf(_)) => Type.OffsetDate
+      case Sized(Type.OffsetTime.superOf(_), Type.Interval.superOf(_)) => Type.OffsetTime
+      case Sized(Type.LocalDate.superOf(_), Type.LocalDate.superOf(_)) => Type.Interval
+      case Sized(Type.LocalDate.superOf(_), Type.Interval.superOf(_))  => Type.LocalDate
+      case Sized(Type.LocalTime.superOf(_), Type.Interval.superOf(_))  => Type.LocalTime
+      case Sized(Type.LocalTime.superOf(_), Type.LocalTime.superOf(_)) => Type.Interval
+      case Sized(Type.Interval.superOf(_), Type.Interval.superOf(_))   => Type.Interval
+      case Sized(Type.Temporal.superOf(ty), Type.Interval.superOf(_))  => ty.widenConst
+      case Sized(Type.Temporal.superOf(t1), Type.Temporal.superOf(t2))
+        if (t1.contains(t2) || t2.contains(t1)) => Type.Interval
     } ||| numericWidening,
-    untyper[nat._2](t => Type.typecheck(Type.Temporal, t).fold(
-=======
-    (partialTyper[nat._2] {
-      case Sized(v1, TZero()) if Type.Numeric.contains(v1) => v1
-
-      case Sized(Type.Const(Data.Int(v1)), Type.Const(Data.Int(v2)))       => Type.Const(Data.Int(v1 - v2))
-      case Sized(Type.Const(Data.Number(v1)), Type.Const(Data.Number(v2))) => Type.Const(Data.Dec(v1 - v2))
-      case Sized(t1, t2)
-        if (Type.Temporal.contains(t1) && t1.contains(t2)) || (Type.Temporal.contains(t2) && t2.contains(t1))
-                                                                           => Type.Interval
-      case Sized(t, Type.Interval) if Type.Temporal.contains(t)            => t
-    }) ||| numericWidening,
     partialUntyperOV[nat._2] { t => Type.typecheck(Type.Temporal, t).fold(
->>>>>>> 318ee703
       κ(Type.typecheck(Type.Interval, t).fold(
         κ(t match {
           case Type.Int                      => Some(success(Func.Input2(Type.Int    , Type.Int    )))
           case t if Type.Numeric.contains(t) => Some(success(Func.Input2(Type.Numeric, Type.Numeric)))
           case _                             => None
         }),
-        κ(Some(success(Func.Input2(Type.Temporal, Type.Temporal)))))),
+        κ(Some(success(Func.Input2(Type.Temporal ⨿ Type.Interval, Type.Temporal ⨿ Type.Interval)))))),
       κ(Some(success(Func.Input2(t, Type.Interval)))))})
 
   /**
@@ -335,13 +296,8 @@
   val Divide = BinaryFunc(
     Mapping,
     "Divides one numeric or interval value by another (non-zero) numeric value",
-<<<<<<< HEAD
     Type.Numeric,
-    Func.Input2(Type.Numeric, Type.Numeric),
-=======
-    Type.Dec ⨿ Type.Interval,
-    Func.Input2(MathRel, MathRel),
->>>>>>> 318ee703
+    Func.Input2(MathRel, Type.Numeric),
     new Func.Simplifier {
       def apply[T]
         (orig: LP[T])
@@ -354,35 +310,25 @@
     partialTyperV[nat._2] {
       case Sized(v1, TOne())  => success(v1)
 
-<<<<<<< HEAD
-      case Sized(Type.Const(Data.Int(v1)), Type.Const(Data.Int(v2)))       => success(Type.Const(Data.Dec(BigDecimal(v1) / BigDecimal(v2))))
-      case Sized(Type.Const(Data.Number(v1)), Type.Const(Data.Number(v2))) => success(Type.Const(Data.Dec(v1 / v2)))
-    }) ||| numericWidening,
-    untyper[nat._2](t => Type.typecheck(Type.Interval, t).fold(
-      κ(t match {
-        case Type.Int      => success(Func.Input2(Type.Int, Type.Int))
-        case _             => success(Func.Input2(MathRel, MathRel))
-      }),
-      κ(success(Func.Input2((Type.Temporal ⨿ Type.Interval), MathRel))))))
-=======
       case Sized(Type.Const(Data.Int(v1)), Type.Const(Data.Int(v2)))
         if v2 != BigInt(0)                                                => success(Type.Const(Data.Dec(BigDecimal(v1) / BigDecimal(v2))))
       case Sized(Type.Const(Data.Number(v1)), Type.Const(Data.Number(v2)))
         if v2 != BigDecimal(0)                                            => success(Type.Const(Data.Dec(v1 / v2)))
 
       // TODO: handle interval divided by Dec (not provided by threeten). See SD-582.
-      case Sized(Type.Const(Data.Interval(v1)), Type.Const(Data.Int(v2))) => success(Type.Const(Data.Interval(v1.dividedBy(v2.longValue))))
+      case Sized(Type.Const(Data.Interval(v1)), Type.Const(Data.Int(v2))) => success(Type.Const(Data.Interval(DateTimeInterval.divideBy(v1, v2.intValue))))
+
       case Sized(t1, t2)
         if Type.Interval.contains(t1) && Type.Int.contains(t2)            => success(Type.Interval)
       case Sized(t1, t2)
         if Type.Interval.contains(t1) && Type.Interval.contains(t2)       => success(Type.Dec)
       case Sized(t1, t2)
         if Type.Numeric.contains(t1) && Type.Numeric.contains(t2)         => success(Type.Dec)
-    },
+
+    } ||| numericWidening,
     untyper[nat._2](t => Type.typecheck(Type.Interval, t).fold(
-      κ(success(Func.Input2(MathRel, MathRel))),
+      κ(success(Func.Input2(MathRel, Type.Numeric))),
       κ(success(Func.Input2(Type.Interval, Type.Int))))))
->>>>>>> 318ee703
 
   /**
    * Aka "unary minus".
@@ -430,13 +376,7 @@
         case Sized(Type.Const(Data.Int(v))) => success(Type.Const(Data.Int(v)))
         case Sized(Type.Const(Data.Dec(v))) => success(Type.Const(Data.Int(v.setScale(0, RoundingMode.CEILING).toBigInt())))
       },
-<<<<<<< HEAD
-      untyper[nat._1] {
-        case t             => success(Func.Input1(t))
-      })
-=======
       basicUntyper)
->>>>>>> 318ee703
 
     val Floor = UnaryFunc(
       Mapping,
@@ -472,13 +412,7 @@
         case Sized(Type.Const(Data.Int(v))) => success(Type.Const(Data.Int(v)))
         case Sized(Type.Const(Data.Dec(v))) => success(Type.Const(Data.Int(v.setScale(0, RoundingMode.HALF_EVEN).toBigInt)))
       },
-<<<<<<< HEAD
-      untyper[nat._1] {
-        case t             => success(Func.Input1(t))
-      })
-=======
       basicUntyper)
->>>>>>> 318ee703
 
     val FloorScale = BinaryFunc(
       Mapping,
