/*
 * Copyright 2014–2017 SlamData Inc.
 *
 * Licensed under the Apache License, Version 2.0 (the "License");
 * you may not use this file except in compliance with the License.
 * You may obtain a copy of the License at
 *
 *     http://www.apache.org/licenses/LICENSE-2.0
 *
 * Unless required by applicable law or agreed to in writing, software
 * distributed under the License is distributed on an "AS IS" BASIS,
 * WITHOUT WARRANTIES OR CONDITIONS OF ANY KIND, either express or implied.
 * See the License for the specific language governing permissions and
 * limitations under the License.
 */

package quasar.physical.rdbms.planner

import slamdata.Predef._
import quasar.common.SortDir
import quasar.fp.ski._
import quasar.fp._
import quasar.{NameGenerator, qscript}
import quasar.Planner.PlannerErrorME
<<<<<<< HEAD
import quasar.physical.rdbms.planner.sql.SqlExpr._
import quasar.physical.rdbms.planner.sql.{SqlExpr, genId}
import quasar.physical.rdbms.planner.sql.SqlExpr.Select._
import quasar.qscript.{FreeMap, MapFunc, QScriptCore, QScriptTotal}
=======
import Planner._

import quasar.qscript.{ExcludeId, FreeMap, MapFunc, OnUndefined, QScriptCore, QScriptTotal, ShiftType, Reduce, ReduceFuncs}
import quasar.qscript.{MapFuncCore => MFC}
import quasar.qscript.{MapFuncDerived => MFD}
import MFC._
import MFD._
import sql._
import sql.Indirections._
import sql.SqlExpr._
import sql.SqlExpr.Select._

>>>>>>> d47f2592
import matryoshka._
import matryoshka.data._
import matryoshka.data.free.freeEqual
import matryoshka.implicits._
import matryoshka.patterns._
import scalaz._
import Scalaz._

class QScriptCorePlanner[T[_[_]]: BirecursiveT: ShowT: EqualT,
F[_]: Monad: NameGenerator: PlannerErrorME](
    mapFuncPlanner: Planner[T, F, MapFunc[T, ?]])
    extends Planner[T, F, QScriptCore[T, ?]] {

  private def processFreeMap(f: FreeMap[T],
                     alias: SqlExpr[T[SqlExpr]]): F[T[SqlExpr]] =
    f.cataM(interpretM(κ(alias.embed.η[F]), mapFuncPlanner.plan))

  private def take(fromExpr: F[T[SqlExpr]], countExpr: F[T[SqlExpr]]): F[T[SqlExpr]] =
    (fromExpr |@| countExpr)(Limit(_, _).embed)

  private def drop(fromExpr: F[T[SqlExpr]], countExpr: F[T[SqlExpr]]): F[T[SqlExpr]] =
    (fromExpr |@| countExpr)(Offset(_, _).embed)

  private def compile(expr: qscript.FreeQS[T], src: T[SqlExpr]): F[T[SqlExpr]] = {
    val compiler = Planner[T, F, QScriptTotal[T, ?]].plan
    expr.cataM(interpretM(κ(src.point[F]), compiler))
  }

  val unref: T[SqlExpr] = SqlExpr.Unreferenced[T[SqlExpr]]().embed

  def plan: AlgebraM[F, QScriptCore[T, ?], T[SqlExpr]] = {
    case qscript.Map(`unref`, f) =>
      processFreeMap(f, SqlExpr.Null[T[SqlExpr]])
    case qscript.Map(src, f) =>
      for {
        fromAlias <- genId[T[SqlExpr], F](deriveIndirection(src))
        selection <- processFreeMap(f, fromAlias)
          .map(idToWildcard[T])
      } yield {
        Select(
          Selection(selection, none, deriveIndirection(src)),
          From(src, fromAlias),
          join = none,
          filter = none,
          groupBy = none,
          orderBy = nil
        ).embed
      }
    case qscript.Sort(src, bucket, order) =>
      def createOrderBy(id: SqlExpr.Id[T[SqlExpr]]):
      ((FreeMap[T], SortDir)) => F[OrderBy[T[SqlExpr]]] = {
        case (qs, dir) =>
          processFreeMap(qs, id).map { expr =>
            OrderBy(expr, dir)
          }
      }
      for {
        fromAlias <- genId[T[SqlExpr], F](deriveIndirection(src))
        orderByExprs <- order.traverse(createOrderBy(fromAlias))
        bucketExprs <- bucket.map((_, orderByExprs.head.sortDir)).traverse(createOrderBy(fromAlias))
      }
        yield {
          Select(
            Selection(*, none, deriveIndirection(src)),
            From(src, fromAlias),
            join = none,
            filter = none,
            groupBy = none,
            orderBy = bucketExprs ++ orderByExprs.toList
          ).embed
        }
    case qscript.Subset(src, from, sel, count) =>
      val fromExpr: F[T[SqlExpr]]  = compile(from, src)
      val countExpr: F[T[SqlExpr]] = compile(count, src)

      sel match {
        case qscript.Drop   => drop(fromExpr, countExpr)
        case qscript.Take   => take(fromExpr, countExpr)
        case qscript.Sample => take(fromExpr, countExpr) // TODO needs better sampling (which connector doesn't?)
      }

    case qscript.Unreferenced() => unref.point[F]

    case qscript.Filter(src, f) =>
<<<<<<< HEAD
      src.project match {
        case s@Select(_, From(_, initialFromAlias), initialFilter, _) =>
          val injectedFilterExpr = processFreeMap(f, initialFromAlias)
          injectedFilterExpr.map { fe =>
            val finalFilterExpr = initialFilter.map(i => And[T[SqlExpr]](i.v, fe).embed).getOrElse(fe)
            s.copy(filter = Some(Filter[T[SqlExpr]](finalFilterExpr))).embed
          }
        case other =>
          for {
            fromAlias <- genId[T[SqlExpr], F]
            filterExp <- processFreeMap(f, fromAlias)
          } yield {
          Select(
            Selection(*, none),
            From(src, fromAlias),
            Some(Filter(filterExp)),
            orderBy = nil
          ).embed
      }
    }

    case qUnion@qscript.Union(src, left, right) =>
      val hole = qscript.HoleQS[T]
      (src.project, left, right) match {
        case (_: Select[_], `hole`, `hole`) => src.point[F]
        case _ =>
          (compile(left, src) |@| compile(right, src))(Union(_,_).embed)
      }

    case reduce@qscript.Reduce(reduceSrc, _, _, _) =>
      reduceSrc.project match {
        case _: Union[_] | _: Select[_] => reduceSrc.point[F]
        case _ =>                          notImplemented(s"$reduce", this)
=======
      for {
        fromAlias <- genId[T[SqlExpr], F](deriveIndirection(src))
        filterExp <- processFreeMap(f, fromAlias)
      } yield {
      Select(
        Selection(*, none, deriveIndirection(src)),
        From(src, fromAlias),
        join = none,
        Some(Filter(filterExp)),
        groupBy = none,
        orderBy = nil
      ).embed
    }

    case qUnion@qscript.Union(src, left, right) =>
      (compile(left, src) |@| compile(right, src))(Union(_,_).embed)

    case reduce@qscript.Reduce(src, bucket, reducers, repair) => for {
      alias <- genId[T[SqlExpr], F](deriveIndirection(src))
      gbs   <- bucket.traverse(processFreeMap(_, alias))
      rds   <- reducers.traverse(_.traverse(processFreeMap(_, alias)) >>=
        reduceFuncPlanner[T, F].plan)
      rep <- repair.cataM(interpretM(
        _.idx.fold(
          idx => notImplemented("Reduce repair with left index, waiting for a test case", this): F[T[SqlExpr]],
          idx => rds(idx).point[F]
        ),
        Planner.mapFuncPlanner[T, F].plan)
      ).map(idToWildcard[T])
    } yield {
        val (selection, groupBy) = reduce match {
          case DistinctPattern() =>
            (Distinct[T[SqlExpr]](rep).embed, none)
          case _ => (rep, GroupBy(gbs).some)
        }

        Select(
          Selection(selection, none, Default),
          From(src, alias),
          join = none,
          filter = none,
          groupBy = groupBy,
          orderBy = nil
        ).embed
      }

    case qscript.LeftShift(src, struct, ExcludeId, ShiftType.Array, OnUndefined.Omit, repair) =>
      for {
        structAlias <- genId[T[SqlExpr], F](deriveIndirection(src))
        structExpr  <- processFreeMap(struct, structAlias)
        right = ArrayUnwind(structExpr)
        repaired <- processJoinFunc(mapFuncPlanner)(repair, structAlias, right)
        result = Select[T[SqlExpr]](
          Selection(repaired, None, deriveIndirection(src)), From(src, structAlias), none, none, none, Nil)
      } yield {
        result.embed
>>>>>>> d47f2592
      }

    case other =>
      notImplemented(s"QScriptCore: $other", this)
<<<<<<< HEAD
=======
  }

  object DistinctPattern {
>>>>>>> d47f2592

    def unapply[A:Equal](qs: QScriptCore[T, A]): Boolean = qs match {
      case Reduce(_, bucket :: Nil, ReduceFuncs.Arbitrary(arb) :: Nil, _) if bucket === arb  => true
      case _ => false
    }
  }
}<|MERGE_RESOLUTION|>--- conflicted
+++ resolved
@@ -22,12 +22,6 @@
 import quasar.fp._
 import quasar.{NameGenerator, qscript}
 import quasar.Planner.PlannerErrorME
-<<<<<<< HEAD
-import quasar.physical.rdbms.planner.sql.SqlExpr._
-import quasar.physical.rdbms.planner.sql.{SqlExpr, genId}
-import quasar.physical.rdbms.planner.sql.SqlExpr.Select._
-import quasar.qscript.{FreeMap, MapFunc, QScriptCore, QScriptTotal}
-=======
 import Planner._
 
 import quasar.qscript.{ExcludeId, FreeMap, MapFunc, OnUndefined, QScriptCore, QScriptTotal, ShiftType, Reduce, ReduceFuncs}
@@ -40,7 +34,6 @@
 import sql.SqlExpr._
 import sql.SqlExpr.Select._
 
->>>>>>> d47f2592
 import matryoshka._
 import matryoshka.data._
 import matryoshka.data.free.freeEqual
@@ -125,41 +118,6 @@
     case qscript.Unreferenced() => unref.point[F]
 
     case qscript.Filter(src, f) =>
-<<<<<<< HEAD
-      src.project match {
-        case s@Select(_, From(_, initialFromAlias), initialFilter, _) =>
-          val injectedFilterExpr = processFreeMap(f, initialFromAlias)
-          injectedFilterExpr.map { fe =>
-            val finalFilterExpr = initialFilter.map(i => And[T[SqlExpr]](i.v, fe).embed).getOrElse(fe)
-            s.copy(filter = Some(Filter[T[SqlExpr]](finalFilterExpr))).embed
-          }
-        case other =>
-          for {
-            fromAlias <- genId[T[SqlExpr], F]
-            filterExp <- processFreeMap(f, fromAlias)
-          } yield {
-          Select(
-            Selection(*, none),
-            From(src, fromAlias),
-            Some(Filter(filterExp)),
-            orderBy = nil
-          ).embed
-      }
-    }
-
-    case qUnion@qscript.Union(src, left, right) =>
-      val hole = qscript.HoleQS[T]
-      (src.project, left, right) match {
-        case (_: Select[_], `hole`, `hole`) => src.point[F]
-        case _ =>
-          (compile(left, src) |@| compile(right, src))(Union(_,_).embed)
-      }
-
-    case reduce@qscript.Reduce(reduceSrc, _, _, _) =>
-      reduceSrc.project match {
-        case _: Union[_] | _: Select[_] => reduceSrc.point[F]
-        case _ =>                          notImplemented(s"$reduce", this)
-=======
       for {
         fromAlias <- genId[T[SqlExpr], F](deriveIndirection(src))
         filterExp <- processFreeMap(f, fromAlias)
@@ -216,17 +174,13 @@
           Selection(repaired, None, deriveIndirection(src)), From(src, structAlias), none, none, none, Nil)
       } yield {
         result.embed
->>>>>>> d47f2592
       }
 
     case other =>
       notImplemented(s"QScriptCore: $other", this)
-<<<<<<< HEAD
-=======
   }
 
   object DistinctPattern {
->>>>>>> d47f2592
 
     def unapply[A:Equal](qs: QScriptCore[T, A]): Boolean = qs match {
       case Reduce(_, bucket :: Nil, ReduceFuncs.Arbitrary(arb) :: Nil, _) if bucket === arb  => true
