{
  "name": "filter on is null",

  "backends": {
    "postgresql": "pending",
<<<<<<< HEAD
    "marklogic":  "pending",
    "couchbase":  "skip"
=======
    "marklogic":  "skip",
    "couchbase":  "pending"
>>>>>>> d33594b8
  },

  "description": "expression with `is null` should be true whenever the same filter is satisfied",

  "data": "nulls.data",

  "query": "select distinct (val is null) as expr from nulls where val is null",

  "predicate": "containsExactly",

  "expected": [
    { "expr": true }
  ]
}<|MERGE_RESOLUTION|>--- conflicted
+++ resolved
@@ -3,13 +3,8 @@
 
   "backends": {
     "postgresql": "pending",
-<<<<<<< HEAD
-    "marklogic":  "pending",
+    "marklogic":  "skip",
     "couchbase":  "skip"
-=======
-    "marklogic":  "skip",
-    "couchbase":  "pending"
->>>>>>> d33594b8
   },
 
   "description": "expression with `is null` should be true whenever the same filter is satisfied",
