/*
 *  ____    ____    _____    ____    ___     ____ 
 * |  _ \  |  _ \  | ____|  / ___|  / _/    / ___|        Precog (R)
 * | |_) | | |_) | |  _|   | |     | |  /| | |  _         Advanced Analytics Engine for NoSQL Data
 * |  __/  |  _ <  | |___  | |___  |/ _| | | |_| |        Copyright (C) 2010 - 2013 SlamData, Inc.
 * |_|     |_| \_\ |_____|  \____|   /__/   \____|        All Rights Reserved.
 *
 * This program is free software: you can redistribute it and/or modify it under the terms of the 
 * GNU Affero General Public License as published by the Free Software Foundation, either version 
 * 3 of the License, or (at your option) any later version.
 *
 * This program is distributed in the hope that it will be useful, but WITHOUT ANY WARRANTY; 
 * without even the implied warranty of MERCHANTABILITY or FITNESS FOR A PARTICULAR PURPOSE. See 
 * the GNU Affero General Public License for more details.
 *
 * You should have received a copy of the GNU Affero General Public License along with this 
 * program. If not, see <http://www.gnu.org/licenses/>.
 *
 */
package com.precog.shard
package service

import kafka._

import com.precog.daze._
import com.precog.common.Path
import com.precog.common.accounts._
import com.precog.common.security._
import com.precog.common.jobs._
import com.precog.common.json._
import com.precog.muspelheim._

import java.nio.ByteBuffer

import org.specs2.mutable.Specification
import org.specs2.specification._
import org.scalacheck.Gen._

import akka.actor.ActorSystem
import akka.dispatch.ExecutionContext
import akka.dispatch.{Await, Future, Promise}
import akka.util.Duration

import org.joda.time._

import org.streum.configrity.Configuration
import org.streum.configrity.io.BlockFormat

import scalaz.{Success, NonEmptyList}
import scalaz.Scalaz._
import scalaz.Validation._

import blueeyes.akka_testing._
import blueeyes.core.data._
import blueeyes.bkka._
import blueeyes.core.data._
import blueeyes.core.service.test.BlueEyesServiceSpecification
import blueeyes.core.http._
import blueeyes.core.http.HttpStatusCodes._
import blueeyes.core.http.MimeTypes
import blueeyes.core.http.MimeTypes._
import blueeyes.core.service._
import blueeyes.json._
import blueeyes.util.Clock
import DefaultBijections._

import scalaz._

import java.nio.CharBuffer

case class PastClock(duration: org.joda.time.Duration) extends Clock {
  def now() = new DateTime().minus(duration)
  def instant() = now().toInstant
  def nanoTime = sys.error("nanotime not available in the past")
}

trait TestShardService extends
  BlueEyesServiceSpecification with
  ShardService with
  AkkaDefaults { self =>
  
  val config = """ 
    security {
      test = true
      mongo {
        servers = [localhost]
        database = test
      }
    }
  """

  private val to = Duration(3, "seconds")

  private val actorSystem = ActorSystem("shardServiceSpec")
  val executionContext = ExecutionContext.defaultExecutionContext(actorSystem)

  implicit val M: Monad[Future] with Copointed[Future] = new blueeyes.bkka.FutureMonad(executionContext) with Copointed[Future] {
    def copoint[A](f: Future[A]) = Await.result(f, Duration(5, "seconds"))
  }

  private val apiKeyManager = new InMemoryAPIKeyManager[Future]
  private val apiKeyFinder = new DirectAPIKeyFinder[Future](apiKeyManager)
  //private val accountFinder =  new TestAccountFinder[Future](Map(), Map())
  protected val jobManager = new InMemoryJobManager[Future] //TODO: should be private?
  private val clock = Clock.System

  val rootAPIKey = apiKeyManager.rootAPIKey.copoint
  
  val testPath = Path("/test")
  val testAPIKey = apiKeyManager.newStandardAPIKeyRecord("test", testPath).map(_.apiKey).copoint
  
  val testPermissions = Set[Permission](
    ReadPermission(testPath, Set("test")),
    ReducePermission(testPath, Set("test")),
    WritePermission(testPath, Set()),
    DeletePermission(testPath, Set())
  )

  val expiredPath = Path("expired")

  val expiredAPIKey = apiKeyManager.newStandardAPIKeyRecord("expired", expiredPath).map(_.apiKey).flatMap { expiredAPIKey => 
    apiKeyManager.deriveAndAddGrant(None, None, testAPIKey, testPermissions, expiredAPIKey, Some(new DateTime().minusYears(1000))).map(_ => expiredAPIKey)
  } copoint

  def configureShardState(config: Configuration) = Future {
    val queryExecutorFactory = new TestPlatform {
      override val jobActorSystem = self.actorSystem
      override val actorSystem = self.actorSystem
      override val executionContext = self.executionContext
      override val accessControl = new DirectAPIKeyFinder(self.apiKeyManager)

      override val jobManager = self.jobManager

      val ownerMap = Map(
        Path("/")     ->             Set("root"),
        Path("/test") ->             Set("test"),
        Path("/test/foo") ->         Set("test"),
        Path("/expired") ->          Set("expired"),
        Path("/inaccessible") ->     Set("other"),
        Path("/inaccessible/foo") -> Set("other")
      )
    }

    ManagedQueryShardState(queryExecutorFactory, self.apiKeyFinder, jobManager, clock, Stoppable.Noop)
  }

<<<<<<< HEAD
  implicit val queryResultByteChunkTranscoder = new AsyncHttpTranscoder[QueryResult, ByteChunk] {
     def apply(req: HttpRequest[QueryResult]): HttpRequest[ByteChunk] =
       req map { 
         case Left(jv) => Left(ByteBuffer.wrap(jv.renderCompact.getBytes(utf8)))
         case Right(stream) => Right(stream.map(utf8.encode))
       }

     def unapply(fres: Future[HttpResponse[ByteChunk]]): Future[HttpResponse[QueryResult]] =
       fres map { 
         _ map {
           case Left(bb) => Left(JParser.parseFromByteBuffer(bb).valueOr(throw _))
           case Right(stream) => Right(stream.map(utf8.decode))
         }
=======
  implicit val queryResultByteChunkTranscoder =
   new AsyncHttpTranscoder[QueryResult, ByteChunk] {
     def apply(req: HttpRequest[QueryResult]): HttpRequest[ByteChunk] = 
       req.copy(content = req.content.map {
         case Left(jv) =>
           Left(ByteBuffer.wrap(jv.renderCompact.getBytes(utf8)))
         case Right(stream) =>
           Right(stream.map(utf8.encode))
       })

     def unapply(res: Future[HttpResponse[ByteChunk]]): Future[HttpResponse[QueryResult]] =
       res.map { r =>
         r.copy(content = r.content.map {
           case Left(bb) =>
             Left(JParser.parseFromByteBuffer(bb).valueOr(throw _))
           case Right(stream) =>
             Right(stream.map(utf8.decode))
         })
>>>>>>> 4b07b734
       }
   }

  lazy val queryService = client.contentType[QueryResult](application/(MimeTypes.json))
                                 .path("/analytics/fs/")

  lazy val metaService = client.contentType[QueryResult](application/(MimeTypes.json))
                                .path("/meta/fs/")

  lazy val asyncService = client.contentType[QueryResult](application/(MimeTypes.json))
                                .path("/analytics/queries")

  override implicit val defaultFutureTimeouts: FutureTimeouts = FutureTimeouts(1, Duration(3, "second"))
  val shortFutureTimeouts = FutureTimeouts(1, Duration(50, "millis"))
  
  /*
  implicit def AwaitBijection(implicit bi: Bijection[QueryResult, Future[ByteChunk]]): Bijection[QueryResult, ByteChunk] = new Bijection[QueryResult, ByteChunk] {
    def unapply(chunk: ByteChunk): QueryResult = bi.unapply(Future(chunk))
    def apply(res: QueryResult) = Await.result(bi(res), Duration(3, "second"))
  }
  */
}

class ShardServiceSpec extends TestShardService {
  def syncClient(query: String, apiKey: Option[String] = Some(testAPIKey)) = {
    apiKey.map{ queryService.query("apiKey", _) }.getOrElse(queryService).query("q", query)
  }

  def query(query: String, apiKey: Option[String] = Some(testAPIKey), format: Option[String] = None, path: String = ""): Future[HttpResponse[QueryResult]] = {
    val client = syncClient(query, apiKey)
    (format map (client.query("format", _)) getOrElse client).get(path)
  }

  def asyncQuery(query: String, apiKey: Option[String] = Some(testAPIKey), path: String = ""): Future[HttpResponse[QueryResult]] = {
    apiKey.map { asyncService.query("apiKey", _) }.getOrElse(asyncService)
        .query("q", query).query("prefixPath", path).post[QueryResult]("") {
      Right(StreamT.empty[Future, CharBuffer])
    }
  }

  def asyncQueryResults(jobId: JobId, apiKey: Option[String] = Some(testAPIKey)): Future[HttpResponse[QueryResult]] = {
    apiKey.map { asyncService.query("apiKey", _) }.getOrElse(asyncService).get(jobId)
  }

  val simpleQuery = "1 + 1"
  val relativeQuery = "//foo"
  val accessibleAbsoluteQuery = "//test/foo"
  val inaccessibleAbsoluteQuery = "//inaccessible/foo"

  def extractResult(data: StreamT[Future, CharBuffer]): Future[JValue] = {
    data.foldLeft("") { _ + _.toString } map (JParser.parseUnsafe(_))
  }

  def extractJobId(jv: JValue): JobId = {
    jv \ "jobId" match {
      case JString(jobId) => jobId
      case _ => sys.error("This is not JSON! GIVE ME JSON!")
    }
  }

  def waitForJobCompletion(jobId: JobId): Future[Either[String, (Option[MimeType], StreamT[Future, Array[Byte]])]] = {
    import JobState._

    jobManager.findJob(jobId) flatMap {
      case Some(Job(_, _, _, _, _, NotStarted | Started(_, _))) =>
        waitForJobCompletion(jobId)
      case Some(_) =>
        jobManager.getResult(jobId)
      case None =>
        Future(Left("The job doesn't even exist!!!"))
    }
  }

  "Shard query service" should {
    "handle absolute accessible query from root path" in {
      query(accessibleAbsoluteQuery).copoint must beLike {
        case HttpResponse(HttpStatus(OK, _), _, Some(_), _) => ok
      }
    }

    "create a job when an async query is posted" in {
      val res = for {
        HttpResponse(HttpStatus(Accepted, _), _, Some(Left(res)), _) <- asyncQuery(simpleQuery)
        jobId = extractJobId(res)
        job <- jobManager.findJob(jobId)
      } yield job

      res.copoint must beLike {
        case Some(Job(_, _, _, _, _, _)) => ok
      }
    }
    "results of an async job must eventually be made available" in {
      val res = for {
        HttpResponse(HttpStatus(Accepted, _), _, Some(Left(res)), _) <- asyncQuery(simpleQuery)
        jobId = extractJobId(res)
        _ <- waitForJobCompletion(jobId)
        HttpResponse(HttpStatus(OK, _), _, Some(Right(data)), _) <- asyncQueryResults(jobId)
        result <- extractResult(data)
      } yield result

      val expected = JObject(
        JField("warnings", JArray(Nil)) ::
        JField("errors", JArray(Nil)) ::
        JField("data", JArray(JNum(2) :: Nil)) ::
        Nil)

      res.copoint must beLike {
        case `expected` => ok
      }
    }
    "reject absolute inaccessible query from root path" in {
      query(inaccessibleAbsoluteQuery).copoint must beLike {
        case HttpResponse(HttpStatus(Unauthorized, "No data accessable at the specified path"), _, None, _) => ok
      }
    }
    "handle relative query from accessible non-root path" in {
      query(relativeQuery, path = "/test").copoint must beLike {
        case HttpResponse(HttpStatus(OK, _), _, Some(_), _) => ok
      }
    }
    "reject relative query from inaccessible non-root path" in {
      query(relativeQuery, path = "/inaccessible").copoint must beLike {
        case HttpResponse(HttpStatus(Unauthorized, "No data accessable at the specified path"), _, None, _) => ok
      }
    }
    "reject query when no API key provided" in {
      query(simpleQuery, None).copoint must beLike {
        case HttpResponse(HttpStatus(BadRequest, "An apiKey query parameter is required to access this URL"), _, None, _) => ok
      }
    }
    "reject query when API key not found" in {
      query(simpleQuery, Some("not-gonna-find-it")).copoint must beLike {
        case HttpResponse(HttpStatus(Forbidden, _), _, Some(Left(JString("The specified API key does not exist: not-gonna-find-it"))), _) => ok
      }
    }
    "reject query when grant is expired" in {
      query(accessibleAbsoluteQuery, Some(expiredAPIKey)).copoint must beLike {
        case HttpResponse(HttpStatus(Unauthorized, "No data accessable at the specified path"), _, None, _) => ok
      }
    }
    "return warnings/errors if format is 'detailed'" in {
      val result = for {
        HttpResponse(HttpStatus(OK, _), _, Some(Right(data)), _) <- query(simpleQuery, format = Some("detailed"))
        result <- extractResult(data)
      } yield result

      val expected = JObject(
        JField("warnings", JArray(Nil)) ::
        JField("errors", JArray(Nil)) ::
        JField("data", JArray(JNum(2) :: Nil)) ::
        Nil)

      result.copoint must beLike {
        case `expected` => ok
      }
    }
    "return just the results if format is 'simple'" in {
      val result = for {
        HttpResponse(HttpStatus(OK, _), _, Some(Right(data)), _) <- query(simpleQuery, format = Some("simple"))
        result <- extractResult(data)
      } yield result

      val expected = JArray(JNum(2) :: Nil)
      result.copoint must beLike {
        case `expected` => ok
      }
    }
  }
  
  def browse(apiKey: Option[String] = Some(testAPIKey), path: String = "/test"): Future[HttpResponse[QueryResult]] = {
    apiKey.map{ metaService.query("apiKey", _) }.getOrElse(metaService).get(path)
  }

  def structure(apiKey: Option[String] = Some(testAPIKey), path: String = "/test", cpath: CPath = CPath.Identity): Future[HttpResponse[QueryResult]] = {
    apiKey.map{ metaService.query("apiKey", _) }.getOrElse(metaService).query("type", "structure").query("property", cpath.toString).get(path)
  }
 
  "Shard browse service" should {
    "handle browse for API key accessible path" in {
      val obj = JObject(Map("foo" -> JArray(JString("foo")::JString("bar")::Nil)))
      browse().copoint must beLike {
        case HttpResponse(HttpStatus(OK, _), _, Some(Left(obj)), _) => ok
      }
    }
    "reject browse for non-API key accessible path" in {
<<<<<<< HEAD
      browse(path = "").copoint must beLike {
        case HttpResponse(HttpStatus(BadRequest, "The specified API key may not browse this location"), _, None, _) => ok
      }
=======
      browse(path = "") must whenDelivered { beLike {
        case HttpResponse(HttpStatus(BadRequest, _), _, Some(Left(JArray(JString("The specified API key may not browse this location") :: Nil))), _) => ok
      }}
>>>>>>> 4b07b734
    }
    "reject browse when no API key provided" in {
      browse(None).copoint must beLike {
        case HttpResponse(HttpStatus(BadRequest, "An apiKey query parameter is required to access this URL"), _, None, _) => ok
      }
    }
    "reject browse when API key not found" in {
      browse(Some("not-gonna-find-it")).copoint must beLike {
        case HttpResponse(HttpStatus(Forbidden, _), _, Some(Left(JString("The specified API key does not exist: not-gonna-find-it"))), _) => ok
      }
    }
    "reject browse when grant expired" in {
<<<<<<< HEAD
      browse(Some(expiredAPIKey), path = "/test").copoint must beLike {
        case HttpResponse(HttpStatus(BadRequest, "The specified API key may not browse this location"), _, None, _) => ok
      }
=======
      browse(Some(expiredAPIKey), path = "/test") must whenDelivered { beLike {
        case HttpResponse(HttpStatus(BadRequest, _), _, Some(Left(JArray(JString("The specified API key may not browse this location") :: Nil))), _) => ok
      }}
    }
  }

  "Shard structure service" should {
    "handle structure for API key accessible path" in {
      val obj = JObject("structure" -> JObject("foo" -> JNum(123)))

      structure() must whenDelivered { beLike {
        case HttpResponse(HttpStatus(OK, _), _, Some(Left(obj)), _) => ok
      }}
>>>>>>> 4b07b734
    }
  }
}

trait TestPlatform extends ManagedPlatform { self =>
  import scalaz.syntax.monad._
  import scalaz.syntax.traverse._

  def actorSystem: ActorSystem  
  implicit def executionContext: ExecutionContext
  val to = Duration(3, "seconds")
  
  val accessControl: AccessControl[Future]
  val ownerMap: Map[Path, Set[AccountId]]

  private def wrap[M[+_]: Monad](a: JArray): StreamT[M, CharBuffer] = {
    val str = a.renderCompact
    val buffer = CharBuffer.allocate(str.length)
    buffer.put(str)
    buffer.flip()
    
    StreamT.fromStream(Stream(buffer).point[M])
  }

  type YggConfig = ManagedQueryModuleConfig
  object yggConfig extends YggConfig {
    val jobPollFrequency = Duration(2, "seconds")
    val clock = Clock.System
  }

  def asyncExecutorFor(apiKey: APIKey): Future[Validation[String, QueryExecutor[Future, JobId]]] = {
    Future(Success(new AsyncQueryExecutor {
      val executionContext = self.executionContext
    }))
  }

  def syncExecutorFor(apiKey: APIKey): Future[Validation[String, QueryExecutor[Future, (Option[JobId], StreamT[Future, CharBuffer])]]] = {
    Future(Success(new SyncQueryExecutor {
      val executionContext = self.executionContext
    }))
  }

  protected def executor(implicit shardQueryMonad: ShardQueryMonad): QueryExecutor[ShardQuery, StreamT[ShardQuery, CharBuffer]] = {
    new QueryExecutor[ShardQuery, StreamT[ShardQuery, CharBuffer]] {
      def execute(apiKey: APIKey, query: String, prefix: Path, opts: QueryOptions) = {
        val requiredPaths = if(query startsWith "//") Set(prefix / Path(query.substring(1))) else Set.empty[Path]
        val allowed = Await.result(Future.sequence(requiredPaths.map {
          path => accessControl.hasCapability(apiKey, Set(ReadPermission(path, ownerMap(path))), Some(new DateTime))
        }).map(_.forall(identity)), to)
        
        if(allowed)
              shardQueryMonad.point(success(wrap(JArray(List(JNum(2))))))
        else
              shardQueryMonad.point(failure(AccessDenied("No data accessable at the specified path")))
      }
    }
  }

  val metadataClient = new MetadataClient[Future] {
    def browse(apiKey: APIKey, path: Path) = {
      accessControl.hasCapability(apiKey, Set(ReadPermission(path, ownerMap(path))), Some(new DateTime)).map { allowed =>
        if(allowed) {
          success(JArray(List(JString("foo"), JString("bar"))))
        } else {
          failure("The specified API key may not browse this location")
        }
      }
    }
    
    def structure(apiKey: APIKey, path: Path, cpath: CPath) = {
      accessControl.hasCapability(apiKey, Set(ReadPermission(path, ownerMap(path))), Some(new DateTime)).map { allowed =>
        if (allowed) {
          success(JObject(
            "structure" -> JObject(
              "foo" -> JNum(123)
            )
          ))
        } else {
          failure("The specified API key may not browse this location")
        }
      }
    }
  }

  def status() = Future(Success(JArray(List(JString("status")))))

  def startup = Promise.successful(true)
  def shutdown = Future { actorSystem.shutdown; true }
}<|MERGE_RESOLUTION|>--- conflicted
+++ resolved
@@ -144,7 +144,6 @@
     ManagedQueryShardState(queryExecutorFactory, self.apiKeyFinder, jobManager, clock, Stoppable.Noop)
   }
 
-<<<<<<< HEAD
   implicit val queryResultByteChunkTranscoder = new AsyncHttpTranscoder[QueryResult, ByteChunk] {
      def apply(req: HttpRequest[QueryResult]): HttpRequest[ByteChunk] =
        req map { 
@@ -158,26 +157,6 @@
            case Left(bb) => Left(JParser.parseFromByteBuffer(bb).valueOr(throw _))
            case Right(stream) => Right(stream.map(utf8.decode))
          }
-=======
-  implicit val queryResultByteChunkTranscoder =
-   new AsyncHttpTranscoder[QueryResult, ByteChunk] {
-     def apply(req: HttpRequest[QueryResult]): HttpRequest[ByteChunk] = 
-       req.copy(content = req.content.map {
-         case Left(jv) =>
-           Left(ByteBuffer.wrap(jv.renderCompact.getBytes(utf8)))
-         case Right(stream) =>
-           Right(stream.map(utf8.encode))
-       })
-
-     def unapply(res: Future[HttpResponse[ByteChunk]]): Future[HttpResponse[QueryResult]] =
-       res.map { r =>
-         r.copy(content = r.content.map {
-           case Left(bb) =>
-             Left(JParser.parseFromByteBuffer(bb).valueOr(throw _))
-           case Right(stream) =>
-             Right(stream.map(utf8.decode))
-         })
->>>>>>> 4b07b734
        }
    }
 
@@ -363,15 +342,9 @@
       }
     }
     "reject browse for non-API key accessible path" in {
-<<<<<<< HEAD
       browse(path = "").copoint must beLike {
         case HttpResponse(HttpStatus(BadRequest, "The specified API key may not browse this location"), _, None, _) => ok
       }
-=======
-      browse(path = "") must whenDelivered { beLike {
-        case HttpResponse(HttpStatus(BadRequest, _), _, Some(Left(JArray(JString("The specified API key may not browse this location") :: Nil))), _) => ok
-      }}
->>>>>>> 4b07b734
     }
     "reject browse when no API key provided" in {
       browse(None).copoint must beLike {
@@ -384,25 +357,9 @@
       }
     }
     "reject browse when grant expired" in {
-<<<<<<< HEAD
       browse(Some(expiredAPIKey), path = "/test").copoint must beLike {
         case HttpResponse(HttpStatus(BadRequest, "The specified API key may not browse this location"), _, None, _) => ok
       }
-=======
-      browse(Some(expiredAPIKey), path = "/test") must whenDelivered { beLike {
-        case HttpResponse(HttpStatus(BadRequest, _), _, Some(Left(JArray(JString("The specified API key may not browse this location") :: Nil))), _) => ok
-      }}
-    }
-  }
-
-  "Shard structure service" should {
-    "handle structure for API key accessible path" in {
-      val obj = JObject("structure" -> JObject("foo" -> JNum(123)))
-
-      structure() must whenDelivered { beLike {
-        case HttpResponse(HttpStatus(OK, _), _, Some(Left(obj)), _) => ok
-      }}
->>>>>>> 4b07b734
     }
   }
 }
