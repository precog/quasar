{
    "name": "servlets with and without init-param (pending #465, #467)",
    "backends": {
<<<<<<< HEAD
=======
        "mimir":"pendingIgnoreFieldOrder",
>>>>>>> 618bca10
        "couchbase":         "pending",
        "marklogic_json":    "pending",
        "marklogic_xml":     "pending",
        "mimir": "pending",
        "mongodb_2_6":       "pending",
        "mongodb_3_0":       "pending",
        "mongodb_3_2":       "pending",
        "mongodb_3_4":       "pending",
        "mongodb_read_only": "pending",
        "spark_hdfs":        "pending",
        "spark_local":       "pending"
    },
    "data": "webapp.data",
    "query": "select \"servlet-name\", \"init-param\" is not null from webapp where \"init-param\" is null or \"init-param\".\"betaServer\"",
    "predicate": "exactly",
    "ignoreResultOrder": true,
    "expected": [{ "servlet-name": "cofaxTools",  "1": true  },
                 { "servlet-name": "fileServlet", "1": false },
                 { "servlet-name": "cofaxAdmin",  "1": false }]
}<|MERGE_RESOLUTION|>--- conflicted
+++ resolved
@@ -1,14 +1,10 @@
 {
     "name": "servlets with and without init-param (pending #465, #467)",
     "backends": {
-<<<<<<< HEAD
-=======
-        "mimir":"pendingIgnoreFieldOrder",
->>>>>>> 618bca10
         "couchbase":         "pending",
         "marklogic_json":    "pending",
         "marklogic_xml":     "pending",
-        "mimir": "pending",
+        "mimir":"pendingIgnoreFieldOrder",
         "mongodb_2_6":       "pending",
         "mongodb_3_0":       "pending",
         "mongodb_3_2":       "pending",
