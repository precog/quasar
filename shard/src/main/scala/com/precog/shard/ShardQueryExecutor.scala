--- conflicted
+++ resolved
@@ -89,14 +89,7 @@
   case class Error(pos: Option[FaultPosition], message: String) extends Fault
 }
 
-<<<<<<< HEAD
-
-trait ShardQueryExecutorPlatform[M[+_]] extends Platform[M, StreamT[M, CharBuffer]]
-    with ParseEvalStack[M] with XLightWebHttpClientModule[M] {
-
-=======
-trait ShardQueryExecutorPlatform[M[+_]] extends /* Platform[M, StreamT[M, Slice]] with */ ParseEvalStack[M] {
->>>>>>> 3da241d0
+trait ShardQueryExecutorPlatform[M[+_]] extends ParseEvalStack[M] with XLightWebHttpClientModule[M] {
   case class StackException(error: StackError) extends Exception(error.toString)
 
   abstract class ShardQueryExecutor[N[+_]](N0: Monad[N])(implicit mn: M ~> N, nm: N ~> M)
@@ -120,13 +113,9 @@
 
     def queryReport: QueryLogger[N, Option[FaultPosition]]
 
-<<<<<<< HEAD
-    def execute(query: String, evaluationContext: EvaluationContext, opts: QueryOptions): N[Validation[EvaluationError, (Set[Fault], StreamT[N, CharBuffer])]] = {
-=======
-    def execute(apiKey: String, query: String, prefix: Path, opts: QueryOptions): N[Validation[EvaluationError, (Set[Fault], StreamT[N, Slice])]] = {
+    def execute(query: String, evaluationContext: EvaluationContext, opts: QueryOptions): N[Validation[EvaluationError, (Set[Fault], StreamT[N, Slice])]] = {
       import trans.constants._
-      val evaluationContext = EvaluationContext(apiKey, prefix, yggConfig.clock.now())
->>>>>>> 3da241d0
+
       val qid = yggConfig.queryId.getAndIncrement()
       queryLogger.info("[QID:%d] Executing query for %s: %s, prefix: %s" format 
         (qid, evaluationContext.apiKey, query, evaluationContext.basePath))
