package slamdata.engine.physical.mongodb

import slamdata.engine._
import slamdata.engine.fp._
import slamdata.engine.fs.Path
import slamdata.engine.std.StdLib._

import collection.immutable.ListMap

import scalaz.{Free => FreeM, Node => _, _}
import scalaz.task.Task

import Scalaz._

object MongoDbPlanner extends Planner[Workflow] {
  import LogicalPlan._

  import slamdata.engine.analysis.fixplate._

  import agg._
  import array._
  import date._
  import math._
  import relations._
  import set._
  import string._
  import structural._

  /**
   * This phase works bottom-up to assemble sequences of object dereferences
   * into the format required by MongoDB -- e.g. "foo.bar.baz".
   *
   * This is necessary because MongoDB does not treat object dereference as a 
   * first-class binary operator, and the resulting irregular structure cannot
   * be easily generated without computing this intermediate.
   *
   * This annotation can also be used to help detect two spans of dereferences
   * separated by non-dereference operations. Such "broken" dereferences cannot
   * be translated into a single pipeline operation and require 3 pipeline 
   * operations (or worse): [dereference, middle op, dereference].
   */
  def FieldPhase[A]: PhaseE[LogicalPlan, PlannerError, A, Option[BsonField]] = lpBoundPhaseE {
    type Output = PlannerError \/ Option[BsonField]

    toPhaseE(Phase { (attr: Attr[LogicalPlan, A]) =>
      synthPara2(forget(attr)) { (node: LogicalPlan[(Term[LogicalPlan], Output)]) => {
        def nothing: Output = \/- (None)
        def emit(field: BsonField): Output = \/- (Some(field))
        
        def buildProject(parent: Option[BsonField], child: BsonField.Leaf) =
          emit(parent match {
            case Some(objAttr) => objAttr \ child
            case None          => child
          })

        node match {
          case ObjectProject((_, \/- (objAttrOpt)) :: (Constant(Data.Str(fieldName)), _) :: Nil) =>
            buildProject(objAttrOpt, BsonField.Name(fieldName))

          case ObjectProject(_) => -\/ (PlannerError.UnsupportedPlan(node))

          case ArrayProject((_, \/- (objAttrOpt)) :: (Constant(Data.Int(index)), _) :: Nil) =>
            buildProject(objAttrOpt, BsonField.Index(index.toInt))

          case ArrayProject(_) => -\/ (PlannerError.UnsupportedPlan(node))

          case _ => nothing
        }
      }
    }})
  }

  /**
   * This phase builds up expression operations from field attributes.
   *
   * As it works its way up the tree, at some point, it will reach a place where
   * the value cannot be computed as an expression operation. The phase will
   * produce None at these points. Further up the tree from such a position, it
   * may again be possible to build expression operations, so this process will
   * naturally result in spans of expressions alternating with spans of nothing
   * (i.e. None).
   *
   * The "holes" represent positions where a pipeline operation or even a
   * workflow task is required to compute the given expression.
   */
  def ExprPhase: PhaseE[LogicalPlan, PlannerError, Option[BsonField], Option[ExprOp]] = lpBoundPhaseE {
    type Output = PlannerError \/ Option[ExprOp]

    toPhaseE(Phase { (attr: Attr[LogicalPlan, Option[BsonField]]) =>
      scanCata(attr) { (fieldAttr: Option[BsonField], node: LogicalPlan[Output]) =>
        def emit(expr: ExprOp): Output = \/- (Some(expr))

        // Promote a bson field annotation to an expr op:
        def promoteField = \/- (fieldAttr.map(ExprOp.DocField.apply _))

        def nothing = \/- (None)

        def invoke(func: Func, args: List[Output]): Output = {
          def invoke1(f: ExprOp => ExprOp) = {
            val x :: Nil = args

            x.map(_.map(f))
          }
          def invoke2(f: (ExprOp, ExprOp) => ExprOp) = {
            val x :: y :: Nil = args

            (x |@| y)(f)
          }

          def invoke3(f: (ExprOp, ExprOp, ExprOp) => ExprOp) = {
            val x :: y :: z :: Nil = args

            (x |@| y |@| z)(f)
          }

          func match {
            case `Add`      => invoke2(ExprOp.Add.apply _)
            case `Multiply` => invoke2(ExprOp.Multiply.apply _)
            case `Subtract` => invoke2(ExprOp.Subtract.apply _)
            case `Divide`   => invoke2(ExprOp.Divide.apply _)
            case `Modulo`   => invoke2(ExprOp.Mod.apply _)

            case `Eq`       => invoke2(ExprOp.Eq.apply _)
            case `Neq`      => invoke2(ExprOp.Neq.apply _)
            case `Lt`       => invoke2(ExprOp.Lt.apply _)
            case `Lte`      => invoke2(ExprOp.Lte.apply _)
            case `Gt`       => invoke2(ExprOp.Gt.apply _)
            case `Gte`      => invoke2(ExprOp.Gte.apply _)
            case `Cond`     => invoke3(ExprOp.Cond.apply _)
            case `Coalesce` => invoke2(ExprOp.IfNull.apply _)

            case `Concat`    => invoke2(ExprOp.Concat(_, _, Nil))
            case `Substring` => invoke3(ExprOp.Substr(_, _, _))
            case `Lower`     => invoke1(ExprOp.ToLower.apply _)
            case `Upper`     => invoke1(ExprOp.ToUpper.apply _)

            case `ArrayLength` => args match {
              case \/-(Some(arr)) :: \/-(Some(ExprOp.Literal(Bson.Int64(1)))) :: Nil =>
                emit(ExprOp.Size(arr))
              case _ => nothing
            }

            case `Extract`   => {
              val field :: date :: Nil = args

              def simpleEx(f: ExprOp => ExprOp) =
                date.map(_.map(f))

              field match {
                case \/-(Some(ExprOp.Literal(Bson.Text(value)))) =>
                  value match {
                    case "century"      =>
                      simpleEx(ExprOp.Year.apply _).map(_.map(
                        ExprOp.Divide(
                          _,
                          ExprOp.Literal(Bson.Int32(100)))))
                    case "day"          => simpleEx(ExprOp.DayOfMonth.apply _)
                    // FIXME: `dow` returns the wrong value for Sunday
                    case "dow"          => simpleEx(ExprOp.DayOfWeek.apply _)
                    case "doy"          => simpleEx(ExprOp.DayOfYear.apply _)
                    case "hour"         => simpleEx(ExprOp.Hour.apply _)
                    case "isodow"       => simpleEx(ExprOp.DayOfWeek.apply _)
                    case "microseconds" =>
                      simpleEx(ExprOp.Millisecond.apply _).map(_.map(
                        ExprOp.Multiply(
                          _,
                          ExprOp.Literal(Bson.Int32(1000)))))
                    case "millennium"   =>
                      simpleEx(ExprOp.Year.apply _).map(_.map(
                        ExprOp.Divide(
                          _,
                          ExprOp.Literal(Bson.Int32(1000)))))
                    case "milliseconds" => simpleEx(ExprOp.Millisecond.apply _)
                    case "minute"       => simpleEx(ExprOp.Minute.apply _)
                    case "month"        => simpleEx(ExprOp.Month.apply _)
                    case "quarter"      =>
                      simpleEx(ExprOp.DayOfYear.apply _).map(_.map(field =>
                        ExprOp.Add(
                          ExprOp.Divide(
                            field,
                            ExprOp.Literal(Bson.Int32(92))),
                          ExprOp.Literal(Bson.Int32(1)))))
                    case "second"       => simpleEx(ExprOp.Second.apply _)
                    case "week"         => simpleEx(ExprOp.Week.apply _)
                    case "year"         => simpleEx(ExprOp.Year.apply _)
                    case _              => nothing
                  }
                  case _ => nothing
              }
            }

            case `Count`    => emit(ExprOp.Count)
            case `Sum`      => invoke1(ExprOp.Sum.apply _)
            case `Avg`      => invoke1(ExprOp.Avg.apply _)
            case `Min`      => invoke1(ExprOp.Min.apply _)
            case `Max`      => invoke1(ExprOp.Max.apply _)

            case `Between`  => args match {
              case \/- (Some(x)) :: \/- (Some(lower)) :: \/- (Some(upper)) :: Nil =>
                emit(ExprOp.And(NonEmptyList.nel(
                  ExprOp.Gte(x, lower),
                  ExprOp.Lte(x, upper) ::
                  Nil
                )))

              case _ => nothing
            }

            case `ObjectProject`  => promoteField
            case `ArrayProject`   => promoteField

            case _ => nothing
          }
        }

        node.fold[Output](
          read      = name => emit(ExprOp.DocVar.ROOT()),
          constant  = data => Bson.fromData(data).bimap[PlannerError, Option[ExprOp]](
                        _ => PlannerError.NonRepresentableData(data), 
                        d => Some(ExprOp.Literal(d))
                      ),
          join      = (_, _, _, _, _, _) => nothing,
          invoke    = invoke(_, _),
          free      = _ => nothing,
          let       = (_, _, in) => in
        )
      }
    })
  }

  private type EitherPlannerError[A] = PlannerError \/ A

  /**
   * The selector phase tries to turn expressions into MongoDB selectors -- i.e.
   * Mongo query expressions. Selectors are only used for the filtering pipeline
   * op, so it's quite possible we build more stuff than is needed (but it
   * doesn't matter, unneeded annotations will be ignored by the pipeline
   * phase).
   *
   * Like the expression op phase, this one requires bson field annotations.
   *
   * Most expressions cannot be turned into selector expressions without using
   * the "\$where" operator, which allows embedding JavaScript
   * code. Unfortunately, using this operator turns filtering into a full table
   * scan. We should do a pass over the tree to identify partial boolean
   * expressions which can be turned into selectors, factoring out the leftovers
   * for conversion using $where.
   */
  def SelectorPhase: PhaseE[LogicalPlan, PlannerError, Option[BsonField], Option[Selector]] = lpBoundPhaseE {
    type Input = Option[BsonField]
    type Output = Option[Selector]

    liftPhaseE(Phase { (attr: Attr[LogicalPlan,Input]) =>
      scanPara2(attr) { (fieldAttr: Input, node: LogicalPlan[(Term[LogicalPlan], Input, Output)]) =>
        def emit(sel: Selector): Output = Some(sel)

        def invoke(func: Func, args: List[(Term[LogicalPlan], Input, Output)]): Output = {
          object IsBson {
            def unapply(v: Term[LogicalPlan]): Option[Bson] = Constant.unapply(v).flatMap(Bson.fromData(_).toOption)
          }

          /**
           * Attempts to extract a BsonField annotation and a Bson value from
           * an argument list of length two (in any order).
           */
          def extractFieldAndSelector: Option[(BsonField, Bson)] = args match {
            case (IsBson(v1), _, _) :: (_, Some(f2), _) :: Nil => Some(f2 -> v1)
            case (_, Some(f1), _) :: (IsBson(v2), _, _) :: Nil => Some(f1 -> v2)
            case _                                             => None
          }

          /**
           * All the relational operators require a field as one parameter, and 
           * BSON literal value as the other parameter. So we have to try to
           * extract out both a field annotation and a selector and then verify
           * the selector is actually a BSON literal value before we can 
           * construct the relational operator selector. If this fails for any
           * reason, it just means the given expression cannot be represented
           * using MongoDB's query operators, and must instead be written as
           * Javascript using the "$where" operator.
           */
          def relop(f: Bson => Selector.Condition) =
            for {
              (field, value) <- extractFieldAndSelector
            } yield Selector.Doc(ListMap(field -> Selector.Expr(f(value))))

          def stringOp(f: String => Selector.Condition) =
            for {
              (field, value) <- extractFieldAndSelector
              str <- value match { case Bson.Text(s) => Some(s); case _ => None }
            } yield (Selector.Doc(ListMap(field -> Selector.Expr(f(str)))))

          def invoke2Nel(f: (Selector, Selector) => Selector) = {
            val x :: y :: Nil = args.map(_._3)

            (x |@| y)(f)
          }

          def regexForLikePattern(pattern: String): String = {
            // TODO: handle '\' escapes in the pattern
            val escape: PartialFunction[Char, String] = {
              case '_'                                => "."
              case '%'                                => ".*"
              case c if ("\\^$.|?*+()[{".contains(c)) => "\\" + c
              case c                                  => c.toString
            }
            "^" + pattern.map(escape).mkString + "$"
          }

          func match {
            case `Eq`       => relop(Selector.Eq.apply _)
            case `Neq`      => relop(Selector.Neq.apply _)
            case `Lt`       => relop(Selector.Lt.apply _)
            case `Lte`      => relop(Selector.Lte.apply _)
            case `Gt`       => relop(Selector.Gt.apply _)
            case `Gte`      => relop(Selector.Gte.apply _)

            case `Like`     => stringOp(s => Selector.Regex(regexForLikePattern(s), false, false, false, false))

            case `Between`  => args match {
              case (_, Some(f), _) :: (IsBson(lower), _, _) :: (IsBson(upper), _, _) :: Nil =>
                Some(Selector.And(
                  Selector.Doc(f -> Selector.Gte(lower)),
                  Selector.Doc(f -> Selector.Lte(upper))
                ))

                case _ => None
            }

            case `And`      => invoke2Nel(Selector.And.apply _)
            case `Or`       => invoke2Nel(Selector.Or.apply _)
            // case `Not`      => invoke1(Selector.Not.apply _)

            case _ => None
          }
        }

        node.fold[Output](
          read      = _ => None,
          constant  = _ => None,
          join      = (_, _, _, _, _, _) => None,
          invoke    = invoke(_, _),
          free      = _ => None,
          let       = (_, _, in) => in._3
        )
      }
    })
  }

  private def getOrElse[A, B](b: B)(a: Option[A]): B \/ A = a.map(\/- apply).getOrElse(-\/ apply b)

  def PipelinePhase: PhaseE[LogicalPlan, PlannerError, (Option[Selector], Option[ExprOp]), Option[PipelineBuilder]] = lpBoundPhaseE {
    type Input  = (Option[Selector], Option[ExprOp])
    type Output = PlannerError \/ Option[PipelineBuilder]

    import PipelineOp._

    def nothing = \/- (None)
    
    object HasSelector {
      def unapply(v: Attr[LogicalPlan, (Input, Output)]): Option[Selector] = v match {
        case Attr(((sel, _), _), _) => sel
        case _ => None
      }
    }

    object HasLiteral {
      def unapply(v: Attr[LogicalPlan, (Input, Output)]): Option[Bson] = v match {
        case HasPipeline(p) => p.asLiteral.toOption.map(_.value)
      }
    }

    object HasStringConstant {
      def unapply(node: Attr[LogicalPlan, (Input, Output)]): Option[String] = HasLiteral.unapply(node) collect { 
        case Bson.Text(str) => str
      }
    }

    object HasPipeline {
      def unapply(v: Attr[LogicalPlan, (Input, Output)]): Option[PipelineBuilder] = {
        val defaultCase = v.unFix.attr._2.toOption.flatten
        defaultCase.orElse(v match {
          case Read.Attr(_) => Some(PipelineBuilder.empty)
          case _ => None
        })
      }
    }

    val convertError = (e: Error) => PlannerError.InternalError(e.message)

    def emit[A](a: A): PlannerError \/ A = \/- (a)

<<<<<<< HEAD
    def emitSome[A](a: A): PlannerError \/ Option[A] = emit(Some(a))
=======
    def emitSome[A](a: A): PlannerError \/ Option[A] = \/- (Some(a))

    def error[A](msg: String): PlannerError \/ A = -\/ (PlannerError.InternalError(msg))

    def projField(ts: (String, ExprOp \/ Reshape)*): Reshape = Reshape.Doc(ts.map(t => BsonField.Name(t._1) -> t._2).toListMap)
    def projIndex(ts: (Int,    ExprOp \/ Reshape)*): Reshape = Reshape.Arr(ts.map(t => BsonField.Index(t._1) -> t._2).toListMap)

    val convertError = (e: MergePatchError) => PlannerError.InternalError(e.message)

    def merge(pipe1: PipelineBuilder, pipe2: PipelineBuilder): PlannerError \/ PipelineBuilder = {
      // println("Merging: left = " + pipe1.show + ", right = " + pipe2.show)

      pipe1.merge(pipe2).leftMap(convertError)
    }

    def mergeSome(pipe1: PipelineBuilder, pipe2: PipelineBuilder): Output = merge(pipe1, pipe2).map(Some.apply)

    def addOp(pipe: PipelineBuilder, op: PipelineOp): PlannerError \/ PipelineBuilder = (pipe + op).leftMap(convertError)

    def addAllOps(pipe: PipelineBuilder, ops: List[PipelineOp]): PlannerError \/ PipelineBuilder = (pipe ++ ops).leftMap(convertError)

    def addAllOpsSome(pipe: PipelineBuilder, ops: List[PipelineOp]): Output = addAllOps(pipe, ops).map(Some.apply)

    def addOpSome(pipe: PipelineBuilder, op: PipelineOp): Output = addOp(pipe, op).map(Some.apply)

    // This also has functionally equivalent implementation as pipelinedExpr2(PipelineBuilder.empty)
    def pipelinedExpr1(expr: ExprOp, p1: PipelineBuilder)(f: ExprOp.DocVar => PlannerError \/ PipelineOp): Output = {
      // println("pipelinedExpr1: \nExpr = " + expr.show + ", \np1 = " + p1.show)

      val ExprFieldName = "__sd_expr"
      val ExprField = BsonField.Name(ExprFieldName)

      val p2 = PipelineBuilder(Project(Reshape.Doc(ListMap(ExprField -> -\/ (expr)))))

      for {
        t <- p1.merge0(p2).leftMap(convertError)

        (merged, lp, rp) = t

        newRef = rp.applyVar(ExprOp.DocVar.ROOT(ExprField)) // Where'd it go?

        finalOp <- f(newRef)

        r <- (merged + finalOp).leftMap(convertError)
      } yield Some(r)
    } 

    def pipelinedExpr2(p1: PipelineBuilder)(expr: ExprOp, p2: PipelineBuilder)(f: ExprOp.DocVar => PlannerError \/ PipelineOp): Output = {
      val LeftField = BsonField.Name("left")

      val nestLeft = Project(Reshape.Doc(ListMap(LeftField -> -\/ (ExprOp.DocVar.ROOT()))))

      val RightField = BsonField.Name("right")

      val nestRight = Project(Reshape.Doc(ListMap(RightField -> -\/ (expr))))

      for {
        p1 <- (p1 + nestLeft).leftMap(convertError)
        p2 <- (p2 + nestRight).leftMap(convertError)

        t <- p1.merge0(p2).leftMap(convertError)

        (merged, lp, rp) = t
>>>>>>> d38d368f

    def addOpSome(p: PipelineBuilder, op: ShapePreservingOp): Output = p.unify(PipelineBuilder.fromInit(op)) { (l, r) =>
      \/- (PipelineBuilder.fromExpr(l))
    }.bimap(convertError, Some.apply)

<<<<<<< HEAD
    def error[A](msg: String): PlannerError \/ A = -\/ (PlannerError.InternalError(msg))
=======
        finalOp <- f(rightRef)

        r <- (merged + finalOp).leftMap(convertError)
      } yield Some(r.patchSeq(MergePatch.Rename(ExprOp.DocVar.ROOT(), leftRef)))
    }

    def splitProjectGroup(r: Reshape, by: ExprOp \/ Reshape): (Project, Group) = {
      r match {
        case Reshape.Doc(v) => 
          val (gs, ps) = ((v.toList.map {
            case (n, -\/(e : ExprOp.GroupOp)) => ((n -> e) :: Nil, Nil)
            case t @ (_,  _) => (Nil, t :: Nil)
            case _ => sys.error("oh no")
          }).unzip : (List[List[(BsonField.Name, ExprOp.GroupOp)]], List[List[(BsonField.Name, ExprOp \/ Reshape)]])).bimap(_.flatten, _.flatten)

          Project(Reshape.Doc(ps.toListMap)) -> Group(Grouped(gs.toListMap), by)

        case Reshape.Arr(v) =>
          val (gs, ps) = ((v.toList.map {
            case (n, -\/(e : ExprOp.GroupOp)) => ((n -> e) :: Nil, Nil)
            case t @ (_,  _) => (Nil, t :: Nil)
            case _ => sys.error("oh no")
          }).unzip : (List[List[(BsonField.Index, ExprOp.GroupOp)]], List[List[(BsonField.Index, ExprOp \/ Reshape)]])).bimap(_.flatten, _.flatten)

          Project(Reshape.Arr(ps.toListMap)) -> Group(Grouped(gs.toListMap), by)
      }
    }

    def sortBy(p: Project, by: NonEmptyList[(ExprOp, _, SortType)]): List[PipelineOp] = {
      def zipWithIndex[A](as: NonEmptyList[A]): NonEmptyList[(A, Int)] = as.zip(NonEmptyList.nel(0, (1 until as.tail.length+1).toList))

      val indexed: NonEmptyList[(BsonField.Index, ExprOp, SortType)] = zipWithIndex(by).map { case ((f, p, t), i) => (BsonField.Index(i), f, t) }

      def fields(parent: BsonField.Leaf): NonEmptyList[(BsonField, SortType)] = indexed.map { case (i, _, t) => (parent \ i) -> t }

      val newShape = \/- (Reshape.Arr(ListMap(indexed.map { case (i, n, _) => i -> -\/ (n) }.list: _*)))

      p match {
        case Project(Reshape.Doc(m)) =>
          val field = BsonField.genUniqName(m.keys)
          Project(Reshape.Doc(m + (field -> newShape))) :: Sort(fields(field)) :: Nil

        case Project(Reshape.Arr(m)) =>
          val field = BsonField.genUniqIndex(m.keys)
          Project(Reshape.Arr(m + (field -> newShape))) :: Sort(fields(field)) :: Nil
      }
    }

    val GroupBy1 = -\/ (ExprOp.Literal(Bson.Int32(1)))
>>>>>>> d38d368f

    def invoke(func: Func, args: List[Attr[LogicalPlan, (Input, Output)]]): Output = {
      def funcError(msg: String) = {
        def funcFormatter[A](args: List[Attr[LogicalPlan, A]])(anns: List[(String, A => String)])(implicit slp: Show[LogicalPlan[_]]): (String => String) = {
          val labelWidth = anns.map(_._1.length).max + 2
          def pad(l: String) = l.padTo(labelWidth, " ").mkString
          def argSumm(n: Attr[LogicalPlan, A]) = 
            "    " + slp.show(n.unFix.unAnn) ::
            anns.map { case (label, f) => "      " + pad(label + ": ") + f(n.unFix.attr) }
          msg => (msg :: "  func: " + func.toString :: "  args:" :: args.flatMap(argSumm)).mkString("\n")
        }

        val ff = funcFormatter(args)(("selector" -> ((a: (Input, Output)) => a._1._1.shows)) ::
                                     ("expr"     -> ((a: (Input, Output)) => a._1._2.shows)) ::
                                     ("pipeline" -> ((a: (Input, Output)) => a._2.shows)) :: Nil)

        -\/ (PlannerError.InternalError(ff(msg)))
      }

      def expr1(f: ExprOp => ExprOp): Output = {
        args match {
          case HasPipeline(p) :: Nil =>
            p.map(e => \/- (PipelineBuilder.fromExpr(f(e)))).bimap(convertError, Some.apply)

          case _ => funcError("Cannot compile expression because the subexpressions does not have a pipeline")
        }
      }

      def groupExpr1(f: ExprOp => ExprOp.GroupOp): Output = {
        args match {
          case HasPipeline(p) :: Nil =>
            (for {
              p <- if (p.isGrouped) \/- (p) else p.groupBy(PipelineBuilder.fromExpr(ExprOp.Literal(Bson.Int32(1))))
              p <- p.reduce(f)
            } yield p).bimap(convertError, Some.apply)
        }
      }
        

<<<<<<< HEAD
      def mapExpr(p: PipelineBuilder)(f: ExprOp => ExprOp): Output = {
        p.map(e => \/- (PipelineBuilder.fromExpr(f(e)))).bimap(convertError, Some.apply)
      }
=======
            case HasGroupOp(e) :: Nil => 
              emitSome(PipelineBuilder(Group(Grouped(ListMap(BsonField.Index(0) -> e)), GroupBy1)))
>>>>>>> d38d368f

      def expr2(f: (ExprOp, ExprOp) => ExprOp): Output = {
        args match {
          case HasPipeline(p1) :: HasPipeline(p2) :: Nil =>
            p1.unify(p2) { (l, r) =>
              \/- (PipelineBuilder.fromExpr(f(l, r)))
            }.bimap(convertError, Some.apply)

          case _ => funcError("Cannot compile expression because one or both subexpressions do not have a pipeline")
        }
      }

      def expr3(f: (ExprOp, ExprOp, ExprOp) => ExprOp): Output = {
        args match {
          case HasPipeline(p1) :: HasPipeline(p2) :: HasPipeline(p3) :: Nil =>
            val Root  = ExprOp.DocVar.ROOT()
            val Left  = BsonField.Name("left")
            val Right = BsonField.Name("right")

            (for {
              p12     <-  p1.unify(p2) { (l, r) =>
                            \/- (PipelineBuilder.fromExprs("left" -> l, "right" -> r))
                          }

<<<<<<< HEAD
              p123    <-  p12.unify(p3) { (l, r) =>
                            \/- (PipelineBuilder.fromExprs("left" -> l, "right" -> r))
                          }
=======
            case HasLiteral(Bson.Text(name)) :: HasGroupOp(e) :: Nil => 
              emitSome(PipelineBuilder(Group(Grouped(ListMap(BsonField.Name(name) -> e)), GroupBy1)))
>>>>>>> d38d368f

              pfinal  <-  p123.map { root => 
                            \/- (PipelineBuilder.fromExpr(f(root \ Left \ Left, root \ Left \ Right, root \ Right))) 
                          }
            } yield pfinal).bimap(convertError, Some.apply)

          case _ => funcError("Cannot compile expression because one, both, or all subexpressions do not have a pipeline")
        }
      }

      func match {
        case `MakeArray` => 
          args match {
            case HasPipeline(pipe) :: Nil => 
              pipe.makeArray.bimap(convertError, Some.apply)

            case _ => funcError("Cannot compile a MakeArray because a pipeline was not found")
          }

        case `MakeObject` =>
          args match {
            case HasLiteral(Bson.Text(name)) :: HasPipeline(pipe) :: Nil => 
              pipe.makeObject(name).bimap(convertError, Some.apply)

            case _ => funcError("Cannot compile a MakeObject because a literal and / or pipeline were not found")
          }
        
        case `ObjectConcat` =>
          args match {
            case HasPipeline(p1) :: HasPipeline(p2) :: Nil =>
              p1.objectConcat(p2).bimap(convertError, Some.apply)

            case _ => funcError("Cannot compile an ObjectConcat because both sides do not have pipelines")
          }
        
        case `ArrayConcat` =>
          args match {
            case HasPipeline(p1) :: HasPipeline(p2) :: Nil =>
              p1.arrayConcat(p2).bimap(convertError, Some.apply)

            case _ => funcError("Cannot compile an ArrayConcat because both do not have pipelines")
          }

        case `Filter` => 
          args match {
            case HasPipeline(p) :: HasSelector(q) :: Nil => addOpSome(p, Match(q))
            
            case _ => funcError("Cannot compile a Filter because the set has no pipeline or the predicate has no selector")
          }

        case `Drop` =>
          args match {
            case HasPipeline(p) :: HasLiteral(Bson.Int64(v)) :: Nil => addOpSome(p, Skip(v))

            case _ => funcError("Cannot compile Drop because the set has no pipeline or number has no literal")
          }
        
        case `Take` => 
          args match {
            case HasPipeline(p) :: HasLiteral(Bson.Int64(v)) :: Nil => addOpSome(p, Limit(v))

            case _ => funcError("Cannot compile Take because the set has no pipeline or number has no literal")
          }

        case `GroupBy` =>
          args match {
            case HasPipeline(p1) :: HasPipeline(p2) :: Nil =>
              p1.groupBy(p2).bimap(convertError, Some.apply)

            case _ => funcError("Cannot compile GroupBy because a group or a group by expression could not be extracted")
          }

        case `OrderBy` => {
          args match {
            case HasPipeline(p1) :: HasPipeline(p2) :: Nil =>
              p1.sortBy(p2).bimap(convertError, Some.apply)

            case _ => funcError("Cannot compile OrderBy because cannot extract out a project and a project / expression")
          }
        }

<<<<<<< HEAD
        case `Like`       => nothing  // FIXME

        case `Add`        => expr2(ExprOp.Add.apply _)
        case `Multiply`   => expr2(ExprOp.Multiply.apply _)
        case `Subtract`   => expr2(ExprOp.Subtract.apply _)
        case `Divide`     => expr2(ExprOp.Divide.apply _)
        case `Modulo`     => expr2(ExprOp.Mod.apply _)

        case `Eq`         => expr2(ExprOp.Eq.apply _)
        case `Neq`        => expr2(ExprOp.Neq.apply _)
        case `Lt`         => expr2(ExprOp.Lt.apply _)
        case `Lte`        => expr2(ExprOp.Lte.apply _)
        case `Gt`         => expr2(ExprOp.Gt.apply _)
        case `Gte`        => expr2(ExprOp.Gte.apply _)

        case `Coalesce`   => expr2(ExprOp.IfNull.apply _)

        case `Concat`     => expr2(ExprOp.Concat(_, _, Nil))
        case `Lower`      => expr1(ExprOp.ToLower.apply _)
        case `Upper`      => expr1(ExprOp.ToUpper.apply _)
        case `Substring`  => expr3(ExprOp.Substr(_, _, _))
        
        case `Cond`       => expr3(ExprOp.Cond.apply _)


        case `Count`      => groupExpr1(_ => ExprOp.Count)
        case `Sum`        => groupExpr1(ExprOp.Sum.apply _)
        case `Avg`        => groupExpr1(ExprOp.Avg.apply _)
        case `Min`        => groupExpr1(ExprOp.Min.apply _)
        case `Max`        => groupExpr1(ExprOp.Max.apply _)

        case `ArrayLength` => 
          args match {
            case HasPipeline(p) :: HasLiteral(Bson.Int64(1)) :: Nil =>
              p.map(e => \/- (PipelineBuilder.fromExpr(ExprOp.Size(e)))).bimap(convertError, Some.apply)

            case _ => funcError("Cannot compile ArrayLength because cannot extract pipeline and / or literal number")
          }

        case `Extract`   => 
          args match {
            case HasLiteral(Bson.Text(field)) :: HasPipeline(p) :: Nil =>
              field match {
                case "century"      =>
                  mapExpr(p) { v => 
                    ExprOp.Divide(
                      ExprOp.Year(v),
                      ExprOp.Literal(Bson.Int32(100))
                    )
                  }
                case "day"          => mapExpr(p)(ExprOp.DayOfMonth(_))
                // FIXME: `dow` returns the wrong value for Sunday
                case "dow"          => mapExpr(p)(ExprOp.DayOfWeek(_))
                case "doy"          => mapExpr(p)(ExprOp.DayOfYear(_))
                case "hour"         => mapExpr(p)(ExprOp.Hour(_))
                case "isodow"       => mapExpr(p)(ExprOp.DayOfWeek(_))
                case "microseconds" =>
                  mapExpr(p) { v =>
                    ExprOp.Multiply(
                      ExprOp.Millisecond(v),
                      ExprOp.Literal(Bson.Int32(1000))
                    )
                  }
                case "millennium"   =>
                  mapExpr(p) { v =>
                    ExprOp.Divide(
                      ExprOp.Year(v),
                      ExprOp.Literal(Bson.Int32(1000))
                    )
                  }
                case "milliseconds" => mapExpr(p)(ExprOp.Millisecond(_))
                case "minute"       => mapExpr(p)(ExprOp.Minute(_))
                case "month"        => mapExpr(p)(ExprOp.Month(_))
                case "quarter"      =>
                  mapExpr(p) { v =>
                    ExprOp.Add(
                      ExprOp.Divide(
                        ExprOp.DayOfYear(v),
                        ExprOp.Literal(Bson.Int32(92))
                      ),
                      ExprOp.Literal(Bson.Int32(1))
                    )
                  }
                case "second"       => mapExpr(p)(ExprOp.Second(_))
                case "week"         => mapExpr(p)(ExprOp.Week(_))
                case "year"         => mapExpr(p)(ExprOp.Year(_))
                case _              => funcError("Cannot compile Extract: unknown time period '" + field + "'")
              }

            case _ => funcError("Cannot compile Extract")
          }

        case `Between` => expr3((x, l, u) => ExprOp.And(NonEmptyList.nel(ExprOp.Gte(x, l), ExprOp.Lte(x, u) :: Nil)))

        case `ObjectProject` => 
          args match {
            case HasPipeline(p) :: HasLiteral(Bson.Text(name)) :: Nil =>
              p.projectField(name).bimap(convertError, Some.apply)

            case _ => funcError("Cannot project -- missing pipeline or literal text")
          }

        case `ArrayProject` => 
          args match {
            case HasPipeline(p) :: HasLiteral(Bson.Int64(index)) :: Nil =>
              p.projectIndex(index.toInt).bimap(convertError, Some.apply)

            case _ => funcError("Cannot project -- missing pipeline or literal text")
          }
=======
        case `Squash` =>
          args match {
            case HasJustPipeline(pipe) :: Nil => emitSome(pipe)

            case _ => funcError("Cannot compile Squash without pipeline")
          }

        case `Like` => nothing  // FIXME
>>>>>>> d38d368f

        case _ => funcError("Function " + func + " cannot be compiled to a pipeline op")
      }
    }

    toPhaseE(Phase[LogicalPlan, Input, Output] { (attr: Attr[LogicalPlan, Input]) =>
      // println(Show[Attr[LogicalPlan, Input]].show(attr).toString)
      // println(RenderTree.showGraphviz(attr))

      val attr2 = scanPara0(attr) { (orig: Attr[LogicalPlan, Input], node: LogicalPlan[Attr[LogicalPlan, (Input, Output)]]) =>
        val (optSel, optExprOp) = orig.unFix.attr

        node.fold[Output](
          read      = _ => \/- (Some(PipelineBuilder.empty)),
          constant  = d => Bson.fromData(d).bimap(
                        _ => PlannerError.InternalError("Cannot convert literal data to BSON: " + d),
                        b => Some(PipelineBuilder.fromExpr(ExprOp.Literal(b)))
                      ),
          join      = (_, _, _, _, _, _) => nothing,
          invoke    = invoke(_, _),
          free      = _ => nothing,
          let       = (_, _, in) => in.unFix.attr._2
        )
      }

      // println(Show[Attr[LogicalPlan, Output]].show(attr2).toString)
      // println(RenderTree.showGraphviz(attr2))

      attr2
    })
  }

  private def collectReads(t: Term[LogicalPlan]): List[Path] = {
    t.foldMap[List[Path]] { term =>
      term.unFix.fold(
        read      = _ :: Nil,
        constant  = _ => Nil,
        join      = (_, _, _, _, _, _) => Nil,
        invoke    = (_, _) => Nil,
        free      = _ => Nil,
        let       = (_, _, _) => Nil
      )
    }
  }

  val AllPhases = (FieldPhase[Unit]).fork(SelectorPhase, ExprPhase) >>> PipelinePhase

  def plan(logical: Term[LogicalPlan]): PlannerError \/ Workflow = {
    import WorkflowTask._

    def trivial(p: Path) =
      Collection.fromPath(p).fold(
        e => -\/ (PlannerError.InternalError(e.message)),
        col => \/- (Workflow(WorkflowTask.ReadTask(col))))

    def nonTrivial: PlannerError \/ Workflow = {
      val paths = collectReads(logical)

      AllPhases(attrUnit(logical)).map(_.unFix.attr).flatMap { pbOpt =>
        paths match {
          case path :: Nil => 
            trivial(path).flatMap(read =>
              pbOpt match {
                case Some(PipelineBuilder(Nil, MergePatch.Id)) => \/- (read)

<<<<<<< HEAD
            pbOpt match {
              case Some(builder) => 
                builder.build.bimap(
                  e => PlannerError.InternalError(e.message), 
                  b => Workflow(WorkflowTask.PipelineTask(read, b))
                )
=======
                case Some(builder) => \/- (Workflow(WorkflowTask.PipelineTask(read.task, builder.build)))
>>>>>>> d38d368f

                case None => -\/ (PlannerError.InternalError("The plan cannot yet be compiled to a MongoDB workflow"))
              }
            )

          case _ => -\/ (PlannerError.InternalError("Pipeline compiler requires a single source for reading data from"))
        }
      }
    }

    logical.unFix.fold(
      read      = p => trivial(p),
      constant  = _ => nonTrivial,
      join      = (_, _, _, _, _, _) => nonTrivial,
      invoke    = (_, _) => nonTrivial,
      free      = _ => nonTrivial,
      let       = (_, _, _) => nonTrivial
    )
  }
}<|MERGE_RESOLUTION|>--- conflicted
+++ resolved
@@ -390,131 +390,12 @@
 
     def emit[A](a: A): PlannerError \/ A = \/- (a)
 
-<<<<<<< HEAD
-    def emitSome[A](a: A): PlannerError \/ Option[A] = emit(Some(a))
-=======
-    def emitSome[A](a: A): PlannerError \/ Option[A] = \/- (Some(a))
-
-    def error[A](msg: String): PlannerError \/ A = -\/ (PlannerError.InternalError(msg))
-
-    def projField(ts: (String, ExprOp \/ Reshape)*): Reshape = Reshape.Doc(ts.map(t => BsonField.Name(t._1) -> t._2).toListMap)
-    def projIndex(ts: (Int,    ExprOp \/ Reshape)*): Reshape = Reshape.Arr(ts.map(t => BsonField.Index(t._1) -> t._2).toListMap)
-
-    val convertError = (e: MergePatchError) => PlannerError.InternalError(e.message)
-
-    def merge(pipe1: PipelineBuilder, pipe2: PipelineBuilder): PlannerError \/ PipelineBuilder = {
-      // println("Merging: left = " + pipe1.show + ", right = " + pipe2.show)
-
-      pipe1.merge(pipe2).leftMap(convertError)
-    }
-
-    def mergeSome(pipe1: PipelineBuilder, pipe2: PipelineBuilder): Output = merge(pipe1, pipe2).map(Some.apply)
-
-    def addOp(pipe: PipelineBuilder, op: PipelineOp): PlannerError \/ PipelineBuilder = (pipe + op).leftMap(convertError)
-
-    def addAllOps(pipe: PipelineBuilder, ops: List[PipelineOp]): PlannerError \/ PipelineBuilder = (pipe ++ ops).leftMap(convertError)
-
-    def addAllOpsSome(pipe: PipelineBuilder, ops: List[PipelineOp]): Output = addAllOps(pipe, ops).map(Some.apply)
-
-    def addOpSome(pipe: PipelineBuilder, op: PipelineOp): Output = addOp(pipe, op).map(Some.apply)
-
-    // This also has functionally equivalent implementation as pipelinedExpr2(PipelineBuilder.empty)
-    def pipelinedExpr1(expr: ExprOp, p1: PipelineBuilder)(f: ExprOp.DocVar => PlannerError \/ PipelineOp): Output = {
-      // println("pipelinedExpr1: \nExpr = " + expr.show + ", \np1 = " + p1.show)
-
-      val ExprFieldName = "__sd_expr"
-      val ExprField = BsonField.Name(ExprFieldName)
-
-      val p2 = PipelineBuilder(Project(Reshape.Doc(ListMap(ExprField -> -\/ (expr)))))
-
-      for {
-        t <- p1.merge0(p2).leftMap(convertError)
-
-        (merged, lp, rp) = t
-
-        newRef = rp.applyVar(ExprOp.DocVar.ROOT(ExprField)) // Where'd it go?
-
-        finalOp <- f(newRef)
-
-        r <- (merged + finalOp).leftMap(convertError)
-      } yield Some(r)
-    } 
-
-    def pipelinedExpr2(p1: PipelineBuilder)(expr: ExprOp, p2: PipelineBuilder)(f: ExprOp.DocVar => PlannerError \/ PipelineOp): Output = {
-      val LeftField = BsonField.Name("left")
-
-      val nestLeft = Project(Reshape.Doc(ListMap(LeftField -> -\/ (ExprOp.DocVar.ROOT()))))
-
-      val RightField = BsonField.Name("right")
-
-      val nestRight = Project(Reshape.Doc(ListMap(RightField -> -\/ (expr))))
-
-      for {
-        p1 <- (p1 + nestLeft).leftMap(convertError)
-        p2 <- (p2 + nestRight).leftMap(convertError)
-
-        t <- p1.merge0(p2).leftMap(convertError)
-
-        (merged, lp, rp) = t
->>>>>>> d38d368f
 
     def addOpSome(p: PipelineBuilder, op: ShapePreservingOp): Output = p.unify(PipelineBuilder.fromInit(op)) { (l, r) =>
       \/- (PipelineBuilder.fromExpr(l))
     }.bimap(convertError, Some.apply)
 
-<<<<<<< HEAD
     def error[A](msg: String): PlannerError \/ A = -\/ (PlannerError.InternalError(msg))
-=======
-        finalOp <- f(rightRef)
-
-        r <- (merged + finalOp).leftMap(convertError)
-      } yield Some(r.patchSeq(MergePatch.Rename(ExprOp.DocVar.ROOT(), leftRef)))
-    }
-
-    def splitProjectGroup(r: Reshape, by: ExprOp \/ Reshape): (Project, Group) = {
-      r match {
-        case Reshape.Doc(v) => 
-          val (gs, ps) = ((v.toList.map {
-            case (n, -\/(e : ExprOp.GroupOp)) => ((n -> e) :: Nil, Nil)
-            case t @ (_,  _) => (Nil, t :: Nil)
-            case _ => sys.error("oh no")
-          }).unzip : (List[List[(BsonField.Name, ExprOp.GroupOp)]], List[List[(BsonField.Name, ExprOp \/ Reshape)]])).bimap(_.flatten, _.flatten)
-
-          Project(Reshape.Doc(ps.toListMap)) -> Group(Grouped(gs.toListMap), by)
-
-        case Reshape.Arr(v) =>
-          val (gs, ps) = ((v.toList.map {
-            case (n, -\/(e : ExprOp.GroupOp)) => ((n -> e) :: Nil, Nil)
-            case t @ (_,  _) => (Nil, t :: Nil)
-            case _ => sys.error("oh no")
-          }).unzip : (List[List[(BsonField.Index, ExprOp.GroupOp)]], List[List[(BsonField.Index, ExprOp \/ Reshape)]])).bimap(_.flatten, _.flatten)
-
-          Project(Reshape.Arr(ps.toListMap)) -> Group(Grouped(gs.toListMap), by)
-      }
-    }
-
-    def sortBy(p: Project, by: NonEmptyList[(ExprOp, _, SortType)]): List[PipelineOp] = {
-      def zipWithIndex[A](as: NonEmptyList[A]): NonEmptyList[(A, Int)] = as.zip(NonEmptyList.nel(0, (1 until as.tail.length+1).toList))
-
-      val indexed: NonEmptyList[(BsonField.Index, ExprOp, SortType)] = zipWithIndex(by).map { case ((f, p, t), i) => (BsonField.Index(i), f, t) }
-
-      def fields(parent: BsonField.Leaf): NonEmptyList[(BsonField, SortType)] = indexed.map { case (i, _, t) => (parent \ i) -> t }
-
-      val newShape = \/- (Reshape.Arr(ListMap(indexed.map { case (i, n, _) => i -> -\/ (n) }.list: _*)))
-
-      p match {
-        case Project(Reshape.Doc(m)) =>
-          val field = BsonField.genUniqName(m.keys)
-          Project(Reshape.Doc(m + (field -> newShape))) :: Sort(fields(field)) :: Nil
-
-        case Project(Reshape.Arr(m)) =>
-          val field = BsonField.genUniqIndex(m.keys)
-          Project(Reshape.Arr(m + (field -> newShape))) :: Sort(fields(field)) :: Nil
-      }
-    }
-
-    val GroupBy1 = -\/ (ExprOp.Literal(Bson.Int32(1)))
->>>>>>> d38d368f
 
     def invoke(func: Func, args: List[Attr[LogicalPlan, (Input, Output)]]): Output = {
       def funcError(msg: String) = {
@@ -552,16 +433,10 @@
             } yield p).bimap(convertError, Some.apply)
         }
       }
-        
-
-<<<<<<< HEAD
+
       def mapExpr(p: PipelineBuilder)(f: ExprOp => ExprOp): Output = {
         p.map(e => \/- (PipelineBuilder.fromExpr(f(e)))).bimap(convertError, Some.apply)
       }
-=======
-            case HasGroupOp(e) :: Nil => 
-              emitSome(PipelineBuilder(Group(Grouped(ListMap(BsonField.Index(0) -> e)), GroupBy1)))
->>>>>>> d38d368f
 
       def expr2(f: (ExprOp, ExprOp) => ExprOp): Output = {
         args match {
@@ -586,14 +461,9 @@
                             \/- (PipelineBuilder.fromExprs("left" -> l, "right" -> r))
                           }
 
-<<<<<<< HEAD
               p123    <-  p12.unify(p3) { (l, r) =>
                             \/- (PipelineBuilder.fromExprs("left" -> l, "right" -> r))
                           }
-=======
-            case HasLiteral(Bson.Text(name)) :: HasGroupOp(e) :: Nil => 
-              emitSome(PipelineBuilder(Group(Grouped(ListMap(BsonField.Name(name) -> e)), GroupBy1)))
->>>>>>> d38d368f
 
               pfinal  <-  p123.map { root => 
                             \/- (PipelineBuilder.fromExpr(f(root \ Left \ Left, root \ Left \ Right, root \ Right))) 
@@ -675,7 +545,6 @@
           }
         }
 
-<<<<<<< HEAD
         case `Like`       => nothing  // FIXME
 
         case `Add`        => expr2(ExprOp.Add.apply _)
@@ -785,16 +654,13 @@
 
             case _ => funcError("Cannot project -- missing pipeline or literal text")
           }
-=======
+
         case `Squash` =>
           args match {
-            case HasJustPipeline(pipe) :: Nil => emitSome(pipe)
+            case HasPipeline(p) :: Nil => emit(Some(p))
 
             case _ => funcError("Cannot compile Squash without pipeline")
           }
-
-        case `Like` => nothing  // FIXME
->>>>>>> d38d368f
 
         case _ => funcError("Function " + func + " cannot be compiled to a pipeline op")
       }
@@ -844,11 +710,12 @@
 
   def plan(logical: Term[LogicalPlan]): PlannerError \/ Workflow = {
     import WorkflowTask._
+    import ExprOp.DocVar
 
     def trivial(p: Path) =
       Collection.fromPath(p).fold(
         e => -\/ (PlannerError.InternalError(e.message)),
-        col => \/- (Workflow(WorkflowTask.ReadTask(col))))
+        col => \/- (WorkflowTask.ReadTask(col)))
 
     def nonTrivial: PlannerError \/ Workflow = {
       val paths = collectReads(logical)
@@ -856,24 +723,19 @@
       AllPhases(attrUnit(logical)).map(_.unFix.attr).flatMap { pbOpt =>
         paths match {
           case path :: Nil => 
-            trivial(path).flatMap(read =>
+            trivial(path).flatMap { read =>
               pbOpt match {
-                case Some(PipelineBuilder(Nil, MergePatch.Id)) => \/- (read)
-
-<<<<<<< HEAD
-            pbOpt match {
-              case Some(builder) => 
-                builder.build.bimap(
-                  e => PlannerError.InternalError(e.message), 
-                  b => Workflow(WorkflowTask.PipelineTask(read, b))
-                )
-=======
-                case Some(builder) => \/- (Workflow(WorkflowTask.PipelineTask(read.task, builder.build)))
->>>>>>> d38d368f
+                case Some(PipelineBuilder(Nil, DocVar.ROOT(None), SchemaChange.Init, Nil)) => \/- (Workflow(read))
+
+                case Some(builder) => 
+                  builder.build.bimap(
+                    e => PlannerError.InternalError(e.message), 
+                    b => Workflow(WorkflowTask.PipelineTask(read, b))
+                  )
 
                 case None => -\/ (PlannerError.InternalError("The plan cannot yet be compiled to a MongoDB workflow"))
               }
-            )
+            }
 
           case _ => -\/ (PlannerError.InternalError("Pipeline compiler requires a single source for reading data from"))
         }
@@ -881,7 +743,7 @@
     }
 
     logical.unFix.fold(
-      read      = p => trivial(p),
+      read      = p => trivial(p).map(Workflow(_)),
       constant  = _ => nonTrivial,
       join      = (_, _, _, _, _, _) => nonTrivial,
       invoke    = (_, _) => nonTrivial,
