package quasar.project

object Versions {
  val algebraVersion      = "2.0.0"
  val argonautVersion     = "6.2.3"
  val catsVersion         = "2.1.0"
  val catsEffectVersion   = "2.0.0"
  val disciplineVersion   = "0.11.1"
  val jawnVersion         = "1.0.0"
  val jawnfs2Version      = "1.0.0-RC2"
  val matryoshkaVersion   = "0.18.3"
<<<<<<< HEAD
  val monocleVersion      = "2.0.1"
  val pathyVersion        = "0.2.13"
=======
  val monocleVersion      = "1.6.0"
  val pathyVersion        = "0.3.0"
>>>>>>> 4976f19f
  val refinedVersion      = "0.9.10"
  val scodecBitsVersion   = "1.1.12"
  val scalacheckVersion   = "1.14.3"
  val scalazVersion       = "7.2.30"
  val scoptVersion        = "3.7.1"
  val shapelessVersion    = "2.3.3"
  val specsVersion        = "4.8.3"
  val spireVersion        = "0.16.2"
  val akkaVersion         = "2.5.1"
  val fs2Version          = "2.2.2"
  val fs2JobVersion       = "1.0.2"
  val slf4sVersion        = "1.7.25"
  val atomixVersion       = "3.0.11" // This is freezed, because atomix changed discovery service somehow
  val mapdbVersion        = "3.0.8"
  val nettyVersion        = "4.1.44.Final"
}<|MERGE_RESOLUTION|>--- conflicted
+++ resolved
@@ -9,13 +9,8 @@
   val jawnVersion         = "1.0.0"
   val jawnfs2Version      = "1.0.0-RC2"
   val matryoshkaVersion   = "0.18.3"
-<<<<<<< HEAD
-  val monocleVersion      = "2.0.1"
-  val pathyVersion        = "0.2.13"
-=======
   val monocleVersion      = "1.6.0"
   val pathyVersion        = "0.3.0"
->>>>>>> 4976f19f
   val refinedVersion      = "0.9.10"
   val scodecBitsVersion   = "1.1.12"
   val scalacheckVersion   = "1.14.3"
