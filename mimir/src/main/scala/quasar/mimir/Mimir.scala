/*
 * Copyright 2014–2017 SlamData Inc.
 *
 * Licensed under the Apache License, Version 2.0 (the "License");
 * you may not use this file except in compliance with the License.
 * You may obtain a copy of the License at
 *
 *     http://www.apache.org/licenses/LICENSE-2.0
 *
 * Unless required by applicable law or agreed to in writing, software
 * distributed under the License is distributed on an "AS IS" BASIS,
 * WITHOUT WARRANTIES OR CONDITIONS OF ANY KIND, either express or implied.
 * See the License for the specific language governing permissions and
 * limitations under the License.
 */

package quasar.mimir

import slamdata.Predef._
import quasar._
import quasar.common._
import quasar.connector._
import quasar.contrib.matryoshka._
import quasar.contrib.pathy._
import quasar.contrib.scalaz._, eitherT._
import quasar.fp._
import quasar.fp.numeric._
import quasar.fs._
import quasar.fs.mount._
import quasar.qscript._

import quasar.precog.common.Path
import quasar.precog.common.security.APIKey
import quasar.yggdrasil.PathMetadata
import quasar.yggdrasil.vfs.ResourceError

import matryoshka._
import matryoshka.implicits._
import scalaz._, Scalaz._
import scalaz.concurrent.Task

import pathy.Path.{DirName, FileName}

import delorean._

import scala.Predef.implicitly
import scala.concurrent.ExecutionContext.Implicits.global
import scala.concurrent.Future

object Mimir extends BackendModule {

  // optimistically equal to marklogic's
  type QS[T[_[_]]] =
    QScriptCore[T, ?] :\:
    ThetaJoin[T, ?] :\:
    Const[ShiftedRead[ADir], ?] :/:
    Const[Read[AFile], ?]

  implicit def qScriptToQScriptTotal[T[_[_]]]: Injectable.Aux[QSM[T, ?], QScriptTotal[T, ?]] =
    ::\::[QScriptCore[T, ?]](::\::[ThetaJoin[T, ?]](::/::[T, Const[ShiftedRead[ADir], ?], Const[Read[AFile], ?]]))

  // TODO
  type Repr = Unit
  type M[A] = Task[A]

  def FunctorQSM[T[_[_]]] = Functor[QSM[T, ?]]
  def DelayRenderTreeQSM[T[_[_]]: BirecursiveT: EqualT: ShowT: RenderTreeT] = implicitly[Delay[RenderTree, QSM[T, ?]]]
  def ExtractPathQSM[T[_[_]]: RecursiveT] = ExtractPath[QSM[T, ?], APath]
  def QSCoreInject[T[_[_]]] = implicitly[QScriptCore[T, ?] :<: QSM[T, ?]]
  def MonadM = Monad[M]
  def MonadFsErrM = ???
  def PhaseResultTellM = ???
  def PhaseResultListenM = ???
  def UnirewriteT[T[_[_]]: BirecursiveT: EqualT: ShowT: RenderTreeT] = implicitly[Unirewrite[T, QS[T]]]
  def UnicoalesceCap[T[_[_]]: BirecursiveT: EqualT: ShowT: RenderTreeT] = Unicoalesce.Capture[T, QS[T]]

  type Config = Unit

<<<<<<< HEAD
  def parseConfig(uri: ConnectionUri): EitherT[Task, ErrorMessages, Config] =
    ().point[EitherT[Task, ErrorMessages, ?]]
=======
  def parseConfig(uri: ConnectionUri): FileSystemDef.DefErrT[Task, Config] = ???
>>>>>>> 5ffe85ac

  def compile(cfg: Config): FileSystemDef.DefErrT[Task, (M ~> Task, Task[Unit])] =
    ((reflNT[Task], ().point[Task])).point[FileSystemDef.DefErrT[Task, ?]]

  val Type = FileSystemType("mimir")

  def plan[T[_[_]]: BirecursiveT: EqualT: ShowT: RenderTreeT](
      cp: T[QSM[T, ?]]): Backend[Repr] = ???


  private def dirToPath(dir: ADir): Path = Path(pathy.Path.posixCodec.printPath(dir))
  private def fileToPath(file: AFile): Path = Path(pathy.Path.posixCodec.printPath(file))

  private def toFSError: ResourceError => FileSystemError = {
    case ResourceError.Corrupt(msg) => ???
    case ResourceError.IOError(ex) => ???
    case ResourceError.IllegalWriteRequestError(msg) => ???
    case ResourceError.PermissionsError(msg) => ???
    case ResourceError.NotFound(msg) => ???
    case ResourceError.ResourceErrors(errs) => ???
  }

  object QueryFileModule extends QueryFileModule {
    import QueryFile._

    def executePlan(repr: Repr, out: AFile): Backend[AFile] = ???
    def evaluatePlan(repr: Repr): Backend[ResultHandle] = ???
    def more(h: ResultHandle): Backend[Vector[Data]] = ???
    def close(h: ResultHandle): Configured[Unit] = ???
    def explain(repr: Repr): Backend[String] = ???

    def listContents(dir: ADir): Backend[Set[PathSegment]] = {
      def toSegment: PathMetadata => PathSegment = {
        case PathMetadata(path, PathMetadata.DataDir(_)) => DirName(path.path).left[FileName]
        case PathMetadata(path, PathMetadata.DataOnly(_)) => FileName(path.path).right[DirName]
        case PathMetadata(path, PathMetadata.PathOnly) => sys.error(s"found path $path")
      }

      def children(apiKey: APIKey): EitherT[Future, ResourceError, Set[PathSegment]] =
        Precog.vfs.findDirectChildren(apiKey, dirToPath(dir)).map(_.map(toSegment))

      val segments: FileSystemErrT[Future, Set[PathSegment]] =
        for {
          key <- Precog.RootAPIKey.liftM[FileSystemErrT]
          stuff <- children(key).leftMap(toFSError)
        } yield stuff

      val futureToTask: FileSystemErrT[Future, ?] ~> FileSystemErrT[Task, ?] =
        Hoist[FileSystemErrT].hoist[Future, Task](λ[Future ~> Task](_.toTask))

      val result: FileSystemErrT[Task, ?] ~> Backend =
        Hoist[FileSystemErrT].hoist[Task, PhaseResultT[Configured, ?]](
          liftMT[Configured, PhaseResultT] compose liftMT[Task, ConfiguredT])

      result.apply(futureToTask.apply(segments))
    }

    def fileExists(file: AFile): Configured[Boolean] = ???
  }

  object ReadFileModule extends ReadFileModule {
    import ReadFile._

    def open(file: AFile, offset: Natural, limit: Option[Positive]): Backend[ReadHandle] = ???
    def read(h: ReadHandle): Backend[Vector[Data]] = ???
    def close(h: ReadHandle): Configured[Unit] = ???
  }

  object WriteFileModule extends WriteFileModule {
    import WriteFile._

    def open(file: AFile): Backend[WriteHandle] = ???
    def write(h: WriteHandle, chunk: Vector[Data]): Configured[Vector[FileSystemError]] = ???
    def close(h: WriteHandle): Configured[Unit] = ???
  }

  object ManageFileModule extends ManageFileModule {
    import ManageFile._

    def move(scenario: MoveScenario, semantics: MoveSemantics): Backend[Unit] = ???
    def delete(path: APath): Backend[Unit] = ???
    def tempFile(near: APath): Backend[AFile] = ???
  }
}<|MERGE_RESOLUTION|>--- conflicted
+++ resolved
@@ -76,12 +76,8 @@
 
   type Config = Unit
 
-<<<<<<< HEAD
-  def parseConfig(uri: ConnectionUri): EitherT[Task, ErrorMessages, Config] =
-    ().point[EitherT[Task, ErrorMessages, ?]]
-=======
-  def parseConfig(uri: ConnectionUri): FileSystemDef.DefErrT[Task, Config] = ???
->>>>>>> 5ffe85ac
+  def parseConfig(uri: ConnectionUri): FileSystemDef.DefErrT[Task, Config] =
+    ().point[FileSystemDef.DefErrT[Task, ?]]
 
   def compile(cfg: Config): FileSystemDef.DefErrT[Task, (M ~> Task, Task[Unit])] =
     ((reflNT[Task], ().point[Task])).point[FileSystemDef.DefErrT[Task, ?]]
