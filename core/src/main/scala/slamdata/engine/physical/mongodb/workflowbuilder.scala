package slamdata.engine.physical.mongodb

import collection.immutable.ListMap

import slamdata.engine.fp._
import slamdata.engine.fs.Path
import slamdata.engine._
import Workflow._
import slamdata.engine.analysis.fixplate._
import slamdata.engine.std.StdLib._
import slamdata.engine.javascript._

import scalaz._
import Scalaz._
import monocle.Macro._
import monocle.syntax._

sealed trait WorkflowBuilderError extends Error
object WorkflowBuilderError {
  case class InvalidOperation(operation: String, msg: String)
      extends WorkflowBuilderError {
    def message = "Can not perform `" + operation + "`, because " + msg
  }
  case class UnsupportedDistinct(message: String) extends WorkflowBuilderError
  case class UnsupportedJoinCondition(func: Mapping) extends WorkflowBuilderError {
    def message = "Joining with " + func.name + " is not currently supported"
  }
}

sealed trait WorkflowBuilderF[+A]

object WorkflowBuilder {
  import Workflow._
  import ExprOp._
  import IdHandling._

  type WorkflowBuilder = Term[WorkflowBuilderF]

  type Expr = ExprOp \/ JsMacro
  private def exprToJs(expr: Expr) = expr.fold(ExprOp.toJs(_), \/-(_))
<<<<<<< HEAD
  implicit def ExprRenderTree = new RenderTree[Expr] {
    override def render(x: Expr) =
      x.fold(
        op => Terminal(op.toString, List("ExprOp")),
        js => Terminal(js(JsCore.Ident("_").fix).toJs.render(0), List("Js")))
=======
  implicit def ExprRenderTree(implicit RJM: RenderTree[JsMacro]) = new RenderTree[Expr] {
      override def render(x: Expr) =
        x.fold(
          op => Terminal(op.toString, List("ExprBuilder", "ExprOp")),
          js => RJM.render(js))
>>>>>>> 7244050e
    }

  case class CollectionBuilderF(
    graph: Workflow,
    base: DocVar,
    struct: SchemaChange) extends WorkflowBuilderF[Nothing]
  object CollectionBuilder {
    def apply(graph: Workflow, base: DocVar, struct: SchemaChange) =
      Term[WorkflowBuilderF](new CollectionBuilderF(graph, base, struct))
  }
  case class ShapePreservingBuilderF[A](
    src: A,
    inputs: List[A],
    op: PartialFunction[List[BsonField], WorkflowOp])
      extends WorkflowBuilderF[A]
  object ShapePreservingBuilder {
    def apply(
      src: WorkflowBuilder,
      inputs: List[WorkflowBuilder],
      op: PartialFunction[List[BsonField], WorkflowOp]) =
      Term[WorkflowBuilderF](new ShapePreservingBuilderF(src, inputs, op))

    def dummyOp(builder: ShapePreservingBuilderF[WorkflowBuilder]) =
      builder.op(
        builder.inputs.zipWithIndex.map {
          case (_, index) => BsonField.Name("_" + index)
        })(
        $read(Collection("")))
  }
  case class ValueBuilderF(value: Bson) extends WorkflowBuilderF[Nothing]
  object ValueBuilder {
    def apply(value: Bson) = Term[WorkflowBuilderF](new ValueBuilderF(value))
  }
  case class ExprBuilderF[A](src: A, expr: Expr) extends WorkflowBuilderF[A]
  object ExprBuilder {
    def apply(src: WorkflowBuilder, expr: Expr) =
      Term[WorkflowBuilderF](new ExprBuilderF(src, expr))
  }

  // NB: The shape is more restrictive than $project because we may need to
  //     convert it to a GroupBuilder, and a nested Reshape can be realized with
  //     a chain of DocBuilders, leaving the collapsing to Workflow.coalesce.
  case class DocBuilderF[A](src: A, shape: ListMap[BsonField.Name, Expr])
      extends WorkflowBuilderF[A]
  object DocBuilder {
    def apply(src: WorkflowBuilder, shape: ListMap[BsonField.Name, Expr]) =
      Term[WorkflowBuilderF](new DocBuilderF(src, shape))
  }

  case class ArrayBuilderF[A](src: A, shape: List[Expr])
      extends WorkflowBuilderF[A]
  object ArrayBuilder {
    def apply(src: WorkflowBuilder, shape: List[Expr]) =
      Term[WorkflowBuilderF](new ArrayBuilderF(src, shape))
  }

  sealed trait Contents[+A]
  object Contents {
    case class Expr[A](contents: A) extends Contents[A]
    case class Doc[A](contents: ListMap[BsonField.Name, A]) extends Contents[A]

    implicit def ContentsRenderTree[A](implicit RA: RenderTree[A], RB: RenderTree[ListMap[BsonField.Name, A]]) =
    new RenderTree[Contents[A]] {
      override def render(v: Contents[A]) =
        v match {
          case Expr(a) => NonTerminal("", RA.render(a) :: Nil, "Expr" :: Nil)
          case Doc(b) => NonTerminal("", RB.render(b) :: Nil, "Doc" :: Nil)
        }
    }
  }
  import Contents._

  type GroupValue = ExprOp \/ GroupOp
  type GroupContents = Contents[GroupValue]

  case class GroupId(srcs: List[WorkflowBuilder]) {
    override def toString = hashCode.toHexString
  }

  case class GroupBuilderF[A](
    src: A, keys: List[A], contents: GroupContents, id: GroupId)
      extends WorkflowBuilderF[A]
  object GroupBuilder {
    def apply(
      src: WorkflowBuilder,
      keys: List[WorkflowBuilder],
      contents: GroupContents,
      id: GroupId) =
      Term[WorkflowBuilderF](new GroupBuilderF(src, keys, contents, id))
  }

  sealed trait StructureType
  case object Array extends StructureType
  case object Object extends StructureType

  case class FlatteningBuilderF[A](src: A, typ: StructureType, field: DocVar)
      extends WorkflowBuilderF[A]
  object FlatteningBuilder {
    def apply(src: WorkflowBuilder, typ: StructureType, field: DocVar) =
      Term[WorkflowBuilderF](new FlatteningBuilderF(src, typ, field))
  }

  /**
    Holds a partially-unknown structure. `Expr` entries are unknown and `Doc`
    entries are known. There should be at least one Expr in the list, otherwise
    it should be a DocBuilder.
    */
  case class SpliceBuilderF[A](src: A, structure: List[Contents[Expr]])
      extends WorkflowBuilderF[A]
  object SpliceBuilder {
    def apply(src: WorkflowBuilder, structure: List[Contents[Expr]]) =
      Term[WorkflowBuilderF](new SpliceBuilderF(src, structure))
  }

  private def rewriteObjRefs(
    obj: ListMap[BsonField.Name, GroupValue])(
    f: PartialFunction[DocVar, DocVar]) =
    obj ∘ (_.fold(
      expr => -\/(expr.rewriteRefs(f)),
      _.rewriteRefs(f) match {
        case g: GroupOp => \/-(g)
        case _          => sys.error("Transformation changed the type – error!")
      }))

  private def rewriteGroupRefs(
    contents: GroupContents)(
    f: PartialFunction[DocVar, DocVar]) =
    contents match {
      case Expr(expr) => Expr(expr.bimap(
        _.rewriteRefs(f),
        _.rewriteRefs(f) match {
          case g: GroupOp => g
          case _ => sys.error("Transformation changed the type -- error!")
        }))
      case Doc(doc) => Doc(rewriteObjRefs(doc)(f))
    }

  private def rewriteDocPrefix(doc: ListMap[BsonField.Name, Expr], base: DocVar) =
    doc ∘ (rewriteExprPrefix(_, base))

  private def rewriteExprPrefix(expr: Expr, base: DocVar): Expr =
    expr.bimap(
      _.rewriteRefs(prefixBase(base)),
      js => base.toJs >>> js)

  type EitherE[X] = Error \/ X
  type M[X] = StateT[EitherE, NameGen, X]
  type MId[X] = State[NameGen, X]

  // Wrappers for results that don't use state:
  def emit[A](a: A): M[A] = lift(\/-(a))
  def fail[A](e: Error): M[A] = lift(-\/(e))
  def lift[A](v: Error \/ A): M[A] =
    StateT[EitherE, NameGen, A](s => v.map(s -> _))

  // Wrappers for results that don't fail:
  def emitSt[A](v: State[NameGen, A]): M[A] =
    StateT[EitherE, NameGen, A](s => \/-(v.run(s)))

  def swapM[A](v: State[NameGen, Error \/ A]): M[A] =
    StateT[EitherE, NameGen, A](s => { val (s1, x) = v.run(s); x.map(s1 -> _) })

  def commonMap[K, A, B](m: ListMap[K, A \/ B])(f: A => Error \/ B): Error \/ (ListMap[K, A] \/ ListMap[K, B]) = {
    val allAs = (m ∘ (_.swap.toOption)).sequenceU
    allAs.map(l => \/-(-\/(l))).getOrElse((m ∘ (_.fold(f, \/.right))).sequenceU.map(\/.right))
  }

  private def commonShape(shape: ListMap[BsonField.Name, Expr]) = commonMap(shape)(ExprOp.toJs)

  private def toCollectionBuilder(wb: WorkflowBuilder): M[CollectionBuilderF] =
    wb.unFix match {
      case cb @ CollectionBuilderF(_, _, _) => emit(cb)
      case ValueBuilderF(value) =>
        emit(CollectionBuilderF($pure(value), DocVar.ROOT(), SchemaChange.Init))
      case ShapePreservingBuilderF(src, inputs, op) =>
        fold1Builders(inputs).fold(
          toCollectionBuilder(src).map {
            case CollectionBuilderF(g, b, s) =>
              CollectionBuilderF(op(Nil)(g), b, s)
          })(
          _.flatMap { case (input, fields) =>
            // NB: This is a bit of a hack to pull shape-preservers ahead of
            //     other operations when possible. Would be better to implement
            //     this optimization more generally in Workflow, but we lose a
            //     lot of information by then.
            inputs.map(_.unFix match {
              case ExprBuilderF(src @ Term(CollectionBuilderF(_, DocVar.ROOT(base), _)), -\/(DocField(field))) => Some((src, base.fold(field)(_ \ field)))
              case _                                       => None
            }).sequence.fold(
              foldBuilders(src, inputs).flatMap { case (wb, base, fields) =>
                fields.map(_.deref).sequence.fold(
                  emitSt(freshName).flatMap(name =>
                    fields.map(f => (DocField(name) \\ f).deref).sequence.fold(
                      sys.error("prefixed ${name}, but still no field"))(
                      op.lift(_).fold(
                        fail[CollectionBuilderF](WorkflowBuilderError.InvalidOperation("filter", "failed to build operation")))(
                        op =>
                        (toCollectionBuilder(src) |@| toCollectionBuilder(DocBuilder(wb, ListMap(name -> -\/(DocVar.ROOT()))))) {
                          case (
                            CollectionBuilderF(_,     _,    srcStruct),
                            CollectionBuilderF(graph, base0, bothStruct)) =>
                            CollectionBuilderF(
                              chain(graph, op),
                              DocField(name),
                              srcStruct)
                        }))))(
                  op.lift(_).fold(
                    fail[CollectionBuilderF](WorkflowBuilderError.InvalidOperation("filter", "failed to build operation")))(
                    op =>
                    (toCollectionBuilder(src) |@| toCollectionBuilder(wb)) {
                      case (
                        CollectionBuilderF(_,     _,    srcStruct),
                        CollectionBuilderF(graph, base0, bothStruct)) =>
                        val g = chain(graph, op)
                        if (srcStruct == bothStruct)
                          CollectionBuilderF(g, base0 \\ base, srcStruct)
                        else
                          CollectionBuilderF(
                            srcStruct.shift(base0 \\ base).map(t =>
                              chain(g, Workflow.$project(t._1, t._2))).getOrElse(g),
                            DocVar.ROOT(),
                            srcStruct)
                    }))
              })(
              _.unzip match {
                case (srcs, fields) =>
                  op.lift(fields).fold(
                    fail[CollectionBuilderF](WorkflowBuilderError.InvalidOperation("filter", "failed to build operation")))(
                    op =>
                    if (src == input)
                      toCollectionBuilder(src).map {
                        case (CollectionBuilderF(g1, b1, s1)) =>
                          CollectionBuilderF(chain(g1, op), b1, s1)
                      }
                      else
                        (toCollectionBuilder(src) |@| toCollectionBuilder(input)) {
                          case (
                            CollectionBuilderF(g1, b1, s1),
                            CollectionBuilderF(graph, _, _)) =>
                            emitSt(Workflow.merge(g1, chain(graph, op)).map {
                              case ((lbase, _), wf) =>
                                CollectionBuilderF(wf, lbase \\ b1, s1)
                            })
                        }.join)
              })
          })
      case ExprBuilderF(src, -\/(d @ DocVar(_, _))) =>
        toCollectionBuilder(src).map {
          case CollectionBuilderF(graph, base, _) =>
            CollectionBuilderF(graph, base \\ d, SchemaChange.Init)
        }
      case ExprBuilderF(src, expr) => for {
        cb <- toCollectionBuilder(src)
        name <- emitSt(freshName)
      } yield cb match {
        case CollectionBuilderF(graph, base, _) =>
          CollectionBuilderF(
            chain(graph,
              rewriteExprPrefix(expr, base).fold(
                op => $project(Reshape.Doc(ListMap(name -> -\/(op)))),
                js => $simpleMap(JsMacro(x => JsCore.Obj(ListMap(name.asText -> js(x))).fix)))),
            DocField(name),
            SchemaChange.Init)
      }
      case DocBuilderF(src, shape) =>
        workflow(src).flatMap { case (wf, base) =>
          commonShape(rewriteDocPrefix(shape, base)).fold(
            fail(_),
            s => emit(CollectionBuilderF(
              chain(wf,
                s.fold(
                  exprOps => $project(Reshape.Doc(exprOps ∘ \/.left)),
                  jsExprs => $simpleMap(JsMacro(x =>
                    Term(JsCore.Obj(jsExprs.map {
                      case (name, expr) => name.asText -> expr(x)
                    })))))),
              DocVar.ROOT(),
              SchemaChange.MakeObject(shape.map {
                case (k, _) => k.asText -> SchemaChange.Init
              }))))
        }
      case ArrayBuilderF(src, shape) =>
        workflow(src).flatMap { case (wf, base) =>
          commonMap(shape.zipWithIndex.map {
            case (expr, index) =>
              BsonField.Index(index) -> rewriteExprPrefix(expr, base)
          }.toListMap)(ExprOp.toJs).fold(
            fail(_),
            s => emitSt(
              s.fold(
                exprOps => freshName.map(name =>
                  CollectionBuilderF(
                    chain(wf,
                      $project(Reshape.Doc(ListMap(
                        name -> \/-(Reshape.Arr(exprOps ∘ \/.left)))))),
                    DocField(name),
                    SchemaChange.Init)),
                jsExprs => state(
                  CollectionBuilderF(
                    chain(wf,
                      $simpleMap(JsMacro(x =>
                        Term(JsCore.Arr(jsExprs.map {
                          case (_, expr) => expr(x)
                        }.toList))))),
                    DocVar.ROOT(),
                    SchemaChange.Init)))))
        }
      case GroupBuilderF(src, keys, content, _) =>
        foldBuilders(src, keys).flatMap { case (wb, base, fields) =>
          def key(base: DocVar) = keys match {
                case Nil        => -\/(Literal(Bson.Null))
                case key :: Nil => -\/(key.unFix match {
                  // NB: normalize to Null, to ease merging
                  case ValueBuilderF(_)                 => Literal(Bson.Null)
                  case ExprBuilderF(_, -\/(Literal(_))) => Literal(Bson.Null)
                  case _                                => fields.head.rewriteRefs(prefixBase(base))
                })
                case _          => \/-(Reshape.Arr(fields.zipWithIndex.map {
                  case (field, index) =>
                    BsonField.Index(index) -> -\/(field)
                }.toListMap).rewriteRefs(prefixBase(base)))
          }

          content match {
            case Expr(-\/(expr)) =>
              // NB: This case just winds up a single value, then unwinds it.
              //     It’s effectively a no-op, so we just use the src and expr.
              toCollectionBuilder(ExprBuilder(src, -\/(expr)))
            case Expr(\/-(grouped)) =>
              for {
                cb <- toCollectionBuilder(wb)
                rootName <- emitSt(freshName)
              } yield cb match {
                case CollectionBuilderF(wf, base0, struct) =>
                  CollectionBuilderF(
                    chain(wf,
                      $group(Grouped(ListMap(rootName -> grouped)).rewriteRefs(prefixBase(base0 \\ base)),
                        key(base0))),
                    DocField(rootName),
                    struct)
              }
            case Doc(obj) =>
              val (ungrouped, grouped) =
                obj.foldLeft[(ListMap[BsonField.Name, ExprOp], ListMap[BsonField.Leaf, GroupOp])]((ListMap.empty[BsonField.Name, ExprOp], ListMap.empty[BsonField.Leaf, GroupOp]))((acc, item) =>
                  item match {
                    case (k, -\/(v)) =>
                      ((x: ListMap[BsonField.Name, ExprOp]) => x + (k -> v)).first(acc)
                    case (k, \/-(v)) =>
                      ((x: ListMap[BsonField.Leaf, GroupOp]) => x + (k -> v)).second(acc)
                  })

              workflow(wb).flatMap { case (wf, base0) =>
                emitSt(ungrouped.size match {
                  case 0 =>
                    state[NameGen, Workflow](chain(wf,
                      $group(Grouped(grouped).rewriteRefs(prefixBase(base0 \\ base)), key(base0))))
                  case 1 =>
                    state[NameGen, Workflow](chain(wf,
                      $group(Grouped(
                        obj.transform {
                          case (_, -\/ (v)) => Push(v.rewriteRefs(prefixBase(base0 \\ base)))
                          case (_,  \/-(v)) => v.rewriteRefs(prefixBase(base0 \\ base))
                        }),
                        key(base0)),
                      $unwind(DocField(ungrouped.head._1))))
                  case _ => for {
                    ungroupedName <- freshName
                    groupedName <- freshName
                  } yield
                    chain(wf,
                      $project(Reshape.Doc(ListMap(
                        ungroupedName -> \/-(Reshape.Doc(ungrouped.map {
                          case (k, v) => k -> -\/(v.rewriteRefs(prefixBase(base0 \\ base)))
                        })),
                        groupedName -> -\/(DocVar.ROOT())))),
                      $group(Grouped(
                        (grouped ∘ (_.rewriteRefs(prefixBase(DocField(groupedName))))) +
                          (ungroupedName -> Push(DocField(ungroupedName)))),
                        key(DocField(groupedName))),
                      $unwind(DocField(ungroupedName)),
                      $project(Reshape.Doc(obj.transform {
                        case (k, -\/(_)) => -\/(DocField(ungroupedName \ k))
                        case (k, \/-(_)) => -\/(DocField(k))
                      })))
                }).map(CollectionBuilderF(
                  _,
                  DocVar.ROOT(),
                  SchemaChange.MakeObject(obj.map {
                    case (k, _) => (k.asText -> SchemaChange.Init)
                  })))
              }
          }
        }
      case FlatteningBuilderF(src, Array, field) =>
        toCollectionBuilder(src).map {
          case CollectionBuilderF(graph, base, struct) =>
            CollectionBuilderF(chain(graph, $unwind(base \\ field)), base, struct)
        }
      case FlatteningBuilderF(src, Object, field) =>
        toCollectionBuilder(src).map {
          case CollectionBuilderF(graph, base, struct) =>
            import JsCore._
            CollectionBuilderF(
              chain(graph,
                $simpleFlatMap(Predef.identity, JsMacro((base \\ field).toJs(_)))),
              base,
              struct)
        }
      case SpliceBuilderF(src, structure) =>
        workflow(src).flatMap { case (wf, base) =>
          emitSt(freshId("arg")).flatMap { name =>
            lift(structure.map {
              case Expr(unknown) =>
                exprToJs(rewriteExprPrefix(unknown, base)).map(x =>
                  List($Reduce.copyAllFields(x(JsCore.Ident(name).fix))))
              case Doc(known) =>
                rewriteDocPrefix(known, base).toList.map { case (k, v) =>
                  exprToJs(v).map(js =>
                    $Reduce.copyOneField(
                      JsMacro(JsCore.Select(_, k.asText).fix),
                      js(JsCore.Ident(name).fix)))
                }.sequenceU
            }.sequenceU.map(lists =>
              CollectionBuilderF(
                chain(wf,
                  $map($Map.mapMap(name,
                    Js.Call(
                      Js.AnonFunDecl(List("rez"),
                        lists.foldMap().map(_(JsCore.Ident("rez").fix)) :+ Js.Return(Js.Ident("rez"))),
                      List(Js.AnonObjDecl(Nil)))))),
                DocVar.ROOT(),
                SchemaChange.Init)))
          }
        }
    }

  def workflow(wb: WorkflowBuilder): M[(Workflow, DocVar)] =
    toCollectionBuilder(wb).map(x => (x.graph, x.base))

  def build(wb: WorkflowBuilder): M[Workflow] =
    toCollectionBuilder(wb).flatMap {
      case CollectionBuilderF(graph, base, struct) =>
        base match {
          case DocVar.ROOT(None) => emit(finish(graph))
          case base =>
            build(CollectionBuilder(
              struct.shift(base).map(t =>
                chain(graph, Workflow.$project(t._1, t._2))).getOrElse(graph),
              DocVar.ROOT(),
              SchemaChange.Init))
        }
    }

  private def $project(shape: Reshape): WorkflowOp =
    Workflow.$project(
      shape,
      shape.get(IdName).fold[IdHandling](IgnoreId)(κ(IncludeId)))

  def asLiteral(wb: WorkflowBuilder): Option[Bson] = wb.unFix match {
    case ValueBuilderF(value)                 => Some(value)
    case ExprBuilderF(_, -\/(Literal(value))) => Some(value)
    case _                                    => None
  }

  private def fold1Builders(builders: List[WorkflowBuilder]):
      Option[M[(WorkflowBuilder, List[ExprOp])]] =
    builders match {
      case Nil             => None
      case builder :: Nil  => Some(emit((builder, List(DocVar.ROOT()))))
      case Term(ValueBuilderF(bson)) :: rest =>
        fold1Builders(rest).map(_.map { case (builder, fields) =>
          (builder, Literal(bson) +: fields)
        })
      case builder :: rest =>
        Some(rest.foldLeftM[M, (WorkflowBuilder, List[ExprOp])](
          (builder, List(DocVar.ROOT()))) {
          case ((wf, fields), Term(ValueBuilderF(bson))) =>
            emit((wf, fields :+ Literal(bson)))
          case ((wf, fields), x) =>
            merge(wf, x).map { case (lbase, rbase, src) =>
              (src, fields.map(_.rewriteRefs(prefixBase(lbase))) :+ rbase)
            }
        })
    }

  private def foldBuilders(src: WorkflowBuilder, others: List[WorkflowBuilder]) =
    others.foldLeftM[M, (WorkflowBuilder, DocVar, List[DocVar])](
      (src, DocVar.ROOT(), Nil)) {
      case ((wf, base, fields), x) =>
        merge(wf, x).map { case (lbase, rbase, src) =>
          (src, lbase \\ base, fields.map(lbase \\ _) :+ rbase)
        }
    }

  def filter(src: WorkflowBuilder, those: List[WorkflowBuilder], sel: PartialFunction[List[BsonField], Selector]):
      WorkflowBuilder =
    ShapePreservingBuilder(src, those, PartialFunction(fields => $match(sel(fields))))

  def expr1(wb: WorkflowBuilder)(f: ExprOp => ExprOp):
      Error \/ WorkflowBuilder =
    wb.unFix match {
      case ShapePreservingBuilderF(src, inputs, op) =>
        expr1(src)(f).map(ShapePreservingBuilder(_, inputs, op))
      case GroupBuilderF(wb0, key, Expr(-\/(DocVar.ROOT(None))), id) =>
        expr1(wb0)(f).map(GroupBuilder(_, key, Expr(-\/(DocVar.ROOT())), id))
      case GroupBuilderF(wb0, key, Expr(-\/(expr)), id) =>
        \/-(GroupBuilder(wb0, key, Expr(-\/(f(expr))), id))
      case ExprBuilderF(wb0, -\/ (expr1)) =>
        \/-(ExprBuilder(wb0, -\/(f(expr1))))
      case ExprBuilderF(wb0,  \/-(js1)) =>
        toJs(f(DocVar.ROOT())).map(js => ExprBuilder(wb0, \/-(js1 >>> js)))
      case _ => \/-(ExprBuilder(wb, -\/(f(DocVar.ROOT()))))
    }

  def expr2(wb1: WorkflowBuilder, wb2: WorkflowBuilder)(f: (ExprOp, ExprOp) => ExprOp):
      M[WorkflowBuilder] =
    (wb1.unFix, wb2.unFix) match {
      case (_, ValueBuilderF(bson)) => lift(expr1(wb1)(f(_, Literal(bson))))
      case (ValueBuilderF(bson), _) => lift(expr1(wb2)(f(Literal(bson), _)))
      case _ =>
        merge(wb1, wb2).map { case (lbase, rbase, src) =>
          src.unFix match {
            case ShapePreservingBuilderF(src0, inputs, op) =>
              ShapePreservingBuilder(ExprBuilder(src0, -\/(f(lbase, rbase))), inputs, op)
            case _ => ExprBuilder(src, -\/(f(lbase, rbase)))
          }
        }
    }

  def expr(wbs: List[WorkflowBuilder])
    (f: List[ExprOp] => ExprOp): M[WorkflowBuilder] = {
    fold1Builders(wbs).fold[M[WorkflowBuilder]](
      fail(WorkflowBuilderError.InvalidOperation("expr", "impossible – no arguments")))(
      _.map {
        case (wb, exprs) =>
          wb.unFix match {
            case ShapePreservingBuilderF(src0, inputs, op) =>
              ShapePreservingBuilder(
                ExprBuilder(src0, -\/(f(exprs))),
                inputs,
                op)
            case _ =>
              ExprBuilder(wb, -\/(f(exprs)))
          }
      })
  }

  def jsExpr1(wb: WorkflowBuilder, js: JsMacro): M[WorkflowBuilder] = {
    def handleSrc(wb1: WorkflowBuilder, tmp: BsonField.Name, x: JsMacro):
        Error \/ WorkflowBuilder =
      wb1.unFix match {
        case DocBuilderF(wb1, shape) =>
          shape.map { case (name, expr) => expr.fold(toJs(_), \/.right).map(name.asText -> _) }.toList.sequenceU.map(_.toListMap).map { nameToMacro =>
            val body = JsMacro(x1 => x(JsCore.Obj(nameToMacro ∘ { _(x1) }).fix))
            DocBuilder(wb1, ListMap(tmp -> \/-(body >>> js)))
          }
        case ShapePreservingBuilderF(wb2, inputs, op) =>
          handleSrc(wb2, tmp, x).map(ShapePreservingBuilder(_, inputs, op))
        case _ => \/-(DocBuilder(wb1, ListMap(tmp -> \/-(x >>> js))))
      }

    wb.unFix match {
      case ShapePreservingBuilderF(src, inputs, op) =>
        jsExpr1(src, js).map(ShapePreservingBuilder(_, inputs, op))
      case ExprBuilderF(wb1, -\/ (expr1)) =>
        lift(toJs(expr1).map(js1 => ExprBuilder(wb1, \/-(js1 >>> js))))
      case ExprBuilderF(wb1,  \/-(js1)) =>
        emit(ExprBuilder(wb1, \/-(js1 >>> js)))
      case GroupBuilderF(wb1, key, Expr(-\/(expr)), id) =>
        for {
          x   <- lift(toJs(expr))
          tmp <- emitSt(freshName)
          src <- lift(handleSrc(wb1, tmp, x)): M[WorkflowBuilder]
        } yield GroupBuilder(src, key, Expr(-\/(DocField(tmp))), id)
      case _ => emit(ExprBuilder(wb, \/-(js)))
    }
  }

  def jsExpr2(wb1: WorkflowBuilder, wb2: WorkflowBuilder, js: (Term[JsCore], Term[JsCore]) => Term[JsCore]): M[WorkflowBuilder] =
    (wb1.unFix, wb2.unFix) match {
      case (_, ValueBuilderF(JsCore(lit))) =>
        jsExpr1(wb1, JsMacro(x => js(x, lit)))
      case (ValueBuilderF(JsCore(lit)), _) =>
        jsExpr1(wb2, JsMacro(x => js(lit, x)))
      case _ =>
        merge(wb1, wb2).map { case (lbase, rbase, src) =>
          ExprBuilder(src, \/-(JsMacro(x => js(lbase.toJs(x), rbase.toJs(x)))))
        }
    }

  def makeObject(wb: WorkflowBuilder, name: String): WorkflowBuilder =
    wb.unFix match {
      case ValueBuilderF(value) =>
        ValueBuilder(Bson.Doc(ListMap(name -> value)))
      case GroupBuilderF(src, key, Expr(cont), id) =>
        GroupBuilder(src, key, Doc(ListMap(BsonField.Name(name) -> cont)), id)
      case ExprBuilderF(src, expr) =>
        DocBuilder(src, ListMap(BsonField.Name(name) -> expr))
      case ShapePreservingBuilderF(src, inputs, op) =>
        ShapePreservingBuilder(makeObject(src, name), inputs, op)
      case _ =>
        DocBuilder(wb, ListMap(BsonField.Name(name) -> -\/(DocVar.ROOT())))
    }

  def makeArray(wb: WorkflowBuilder): WorkflowBuilder = wb.unFix match {
    case ValueBuilderF(value) => ValueBuilder(Bson.Arr(List(value)))
    case _ => ArrayBuilder(wb, List(-\/(DocVar.ROOT())))
  }

  def mergeContents[A](c1: Contents[A], c2: Contents[A]):
      M[((DocVar, DocVar), Contents[A])] = {
    def documentize(c: Contents[A]):
        MId[(DocVar, ListMap[BsonField.Name, A])] =
      c match {
        case Doc(d) => state(DocVar.ROOT() -> d)
        case Expr(cont) =>
          freshName.map(name => (DocField(name), ListMap(name -> cont)))
      }

    lazy val doc =
      swapM((documentize(c1) |@| documentize(c2)) {
        case ((lb, lshape), (rb, rshape)) =>
          Reshape.mergeMaps(lshape, rshape).fold[Error \/ ((DocVar, DocVar), Contents[A])](
            -\/(WorkflowBuilderError.InvalidOperation(
              "merging contents",
              "conflicting fields")))(
            map => \/-((lb, rb) -> Doc(map)))
      })
    if (c1 == c2)
      emit((DocVar.ROOT(), DocVar.ROOT()) -> c1)
    else
      (c1, c2) match {
        case (Expr(v), Doc(o)) =>
          o.find { case (_, e) => v == e }.fold(doc) {
            case (lField, _) =>
              emit((DocField(lField), DocVar.ROOT()) -> Doc(o))
          }
        case (Doc(o), Expr(v)) =>
          o.find { case (_, e) => v == e }.fold(doc) {
            case (rField, _) =>
              emit((DocVar.ROOT(), DocField(rField)) -> Doc(o))
          }
        case _ => doc
      }
  }

  trait Combine {
    def apply[A, B](a1: A, a2: A)(f: (A, A) => B): B
    def flip: Combine
  }
  val unflipped: Combine = new Combine { outer =>
    def apply[A, B](a1: A, a2: A)(f: (A, A) => B) = f(a1, a2)
    val flip = new Combine {
      def apply[A, B](a1: A, a2: A)(f: (A, A) => B) = f(a2, a1)
      val flip = outer
    }
  }

  // TODO: handle concating value, expr, or collection with group (#439)
  def objectConcat(wb1: WorkflowBuilder, wb2: WorkflowBuilder):
      M[WorkflowBuilder] = {
    def impl(wb1: WorkflowBuilder, wb2: WorkflowBuilder, combine: Combine): M[WorkflowBuilder] = {
      def delegate = impl(wb2, wb1, combine.flip)

      def mergeGroups(s1: WorkflowBuilder, s2: WorkflowBuilder, c1: GroupContents, c2: GroupContents, keys: List[WorkflowBuilder], id1: GroupId):
          M[((DocVar, DocVar), WorkflowBuilder)] =
        merge(s1, s2).flatMap { case (lbase, rbase, src) =>
          combine(
            rewriteGroupRefs(c1)(prefixBase(lbase)),
            rewriteGroupRefs(c2)(prefixBase(rbase)))(mergeContents).map {
            case ((lb, rb), contents) =>
              combine(lb, rb)((_, _) -> GroupBuilder(src, keys, contents, id1))
          }
        }

      (wb1.unFix, wb2.unFix) match {
        case (ShapePreservingBuilderF(s1, i1, o1), ShapePreservingBuilderF(s2, i2, o2))
            if i1 == i2 && o1 == o2 =>
          objectConcat(s1, s2).map(ShapePreservingBuilder(_, i1, o1))

        case (ShapePreservingBuilderF(s, i, o), _) =>
          objectConcat(s, wb2).map(ShapePreservingBuilder(_, i, o))
        case (_, ShapePreservingBuilderF(_, _, _)) => delegate

        case (ValueBuilderF(Bson.Doc(map1)), ValueBuilderF(Bson.Doc(map2))) =>
          emit(ValueBuilder(Bson.Doc(combine(map1, map2)(_ ++ _))))

        case (ValueBuilderF(Bson.Doc(map1)), DocBuilderF(s2, shape2)) =>
          emit(DocBuilder(s2,
            combine(
              map1.map { case (k, v) => BsonField.Name(k) -> -\/(Literal(v)) },
              shape2)(_ ++ _)))
        case (DocBuilderF(_, _), ValueBuilderF(Bson.Doc(_))) => delegate

        case (ValueBuilderF(Bson.Doc(map1)), GroupBuilderF(s1, k1, Doc(c2), id2)) =>
          val content = combine(
            map1.map { case (k, v) => BsonField.Name(k) -> -\/(Literal(v)) },
            c2)(_ ++ _)
          emit(GroupBuilder(s1, k1, Doc(content), id2))
        case (GroupBuilderF(_, _, Doc(_), _), ValueBuilderF(_)) => delegate

        case (
          GroupBuilderF(src1, keys, Expr(-\/(DocVar.ROOT(_))), id1),
          GroupBuilderF(src2, _,    Expr(-\/(DocVar.ROOT(_))), id2))
            if id1 == id2 =>
          objectConcat(src1, src2).map(GroupBuilder(_, keys, Expr(-\/(DocVar.ROOT())), id1))

        case (
          GroupBuilderF(s1, keys, c1 @ Doc(_), id1),
          GroupBuilderF(s2, _,    c2 @ Doc(_), id2))
            if id1 == id2 =>
          mergeGroups(s1, s2, c1, c2, keys, id1).map(_._2)

        case (
          GroupBuilderF(s1, keys, c1 @ Doc(d1), id1),
          DocBuilderF(Term(GroupBuilderF(s2, _, c2, id2)), shape2))
            if id1 == id2 =>
          mergeGroups(s1, s2, c1, c2, keys, id1).map { case ((glbase, grbase), g) =>
            DocBuilder(g, combine(
              d1.transform { case (n, _) => -\/(DocField(n)) },
              (shape2 ∘ (rewriteExprPrefix(_, grbase))))(_ ++ _))
          }
        case (
          DocBuilderF(Term(GroupBuilderF(_, k1, _, id1)), _),
          GroupBuilderF(_, k2, Doc(_), id2))
            if id1 == id2 =>
          delegate

        case (
          DocBuilderF(Term(GroupBuilderF(s1, keys, c1, id1)), shape1),
          DocBuilderF(Term(GroupBuilderF(s2, _,    c2, id2)), shape2))
            if id1 == id2 =>
          mergeGroups(s1, s2, c1, c2, keys, id1).flatMap {
            case ((glbase, grbase), g) =>
              emit(DocBuilder(g, combine(
                shape1 ∘ (rewriteExprPrefix(_, glbase)),
                shape2 ∘ (rewriteExprPrefix(_, grbase)))(_ ++ _)))
          }

        case (
          DocBuilderF(s1, shape),
          GroupBuilderF(_, Nil, _, id2)) =>
          impl(
            DocBuilder(GroupBuilder(s1, Nil, Expr(-\/(DocVar.ROOT())), id2), shape),
            wb2,
            combine)
        case (
          GroupBuilderF(_, Nil, _, _),
          DocBuilderF(_, _)) =>
          delegate

        case (
          DocBuilderF(s1, shape),
          DocBuilderF(Term(GroupBuilderF(_, Nil, _, id2)), _)) =>
          impl(
            DocBuilder(GroupBuilder(s1, Nil, Expr(-\/(DocVar.ROOT())), id2), shape),
            wb2,
            combine)
        case (
          DocBuilderF(Term(GroupBuilderF(_, Nil, _, _)), _),
          DocBuilderF(_, _)) =>
          delegate

        case (DocBuilderF(s1, shape1), DocBuilderF(s2, shape2)) =>
          merge(s1, s2).map { case (lbase, rbase, src) =>
            DocBuilder(src, combine(
              rewriteDocPrefix(shape1, lbase),
              rewriteDocPrefix(shape2, rbase))(_ ++ _))
          }

        case (DocBuilderF(src1, shape), ExprBuilderF(src2, expr)) =>
          merge(src1, src2).map { case (left, right, list) =>
            SpliceBuilder(list, combine(
              Doc(rewriteDocPrefix(shape, left)),
              Expr(rewriteExprPrefix(expr, right)))(List(_, _)))
          }
        case (ExprBuilderF(_, _), DocBuilderF(_, _)) => delegate

        case (ExprBuilderF(src1, expr1), ExprBuilderF(src2, expr2)) =>
          merge(src1, src2).map { case (left, right, list) =>
            SpliceBuilder(list, combine(
              Expr(rewriteExprPrefix(expr1, left)),
              Expr(rewriteExprPrefix(expr2, right)))(List(_, _)))
          }

        case (DocBuilderF(src, shape), _) =>
          merge(src, wb2).map { case (left, right, list) =>
            SpliceBuilder(list, combine(
              Doc(rewriteDocPrefix(shape, left)),
              Expr(-\/(right))) (List(_, _)))
          }
        case (_, DocBuilderF(_, _)) => delegate

        case (CollectionBuilderF(_, _, _), _) =>
          merge(wb1, wb2).map { case (left, right, list) =>
            SpliceBuilder(list,
              combine(Expr(-\/(left)), Expr(-\/(right)))(List(_, _)))
          }
        case (_, CollectionBuilderF(_, _, _)) => delegate

        case _ => fail(WorkflowBuilderError.InvalidOperation(
          "objectConcat",
          "unrecognized shapes:\n" + wb1.show + "\n" + wb2.show))
      }
    }

    impl(wb1, wb2, unflipped)
  }

  def arrayConcat(left: WorkflowBuilder, right: WorkflowBuilder):
      M[WorkflowBuilder] = {
    def impl(wb1: WorkflowBuilder, wb2: WorkflowBuilder, combine: Combine):
        M[WorkflowBuilder] = {
      def delegate = impl(wb2, wb1, combine.flip)

      (wb1.unFix, wb2.unFix) match {
        case (ValueBuilderF(Bson.Arr(seq1)), ValueBuilderF(Bson.Arr(seq2))) =>
          emit(ValueBuilder(Bson.Arr(seq1 ++ seq2)))

        case (ValueBuilderF(Bson.Arr(seq)), ArrayBuilderF(src, shape)) =>
          emit(ArrayBuilder(src,
            combine(seq.map(x => -\/(Literal(x))), shape)(_ ++ _)))
        case (ArrayBuilderF(_, _), ValueBuilderF(Bson.Arr(_))) => delegate

        case (ArrayBuilderF(src1, shape1), ArrayBuilderF(src2, shape2)) =>
          merge(src1, src2).map { case (lbase, rbase, wb) =>
            ArrayBuilder(wb,
              shape1.map(rewriteExprPrefix(_, lbase)) ++
                shape2.map(rewriteExprPrefix(_, rbase)))
          }
        case _ =>
          fail(WorkflowBuilderError.InvalidOperation(
            "arrayConcat",
            "values are not both arrays"))
      }
    }

    impl(left, right, unflipped)
  }

  def flattenObject(wb: WorkflowBuilder): WorkflowBuilder = wb.unFix match {
    case ShapePreservingBuilderF(src, inputs, op) =>
      ShapePreservingBuilder(flattenObject(src), inputs, op)
    case GroupBuilderF(src, keys, contents, id) =>
      GroupBuilder(flattenObject(src), keys, contents, id)
    case _ => FlatteningBuilder(wb, Object, DocVar.ROOT())
  }

  def flattenArray(wb: WorkflowBuilder): WorkflowBuilder = wb.unFix match {
    case ShapePreservingBuilderF(src, inputs, op) =>
      ShapePreservingBuilder(flattenArray(src), inputs, op)
    case GroupBuilderF(src, keys, Expr(-\/(DocVar.ROOT(None))), id) =>
      GroupBuilder(flattenArray(src), keys, Expr(-\/(DocVar.ROOT())), id)
    case _ => FlatteningBuilder(wb, Array, DocVar.ROOT())
  }

  def projectField(wb: WorkflowBuilder, name: String):
      Error \/ WorkflowBuilder =
    wb.unFix match {
      case ShapePreservingBuilderF(src, inputs, op) =>
        projectField(src, name).map(ShapePreservingBuilder(_, inputs, op))
      case CollectionBuilderF(graph, base, SchemaChange.MakeArray(_)) =>
        -\/(WorkflowBuilderError.InvalidOperation(
          "projectField",
          "can not project a field from an array."))
      case ValueBuilderF(Bson.Doc(fields)) =>
        fields.get(name).fold[Error \/ WorkflowBuilder](
          -\/(WorkflowBuilderError.InvalidOperation(
            "projectField",
            "value does not contain a field ‘" + name + "’.")))(
          x => \/-(ValueBuilder(x)))
      case ValueBuilderF(_) =>
        -\/(WorkflowBuilderError.InvalidOperation(
          "projectField",
          "value is not a document."))
      case GroupBuilderF(wb0, key, Expr(-\/(DocVar.ROOT(None))), id) =>
        projectField(wb0, name).map(GroupBuilder(_, key, Expr(-\/(DocVar.ROOT())), id))
      case GroupBuilderF(wb0, key, Expr(-\/(dv @ DocVar(_, _))), id) =>
        // TODO: check structure of wb0 (#436)
        \/-(GroupBuilder(wb0, key, Expr(-\/(dv \ BsonField.Name(name))), id))
      case GroupBuilderF(wb0, key, Doc(doc), id) =>
        doc.get(BsonField.Name(name)).fold[Error \/ WorkflowBuilder](
          -\/(WorkflowBuilderError.InvalidOperation(
            "projectField",
            "group does not contain a field ‘" + name + "’.")))(
          x => \/-(GroupBuilder(wb0, key, Expr(x), id)))
      case DocBuilderF(wb, doc) =>
        doc.get(BsonField.Name(name)).fold[Error \/ WorkflowBuilder](
          -\/(WorkflowBuilderError.InvalidOperation(
            "projectField",
            "document does not contain a field ‘" + name + "’.")))(
          expr => \/-(ExprBuilder(wb, expr)))
      case ExprBuilderF(wb, -\/(DocField(field))) =>
        \/-(ExprBuilder(wb, -\/(DocField(field \ BsonField.Name(name)))))
      case _ => \/-(ExprBuilder(wb, -\/(DocField(BsonField.Name(name)))))
    }

  def projectIndex(wb: WorkflowBuilder, index: Int): Error \/ WorkflowBuilder =
    wb.unFix match {
      case ValueBuilderF(Bson.Arr(elems)) =>
        if (index < elems.length) // UGH!
          \/-(ValueBuilder(elems(index)))
        else
          -\/(WorkflowBuilderError.InvalidOperation(
            "projectIndex",
            "value does not contain index ‘" + index + "’."))
      case ArrayBuilderF(wb0, elems) =>
        if (index < elems.length) // UGH!
          \/-(ExprBuilder(wb0, elems(index)))
        else
          -\/(WorkflowBuilderError.InvalidOperation(
            "projectIndex",
            "array does not contain index ‘" + index + "’."))
      case ValueBuilderF(_) =>
        -\/(WorkflowBuilderError.InvalidOperation(
          "projectIndex",
          "value is not an array."))
      case DocBuilderF(_, _) =>
        -\/(WorkflowBuilderError.InvalidOperation(
          "projectIndex",
          "value is not an array."))
      case ExprBuilderF(wb0, expr) =>
        exprToJs(expr).map(js =>
          ExprBuilder(wb0,
            \/-(JsMacro(base =>
              JsCore.Access(js(base),
                JsCore.Literal(Js.Num(index, false)).fix).fix))))
      case _ =>
        \/-(ExprBuilder(wb,
          \/-(JsMacro(base =>
            JsCore.Access(base,
              JsCore.Literal(Js.Num(index, false)).fix).fix))))
    }

  def groupBy(src: WorkflowBuilder, keys: List[WorkflowBuilder]):
      WorkflowBuilder =
    GroupBuilder(src, keys, Expr(-\/(DocVar.ROOT())), GroupId(src :: keys))

  def reduce(wb: WorkflowBuilder)(f: ExprOp => GroupOp): WorkflowBuilder =
    wb.unFix match {
      case GroupBuilderF(wb0, keys, Expr(-\/(expr)), id) =>
        GroupBuilder(wb0, keys, Expr(\/-(f(expr))), id)
      case ShapePreservingBuilderF(src @ Term(GroupBuilderF(_, _, Expr(-\/(_)), _)), inputs, op) =>
        ShapePreservingBuilder(reduce(src)(f), inputs, op)
      case _ =>
        // NB: the group must be identified with the source collection, not an
        // expression/doc built on it. This is sufficient in the known cases,
        // but we might need to dig for an actual CollectionBuilder to be safe.
        def id(wb: WorkflowBuilder): GroupId = wb.unFix match {
          case ExprBuilderF(src, _)               => id(src)
          case DocBuilderF(src, _)                => id(src)
          case ShapePreservingBuilderF(src, _, _) => id(src)
          case _ => GroupId(List(wb))
        }
        GroupBuilder(wb, Nil, Expr(\/-(f(DocVar.ROOT()))), id(wb))
    }

  def sortBy(
    src: WorkflowBuilder, keys: List[WorkflowBuilder], sortTypes: List[SortType]):
      WorkflowBuilder =
    ShapePreservingBuilder(
      src,
      keys,
      _.zip(sortTypes) match {
        case x :: xs => $sort(NonEmptyList.nel(x, xs))
      })

  def join(left: WorkflowBuilder, right: WorkflowBuilder,
    tpe: slamdata.engine.LogicalPlan.JoinType, comp: Mapping,
    leftKey: WorkflowBuilder, rightKey: JsMacro):
      M[WorkflowBuilder] = {

    import slamdata.engine.LogicalPlan.JoinType
    import slamdata.engine.LogicalPlan.JoinType._
    import Js._

    // Note: these have to match the names used in the logical plan
    val leftField: BsonField.Name = BsonField.Name("left")
    val rightField: BsonField.Name = BsonField.Name("right")

    val nonEmpty: Selector.SelectorExpr = Selector.NotExpr(Selector.Size(0))

    def padEmpty(side: BsonField): ExprOp =
      Cond(
        Eq(Size(DocField(side)), Literal(Bson.Int32(0))),
        Literal(Bson.Arr(List(Bson.Doc(ListMap())))),
        DocField(side))

    def buildProjection(l: ExprOp, r: ExprOp):
        WorkflowOp =
      chain(_,
        $project(Reshape.Doc(ListMap(
          leftField -> -\/(l),
          rightField -> -\/(r)))))

    def buildJoin(src: Workflow, tpe: JoinType): Workflow =
      tpe match {
        case FullOuter =>
          chain(src,
            buildProjection(padEmpty(leftField), padEmpty(rightField)))
        case LeftOuter =>
          chain(src,
            $match(Selector.Doc(ListMap(
              leftField.asInstanceOf[BsonField] -> nonEmpty))),
            buildProjection(DocField(leftField), padEmpty(rightField)))
        case RightOuter =>
          chain(src,
            $match(Selector.Doc(ListMap(
              rightField.asInstanceOf[BsonField] -> nonEmpty))),
            buildProjection(padEmpty(leftField), DocField(rightField)))
        case Inner =>
          chain(
            src,
            $match(
              Selector.Doc(ListMap(
                leftField.asInstanceOf[BsonField] -> nonEmpty,
                rightField -> nonEmpty))))
      }

    def rightMap(keyExpr: JsMacro): AnonFunDecl =
      $Map.mapKeyVal(("key", "value"),
        keyExpr(JsCore.Ident("value").fix).toJs,
        AnonObjDecl(List(
          (leftField.asText, AnonElem(Nil)),
          (rightField.asText, AnonElem(List(Ident("value")))))))

    val rightReduce =
      AnonFunDecl(List("key", "values"),
        List(
          VarDef(List(("result",
            AnonObjDecl(List(
              (leftField.asText, AnonElem(Nil)),
              (rightField.asText, AnonElem(Nil))))))),
          Call(Select(Ident("values"), "forEach"),
            List(AnonFunDecl(List("value"),
              // TODO: replace concat here with a more efficient operation
              //      (push or unshift)
              List(
                BinOp("=",
                  Select(Ident("result"), leftField.asText),
                  Call(Select(Select(Ident("result"), leftField.asText), "concat"),
                    List(Select(Ident("value"), leftField.asText)))),
                BinOp("=",
                  Select(Ident("result"), rightField.asText),
                  Call(Select(Select(Ident("result"), rightField.asText), "concat"),
                    List(Select(Ident("value"), rightField.asText)))))))),
          Return(Ident("result"))))

    comp match {
      case relations.Eq =>
        (workflow(DocBuilder(
          reduce(groupBy(left, List(leftKey)))(Push),
          ListMap(
            leftField  -> -\/(DocVar.ROOT()),
            rightField -> -\/(Literal(Bson.Arr(Nil))),
            BsonField.Name("_id") -> -\/(Include)))) |@|
          workflow(right)) { case ((l, _), (r, _)) =>
            CollectionBuilder(
              chain(
                $foldLeft(
                  l,
                  chain(r, $map(rightMap(rightKey)), $reduce(rightReduce))),
                buildJoin(_, tpe),
                $unwind(DocField(leftField)),
                $unwind(DocField(rightField))),
              DocVar.ROOT(),
              SchemaChange.Init)
        }
      case _ => fail(WorkflowBuilderError.UnsupportedJoinCondition(comp))
    }
  }

  def cross(left: WorkflowBuilder, right: WorkflowBuilder) =
    join(left, right,
      slamdata.engine.LogicalPlan.JoinType.Inner, relations.Eq,
      ValueBuilder(Bson.Null), JsMacro(κ(JsCore.Literal(Js.Null).fix)))

  def limit(wb: WorkflowBuilder, count: Long) =
    ShapePreservingBuilder(wb, Nil, { case Nil => $limit(count) })

  def skip(wb: WorkflowBuilder, count: Long) =
    ShapePreservingBuilder(wb, Nil, { case Nil => $skip(count) })

  def squash(wb: WorkflowBuilder): WorkflowBuilder = wb

  def distinctBy(src: WorkflowBuilder, keys: List[WorkflowBuilder]):
      M[WorkflowBuilder] = {
    def sortKeys(op: WorkflowBuilder): M[List[(BsonField, SortType)]] = {
      def isOrdered(op: Workflow): Boolean = op.unFix match {
        case $Sort(_, _)                            => true
        case $Group(_, _, _)                        => false
        case $GeoNear(_, _, _, _, _, _, _, _, _, _) => true
        case $Unwind(_, _)                          => false
        case p: PipelineF[_]                        => isOrdered(p.src)
        case _                                      => false
      }

      // Note: this currently only handles a couple of cases, which are the ones
      // that are generated by the compiler for SQL's distinct keyword, with
      // order by, with or without "synthetic" projections. A more general
      // implementation would rewrite the pipeline to handle additional cases.
      def findSortKeys(wf: Workflow): Error \/ List[(BsonField, SortType)] =
        wf.unFix match {
          case $Sort(_, keys) => \/-(keys.list)
          case $Project(Term($Sort(_, keys)), shape, _) =>
            keys.list.map {
              case (field, sortType) =>
                Reshape.getAll(shape).collectFirst {
                  case (k, dv @ DocVar.ROOT(prefix))
                      if DocVar.ROOT(field).startsWith(dv) =>
                    k \\ field.flatten.drop(prefix.fold(0)(_.flatten.length))
                }.map(_ -> sortType)
            }.sequence.fold[Error \/ List[(BsonField, SortType)]](-\/(WorkflowBuilderError.UnsupportedDistinct("cannot distinct with missing keys: " + wf)))(\/-(_))
          case sp: ShapePreservingF[_] => findSortKeys(sp.src)
          case _ =>
            if (isOrdered(wf))
              -\/(WorkflowBuilderError.UnsupportedDistinct("cannot distinct with unrecognized ordered source: " + wf))
            else \/-(Nil)
        }

      workflow(op).flatMap {
        case (wf, base) => lift(findSortKeys(wf))
      }
    }

    val distinct = foldBuilders(src, keys).map { case (merged, value, fields) =>
      sortKeys(merged).flatMap { sk =>
        val keyPrefix = "__sd_key_"
        val keyProjs = sk.zipWithIndex.map { case ((name, _), index) =>
          BsonField.Name(keyPrefix + index.toString) -> First(DocField(name))
        }
        def findKeys(wb: WorkflowBuilder): Error \/ (ExprOp \/ Reshape) =
          wb.unFix match {
            case CollectionBuilderF(g2, b2, s2) =>
              s2.simplify match {
                case SchemaChange.MakeObject(byFields) =>
                  \/-(\/-(Reshape.Arr(
                    byFields.keys.toList.zipWithIndex.map { case (name, index) =>
                      BsonField.Index(index) -> -\/(DocField(BsonField.Name(name)))
                    }.toListMap)))
                case SchemaChange.MakeArray(byFields) =>
                  \/-(\/-(Reshape.Arr(
                    byFields.keys.toList.map { index =>
                      BsonField.Index(index) -> -\/(DocField(BsonField.Index(index)))
                    }.toListMap)))
                case _ =>
                  -\/(WorkflowBuilderError.UnsupportedDistinct("Cannot distinct with unknown shape (" + s2 + ")"))
              }
            case DocBuilderF(ksrc, shape) =>
              \/-(\/-(Reshape.Arr(ListMap(shape.keys.toList.zipWithIndex.map { case (name, index) => BsonField.Index(index) -> -\/(DocField(name)) }: _*))))
            case GroupBuilderF(_, _, Doc(obj), _) =>
              \/-(\/-(Reshape.Arr(ListMap(obj.keys.toList.zipWithIndex.map { case (name, index) => BsonField.Index(index) -> -\/(DocField(name)) }: _*))))
            case ShapePreservingBuilderF(src, _, _) => findKeys(src)
            case ExprBuilderF(_, _) => \/-(-\/(DocVar.ROOT()))
            case _ => -\/(WorkflowBuilderError.UnsupportedDistinct("Cannot distinct with unknown shape (" + keys.head + ")"))
          }
        val groupedBy = fields match {
          case Nil        => \/-(-\/(Literal(Bson.Null)))
          case key :: Nil => key match {
            // If the key is at the document root, we must explicitly
            //  project out the fields so as not to include a meaningless
            // _id in the key:
            case DocVar.ROOT(None) => findKeys(keys.head)
            case _                 => \/-(-\/(key))
          }
          case _          =>  \/-(\/-(Reshape.Arr(fields.zipWithIndex.map {
            case (field, index) =>
              BsonField.Index(index) -> -\/(field)
          }.toListMap)))
        }

        val group: M[CollectionBuilderF] = for {
          name <- emitSt(freshName)
          gby  <- lift(groupedBy)
          merg <- toCollectionBuilder(merged)
          CollectionBuilderF(graph, base, struct) = merg
        } yield CollectionBuilderF(
          chain(
            graph,
            $group(
              Grouped(ListMap(name -> First(base \\ value) :: keyProjs: _*)),
              gby.bimap(
                _.rewriteRefs(prefixBase(base)),
                _.rewriteRefs(prefixBase(base))))),
          DocField(name),
          struct)

        val keyPairs = sk.zipWithIndex.map { case ((name, sortType), index) =>
          BsonField.Name(keyPrefix + index.toString) -> sortType
        }
        keyPairs.headOption.fold(group) { head =>
          val tail = keyPairs.drop(1)
          group.map(g => g.copy(graph = chain(g.graph, $sort(NonEmptyList(head, tail: _*)))))
        }
      }
    }.join

    distinct.map(Term[WorkflowBuilderF](_))
  }

  private def merge(left: WorkflowBuilder, right: WorkflowBuilder):
      M[(DocVar, DocVar, WorkflowBuilder)] = {
    def delegate =
      merge(right, left).map { case (r, l, merged) => (l, r, merged)}

    (left.unFix, right.unFix) match {
      case (
        ExprBuilderF(src1, -\/(base1 @ DocField(_))),
        ExprBuilderF(src2, -\/(base2 @ DocField(_))))
          if src1 == src2 =>
        emit((base1, base2, src1))

      case _ if left == right => emit((DocVar.ROOT(), DocVar.ROOT(), left))

      case (ValueBuilderF(bson), ExprBuilderF(src, expr)) =>
        mergeContents(Expr(-\/(Literal(bson))), Expr(expr)).map {
          case ((lbase, rbase), cont) =>
            (lbase, rbase,
              cont match {
                case Expr(expr) => ExprBuilder(src, expr)
                case Doc(doc)   => DocBuilder(src, doc)
              })
        }
      case (ExprBuilderF(_, _), ValueBuilderF(_)) => delegate

      case (ValueBuilderF(bson), DocBuilderF(src, shape)) =>
        mergeContents(Expr(-\/(Literal(bson))), Doc(shape)).map {
          case ((lbase, rbase), cont) =>
            (lbase, rbase,
              cont match {
                case Expr(expr) => ExprBuilder(src, expr)
                case Doc(doc)   => DocBuilder(src, doc)
              })
        }
      case (DocBuilderF(_, _), ValueBuilderF(_)) => delegate

      case (ValueBuilderF(bson), _) =>
        mergeContents(Expr(-\/(Literal(bson))), Expr(-\/(DocVar.ROOT()))).map {
          case ((lbase, rbase), cont) =>
            (lbase, rbase,
              cont match {
                case Expr(expr) => ExprBuilder(right, expr)
                case Doc(doc)   => DocBuilder(right, doc)
              })
        }
      case (_, ValueBuilderF(_)) => delegate

      case (ExprBuilderF(src1, expr1), ExprBuilderF(src2, expr2)) if src1 == src2 =>
        mergeContents(Expr(expr1), Expr(expr2)).map {
          case ((lbase, rbase), cont) =>
            (lbase, rbase,
              cont match {
                case Expr(expr) => ExprBuilder(src1, expr)
                case Doc(doc)   => DocBuilder(src1, doc)
              })
        }
      case (ExprBuilderF(src, -\/(base @ DocField(_))), _) if src == right =>
        emit((base, DocVar.ROOT(), right))
      case (_, ExprBuilderF(src, -\/(DocField(_)))) if left == src =>
        delegate

      case (DocBuilderF(src1, shape1), ExprBuilderF(src2, expr2)) if src1 == src2 =>
        mergeContents(Doc(shape1), Expr(expr2)).map {
          case ((lbase, rbase), cont) =>
            (lbase, rbase,
              cont match {
                case Expr(expr) => ExprBuilder(src1, expr)
                case Doc(doc)  => DocBuilder(src1, doc)
              })
        }
      case (ExprBuilderF(src1, _), DocBuilderF(src2, _)) if src1 == src2 =>
        delegate

      case (DocBuilderF(src1, shape1), DocBuilderF(src2, shape2)) =>
        merge(src1, src2).flatMap { case (lbase, rbase, wb) =>
          mergeContents(
            Doc(rewriteDocPrefix(shape1, lbase)),
            Doc(rewriteDocPrefix(shape2, rbase))).map {
            case ((lbase, rbase), cont) =>
              (lbase, rbase,
                cont match {
                  case Expr(expr) => ExprBuilder(wb, expr)
                  case Doc(doc)   => DocBuilder(wb, doc)
                })
          }
        }

      case (SpliceBuilderF(src, structure), _) =>
        merge(src, right).flatMap { case (lbase, rbase, wb) =>
          emitSt(freshName.map(name =>
            (DocVar.ROOT(), DocField(name),
              SpliceBuilder(wb, structure.map {
                case Expr(expr) => Expr(rewriteExprPrefix(expr, lbase))
                case Doc(doc)  => Doc(rewriteDocPrefix(doc, lbase))
              } :+ Doc(ListMap(name -> -\/(rbase)))))))
        }
      case (_, SpliceBuilderF(_, _)) => delegate

      case (ExprBuilderF(src, expr), _) =>
        merge(src, right).flatMap { case (lbase, rbase, wb) =>
          mergeContents(Expr(rewriteExprPrefix(expr, lbase)), Expr(-\/(rbase))).map {
            case ((lbase, rbase), cont) =>
              (lbase, rbase,
                cont match {
                  case Expr(expr) => ExprBuilder(wb, expr)
                  case Doc(doc)   => DocBuilder(wb, doc)
                })
          }
        }
      case (_, ExprBuilderF(src, _)) => delegate

      case (DocBuilderF(src1, shape1), _) =>
        merge(src1, right).flatMap { case (lbase, rbase, wb) =>
          mergeContents(Doc(rewriteDocPrefix(shape1, lbase)), Expr(-\/(rbase))).map {
            case ((lbase, rbase), cont) =>
              (lbase, rbase,
                cont match {
                  case Expr(expr) => ExprBuilder(wb, expr)
                  case Doc(doc)   => DocBuilder(wb, doc)
                })
          }
        }
      case (_, DocBuilderF(_, _)) => delegate

      case (
        FlatteningBuilderF(src0, typ0, field0),
        FlatteningBuilderF(src1, typ1, field1))
          if typ0 == typ1 =>
        merge(src0, src1).map { case (lbase, rbase, wb) =>
          val lfield = lbase \\ field0
          val rfield = rbase \\ field1
          if (lfield == rfield)
            (lbase, rbase, FlatteningBuilder(wb, typ0, lfield))
          else (lbase, rbase, FlatteningBuilder(FlatteningBuilder(wb, typ0, lfield), typ1, rfield))
        }
      case (FlatteningBuilderF(src, typ, field), _) =>
        merge(src, right).flatMap { case (lbase, rbase, wb) =>
          val lfield = lbase \\ field
          if (lfield.startsWith(rbase) || rbase.startsWith(lfield))
            for {
              lName <- emitSt(freshName)
              rName <- emitSt(freshName)
            } yield
              (DocField(lName), DocField(rName),
                FlatteningBuilder(
                  DocBuilder(wb, ListMap(
                    lName -> -\/(lbase),
                    rName -> -\/(rbase))),
                  typ,
                  DocField(lName) \\ field))
          else emit((lbase, rbase, FlatteningBuilder(wb, typ, lfield)))
        }
      case (_, FlatteningBuilderF(_, _, _)) => delegate

      case (
        spb1 @ ShapePreservingBuilderF(src1, inputs1, op1),
        spb2 @ ShapePreservingBuilderF(src2, inputs2, _))
          if inputs1 == inputs2 && ShapePreservingBuilder.dummyOp(spb1) == ShapePreservingBuilder.dummyOp(spb2) =>
        merge(src1, src2).map { case (lbase, rbase, wb) =>
          (lbase, rbase, ShapePreservingBuilder(wb, inputs1, op1))
        }
      case (ShapePreservingBuilderF(src, inputs, op), _) =>
        merge(src, right).map { case (lbase, rbase, wb) =>
          (lbase, rbase, ShapePreservingBuilder(wb, inputs, op))
        }
      case (_, ShapePreservingBuilderF(src, inputs, op)) => delegate

      case (GroupBuilderF(src1, key1, cont1, id1), GroupBuilderF(src2, key2, cont2, id2))
          if id1 == id2 =>
        merge(src1, src2).flatMap { case (lbase, rbase, wb) =>
          mergeContents(rewriteGroupRefs(cont1)(prefixBase(lbase)), rewriteGroupRefs(cont2)(prefixBase(rbase))).map {
            case ((lb, rb), contents) =>
              (lb, rb, GroupBuilder(wb, key1, contents, id1))
          }
        }

      case (ArrayBuilderF(src, shape), _) =>
        merge(src, right).flatMap { case (lbase, rbase, wb) =>
          workflow(ArrayBuilder(wb, shape.map(rewriteExprPrefix(_, lbase)))).flatMap { case (wf, base) =>
            wf.unFix match {
              case $Project(src, Reshape.Doc(shape), idx) =>
                emitSt(freshName.map(rName =>
                  (lbase, DocField(rName),
                    CollectionBuilder(
                      chain(src,
                        $project(Reshape.Doc(shape + (rName -> -\/(rbase))))),
                      DocVar.ROOT(),
                      SchemaChange.Init))))
              case _ => fail(PlannerError.InternalError("couldn’t merge array"))
            }
          }
        }
      case (_, ArrayBuilderF(_, _)) => delegate

      case _ =>
        fail(PlannerError.InternalError("failed to merge:\n" + left.show + "\n" + right.show))
    }
  }

  def read(coll: Collection) =
    CollectionBuilder($read(coll), DocVar.ROOT(), SchemaChange.Init)
  def pure(bson: Bson) = ValueBuilder(bson)

  implicit def WorkflowBuilderRenderTree(implicit RO: RenderTree[Workflow], RE: RenderTree[ExprOp], REx: RenderTree[Expr], RC: RenderTree[GroupContents], RCE: RenderTree[Contents[Expr]]): RenderTree[WorkflowBuilder] = new RenderTree[WorkflowBuilder] {
    def render(v: WorkflowBuilder) = v.unFix match {
      case CollectionBuilderF(graph, base, struct) =>
        NonTerminal("",
          RO.render(graph) ::
            RE.render(base) ::
            Terminal(struct.toString, "CollectionBuilder" :: "SchemaChange" :: Nil) ::
            Nil,
          "CollectionBuilder" :: Nil)
      case spb @ ShapePreservingBuilderF(src, inputs, op) =>
        NonTerminal("",
          render(src) ::
            (inputs.map(render) :+
              Terminal(ShapePreservingBuilder.dummyOp(spb).toString, "ShapePreservingBuilder" :: "Op" :: Nil)),
          "ShapePreservingBuilder" :: Nil)
      case ValueBuilderF(value) =>
        Terminal(value.toString, "ValueBuilder" :: Nil)
      case ExprBuilderF(src, expr) =>
        NonTerminal("",
          render(src) :: REx.render(expr) :: Nil,
          List("ExprBuilder"))
      case DocBuilderF(src, shape) =>
        NonTerminal("",
          render(src) ::
            NonTerminal("",
              shape.toList.map { case (name, expr) => REx.render(expr).relabel(name.asText + " -> " + _) },
              List("DocBuilder", "Shape")) ::
            Nil,
          List("DocBuilder"))
      case ArrayBuilderF(src, shape) =>
        NonTerminal("",
          render(src) ::
            NonTerminal("", shape.map(REx.render), List("ArrayBuilder", "Shape")) ::
            Nil,
          List("ArrayBuilder"))
      case GroupBuilderF(src, keys, content, id) =>
        NonTerminal("",
          render(src) ::
            NonTerminal("", keys.map(render), List("GroupBuilder", "By")) ::
            RC.render(content).copy(nodeType = "GroupBuilder" :: "Content" :: Nil) ::
            Terminal(id.toString, "GroupBuilder" :: "Id" :: Nil) ::
            Nil,
          "GroupBuilder" :: Nil)
      case FlatteningBuilderF(src, typ, field) =>
        NonTerminal("",
          render(src) ::
            Terminal(typ.toString, "FlatteningBuilder" :: "Type" :: Nil) ::
            RE.render(field) ::
            Nil,
          List("FlatteningBuilder"))
      case SpliceBuilderF(src, structure) =>
        NonTerminal("",
          render(src) :: structure.map(RCE.render(_)),
          List("SpliceBuilder"))
    }
  }
}<|MERGE_RESOLUTION|>--- conflicted
+++ resolved
@@ -38,19 +38,11 @@
 
   type Expr = ExprOp \/ JsMacro
   private def exprToJs(expr: Expr) = expr.fold(ExprOp.toJs(_), \/-(_))
-<<<<<<< HEAD
-  implicit def ExprRenderTree = new RenderTree[Expr] {
-    override def render(x: Expr) =
-      x.fold(
-        op => Terminal(op.toString, List("ExprOp")),
-        js => Terminal(js(JsCore.Ident("_").fix).toJs.render(0), List("Js")))
-=======
   implicit def ExprRenderTree(implicit RJM: RenderTree[JsMacro]) = new RenderTree[Expr] {
       override def render(x: Expr) =
         x.fold(
-          op => Terminal(op.toString, List("ExprBuilder", "ExprOp")),
+          op => Terminal(op.toString, List("ExprOp")),
           js => RJM.render(js))
->>>>>>> 7244050e
     }
 
   case class CollectionBuilderF(
