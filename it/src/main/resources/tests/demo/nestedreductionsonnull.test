--- conflicted
+++ resolved
@@ -2,15 +2,8 @@
   "name": "nested reductions on null",
   "data": "patients.data",
   "backends": {
-<<<<<<< HEAD
     "lwc_local":         "ignoreFieldOrder",
-    "mimir":             "pending",
-    "mongodb_3_4_13":    "pending",
-    "mongodb_3_6":       "pending"
-=======
-    "lwc_local":         "pending",
     "mimir":             "pending"
->>>>>>> 49afeda8
   },
   "query": "SELECT AVG(weight) AS measure, city AS category, gender AS stack, null AS parallel FROM `patients.data` AS card468278e5ec90410e8d702ed8f6967066_ WHERE true GROUP BY null, gender, city ORDER BY null ASC, gender ASC, city ASC",
   "predicate": "initial",
