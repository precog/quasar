--- conflicted
+++ resolved
@@ -21,10 +21,7 @@
 import quasar.common.{Map => _, _}
 import quasar.contrib.pathy._
 import quasar.contrib.specs2.PendingWithActualTracking
-<<<<<<< HEAD
-=======
 import quasar.ejson.{EJson, Fixed}
->>>>>>> ffc99b63
 import quasar.physical.mongodb.expression._
 import quasar.physical.mongodb.planner._
 import quasar.physical.mongodb.workflow._
@@ -43,7 +40,7 @@
   import CollectionUtil._
   import Reshape.reshape
 
-  val (func, json, free, fix) =
+  val (func, free, fix) =
     quasar.qscript.construction.mkDefaults[Fix, fs.MongoQScript[Fix, ?]]
 
   val ejs = Fixed[Fix[EJson]]
@@ -55,17 +52,10 @@
       fix.Unreferenced,
       free.Filter(
         free.ShiftedRead[AFile](rootDir </> dir("db") </> file("zips"), qscript.ExcludeId),
-<<<<<<< HEAD
-        func.Guard(func.Hole, Type.AnyObject, func.Constant(json.bool(true)), func.Constant(json.bool(false)))),
-      free.Filter(
-        free.ShiftedRead[AFile](rootDir </> dir("db") </> file("smallZips"), qscript.ExcludeId),
-        func.Guard(func.Hole, Type.AnyObject, func.Constant(json.bool(true)), func.Constant(json.bool(false)))),
-=======
         func.Guard(func.Hole, Type.AnyObject, func.Constant(ejs.bool(true)), func.Constant(ejs.bool(false)))),
       free.Filter(
         free.ShiftedRead[AFile](rootDir </> dir("db") </> file("smallZips"), qscript.ExcludeId),
         func.Guard(func.Hole, Type.AnyObject, func.Constant(ejs.bool(true)), func.Constant(ejs.bool(false)))),
->>>>>>> ffc99b63
       List((func.ProjectKeyS(func.Hole, "_id"), func.ProjectKeyS(func.Hole, "_id"))),
       JoinType.Inner,
       func.ProjectKeyS(func.RightSide, "city"))
