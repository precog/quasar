--- conflicted
+++ resolved
@@ -60,13 +60,9 @@
     def repr = value
     def toJs = Js.Str(value)
   }
-<<<<<<< HEAD
-  case class Binary(value: Array[Byte]) extends Bson {
-    def repr = value
-    def toJs = Js.Str(new sun.misc.BASE64Encoder().encode(value))
-=======
   case class Binary(value: ImmutableArray[Byte]) extends Bson {
     def repr = value.toArray[Byte]
+    def toJs = Js.Str(new sun.misc.BASE64Encoder().encode(value.toArray))
 
     override def toString = "Binary(Array[Byte](" + value.mkString(", ") + "))"
 
@@ -78,7 +74,6 @@
   }
   object Binary {
     def apply(array: Array[Byte]): Binary = Binary(ImmutableArray.fromArray(array))
->>>>>>> 27a90091
   }
   case class Doc(value: ListMap[String, Bson]) extends Bson {
     def repr: DBObject = value.foldLeft(new BasicDBObject) {
@@ -101,14 +96,8 @@
 
     def str = repr.toHexString
 
-<<<<<<< HEAD
-    def str = value.map { b =>
-      val bs = Integer.toHexString(b.toInt & 0xff)
-      if (bs.length == 1) ("0" + bs) else bs
-    }.mkString
-
     def toJs = Js.Call(Js.Ident("ObjectId"), List(Js.Str(str)))
-=======
+
     override def toString = "ObjectId(" + str + ")"
 
     override def equals(that: Any): Boolean = that match {
@@ -123,7 +112,6 @@
     def apply(str: String): Option[ObjectId] = {
       \/.fromTryCatchNonFatal(new types.ObjectId(str)).toOption.map(oid => ObjectId(oid.toByteArray))
     }
->>>>>>> 27a90091
   }
   case class Bool(value: Boolean) extends Bson {
     def repr = value: java.lang.Boolean
