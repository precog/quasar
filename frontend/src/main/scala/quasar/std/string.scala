--- conflicted
+++ resolved
@@ -120,36 +120,12 @@
   val Decimal = UnaryFunc(
     Mapping,
     "Converts strings containing decimals into decimal values. This is a partial function – arguments that don’t satisfy the constraint have undefined results.",
-<<<<<<< HEAD
-    Type.Dec,
-    Func.Input1(Type.Str),
-    noSimplification,
-    partialTyperV[nat._1] {
-      case Sized(Type.Const(Data.Str(str))) =>
-        \/.fromTryCatchNonFatal(BigDecimal(str)).fold(
-           κ(failureNel(invalidStringCoercionError(str, "a string containing a decimal number".wrapNel))),
-          i => success(Type.Const(Data.Dec(i))))
-      case Sized(Type.Str) => success(Type.Dec)
-    },
-    untyper[nat._1](x => ToString.tpe(Func.Input1(x)).map(Func.Input1(_))))
+    noSimplification)
 
   val Number = UnaryFunc(
     Mapping,
     "Converts strings containing a number into a number. This is a partial function – arguments that don’t satisfy the constraint have undefined results.",
-    Type.Dec,
-    Func.Input1(Type.Str),
-    noSimplification,
-    partialTyperV[nat._1] {
-      case Sized(Type.Const(Data.Str(str))) =>
-        \/.fromTryCatchNonFatal(BigDecimal(str)).fold(
-           κ(failureNel(invalidStringCoercionError(str, "a string containing a number".wrapNel))),
-          i => success(Type.Const(Data.Dec(i))))
-      case Sized(Type.Str) => success(Type.Dec)
-    },
-    untyper[nat._1](x => ToString.tpe(Func.Input1(x)).map(Func.Input1(_))))
-=======
     noSimplification)
->>>>>>> cfebe37a
 
   val Null = UnaryFunc(
     Mapping,
