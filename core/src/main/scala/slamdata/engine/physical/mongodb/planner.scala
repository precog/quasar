--- conflicted
+++ resolved
@@ -231,17 +231,6 @@
               case _ => -\/ (FuncApply(func, "valid time period", field))
             }
           }
-<<<<<<< HEAD
-=======
-        case `ToTimestamp` => for {
-          str  <- Arity1(HasStr)
-          date <- parseTimestamp(str)
-        } yield JsMacro(κ(jsDate(date)))
-        case `ToInterval` => for {
-          str <- Arity1(HasStr)
-          dur <- parseInterval(str)
-        } yield JsMacro(κ(jsNum(dur)))
->>>>>>> 3d44ce48
         case `ToId` => for {
           str <- Arity1(HasStr)
           oid <- parseObjectId(str)
