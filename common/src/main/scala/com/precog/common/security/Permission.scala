/*
 *  ____    ____    _____    ____    ___     ____ 
 * |  _ \  |  _ \  | ____|  / ___|  / _/    / ___|        Precog (R)
 * | |_) | | |_) | |  _|   | |     | |  /| | |  _         Advanced Analytics Engine for NoSQL Data
 * |  __/  |  _ <  | |___  | |___  |/ _| | | |_| |        Copyright (C) 2010 - 2013 SlamData, Inc.
 * |_|     |_| \_\ |_____|  \____|   /__/   \____|        All Rights Reserved.
 *
 * This program is free software: you can redistribute it and/or modify it under the terms of the 
 * GNU Affero General Public License as published by the Free Software Foundation, either version 
 * 3 of the License, or (at your option) any later version.
 *
 * This program is distributed in the hope that it will be useful, but WITHOUT ANY WARRANTY; 
 * without even the implied warranty of MERCHANTABILITY or FITNESS FOR A PARTICULAR PURPOSE. See 
 * the GNU Affero General Public License for more details.
 *
 * You should have received a copy of the GNU Affero General Public License along with this 
 * program. If not, see <http://www.gnu.org/licenses/>.
 *
 */
package com.precog.common
package security

import json._
import accounts.AccountId

import blueeyes.json._
import blueeyes.json.serialization.{ Extractor, Decomposer }
import blueeyes.json.serialization.Extractor.Error
import blueeyes.json.serialization.Extractor.Invalid
import blueeyes.json.serialization.DefaultSerialization.{ DateTimeDecomposer => _, DateTimeExtractor => _, _ }

import com.weiglewilczek.slf4s.Logging

import scalaz._
import scalaz.std.option._
import scalaz.syntax.apply._
import scalaz.syntax.plusEmpty._

sealed trait Permission extends Logging {
  def path: Path
  def ownerAccountIds: Set[AccountId]

  def implies(other: Permission): Boolean
<<<<<<< HEAD

  /* Important note here: the Empty set on the "other" side actually means Set(*), which is why
   * the !02.isEmpty part of the first case prevents that from matching. Essentially, only a
   * permission that itself has Set() can imply a perm of Set().
   */
  protected def pathImplies(other: Permission): Boolean = {
    logger.trace("Checking path impliciation of this (%s) against that (%s)".format(this, other))
    (this, other) match {
      case (Permission(p1, o1), Permission(p2, o2)) if p1.isEqualOrParent(p2) && !o2.isEmpty && o2.subsetOf(o1) => true
      case (Permission(p1, o1), Permission(p2, _))  if p1.isEqualOrParent(p2) && o1.isEmpty => true
      case _ => false
    }
=======
  
  protected def pathImplies(other: Permission): Boolean = (this, other) match {
    case (Permission(p1, o1), Permission(p2, o2)) => 
      // semantics:
      // for the set of owner ids of this permission 
      // -- if empty, this implies "as anyone"
      // -- if nonempty, this implies "as these individuals" 
      // for the set of owner ids of the other
      // -- if empty, this implies "as someone" - therefore, o1 may be empty (implying any) or nonempty 
      //    (in which case, the action must be taken as one of those)
      // -- if nonempty, this implies "as this specific" - therefore, o1 must be empty or contain this id
      p1.isEqualOrParent(p2) && (o1.isEmpty || o2.isEmpty || (o2.nonEmpty && o2.subsetOf(o1)))
>>>>>>> 0817a09a
  }
}

case class ReadPermission(path: Path, ownerAccountIds: Set[AccountId]) extends Permission {
  def implies(other: Permission): Boolean = other match {
    case _ : ReadPermission | _ : ReducePermission => pathImplies(other)
    case _ => false
  }
}

case class ReducePermission(path: Path, ownerAccountIds: Set[AccountId]) extends Permission {
  def implies(other: Permission): Boolean = other match {
    case _ : ReducePermission => pathImplies(other)
    case _ => false
  }
}

case class WritePermission (path: Path, ownerAccountIds: Set[AccountId]) extends Permission {
  def implies(other: Permission): Boolean = other match {
    case _ : WritePermission => pathImplies(other)
    case _ => false
  }
}

case class DeletePermission(path: Path, ownerAccountIds: Set[AccountId]) extends Permission {
  def implies(other: Permission): Boolean = other match {
    case _ : DeletePermission => pathImplies(other)
    case _ => false
  }
}

object Permission {
  def accessType(p: Permission) = p match {
    case _ : ReadPermission =>   "read"
    case _ : ReducePermission => "reduce"
    case _ : WritePermission =>  "write"
    case _ : DeletePermission => "delete"
  }

  implicit object accessTypeExtractor extends Extractor[(Path, Set[AccountId]) => Permission] {
    override def validated(label: JValue) =
      label.validated[String].flatMap {
        case "read" =>   Success(ReadPermission.apply)
        case "reduce" => Success(ReducePermission.apply)
        case "write" =>  Success(WritePermission.apply)
        case "delete" => Success(DeletePermission.apply)
        case t =>        Failure(Invalid("Unknown permission type: " + t))
      }
  }

  val decomposerV1Base: Decomposer[Permission] = new Decomposer[Permission] {
    override def decompose(p: Permission): JValue = {
      JObject(List(
        some(jfield("accessType", accessType(p))),
        some(jfield("path", p.path)),
        p.ownerAccountIds.headOption.map(_ => jfield("ownerAccountIds", p.ownerAccountIds))
      ).flatten)
    }
  }

  val extractorV1Base: Extractor[Permission] = new Extractor[Permission] {
    override def validated(obj: JValue) = {
      val accessTypeV = obj.validated[(Path, Set[AccountId]) => Permission]("accessType")
      val pathV = obj.validated[Path]("path")
      val ownerV = (obj \? "ownerAccountIds") map { _.validated[Set[AccountId]] } getOrElse { Success(Set.empty[AccountId]) }

      Apply[({ type l[a] = Validation[Error, a] })#l].apply3(accessTypeV, pathV, ownerV) { (c, p, o) =>
        c(p, o)
      }
    }
  }

  implicit val decomposer = Serialization.versioned(decomposerV1Base, Some("1.0"))
  implicit val extractor = Serialization.versioned(extractorV1Base, Some("1.0")) <+> extractorV1Base

  def unapply(perm: Permission): Option[(Path, Set[AccountId])] = Some((perm.path, perm.ownerAccountIds))
}<|MERGE_RESOLUTION|>--- conflicted
+++ resolved
@@ -41,33 +41,21 @@
   def ownerAccountIds: Set[AccountId]
 
   def implies(other: Permission): Boolean
-<<<<<<< HEAD
-
-  /* Important note here: the Empty set on the "other" side actually means Set(*), which is why
-   * the !02.isEmpty part of the first case prevents that from matching. Essentially, only a
-   * permission that itself has Set() can imply a perm of Set().
-   */
+  
   protected def pathImplies(other: Permission): Boolean = {
     logger.trace("Checking path impliciation of this (%s) against that (%s)".format(this, other))
     (this, other) match {
-      case (Permission(p1, o1), Permission(p2, o2)) if p1.isEqualOrParent(p2) && !o2.isEmpty && o2.subsetOf(o1) => true
-      case (Permission(p1, o1), Permission(p2, _))  if p1.isEqualOrParent(p2) && o1.isEmpty => true
-      case _ => false
+      case (Permission(p1, o1), Permission(p2, o2)) =>
+        // semantics:
+        // for the set of owner ids of this permission
+        // -- if empty, this implies "as anyone"
+        // -- if nonempty, this implies "as these individuals"
+        // for the set of owner ids of the other
+        // -- if empty, this implies "as someone" - therefore, o1 may be empty (implying any) or nonempty
+        //    (in which case, the action must be taken as one of those)
+        // -- if nonempty, this implies "as this specific" - therefore, o1 must be empty or contain this id
+        p1.isEqualOrParent(p2) && (o1.isEmpty || o2.isEmpty || (o2.nonEmpty && o2.subsetOf(o1)))
     }
-=======
-  
-  protected def pathImplies(other: Permission): Boolean = (this, other) match {
-    case (Permission(p1, o1), Permission(p2, o2)) => 
-      // semantics:
-      // for the set of owner ids of this permission 
-      // -- if empty, this implies "as anyone"
-      // -- if nonempty, this implies "as these individuals" 
-      // for the set of owner ids of the other
-      // -- if empty, this implies "as someone" - therefore, o1 may be empty (implying any) or nonempty 
-      //    (in which case, the action must be taken as one of those)
-      // -- if nonempty, this implies "as this specific" - therefore, o1 must be empty or contain this id
-      p1.isEqualOrParent(p2) && (o1.isEmpty || o2.isEmpty || (o2.nonEmpty && o2.subsetOf(o1)))
->>>>>>> 0817a09a
   }
 }
 
