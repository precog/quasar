--- conflicted
+++ resolved
@@ -2,12 +2,7 @@
     "name": "convert null to/from strings",
     "backends": {
         "mongodb_read_only": "pending",
-        "postgresql":        "pending",
-<<<<<<< HEAD
-        "marklogic":         "skip"
-=======
-        "couchbase":         "skip"
->>>>>>> c8f8ef5c
+        "postgresql":        "pending"
     },
     "data": "nulls.data",
     "query": "select null(name) as n, to_string(val) as s from nulls where name = \"null\"",
