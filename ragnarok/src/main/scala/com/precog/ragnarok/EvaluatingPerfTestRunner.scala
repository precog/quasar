--- conflicted
+++ resolved
@@ -28,7 +28,6 @@
 import yggdrasil.{ Identities, SValue, SEvent }
 import yggdrasil.table.ColumnarTableModuleConfig
 import yggdrasil.util._
-import yggdrasil.table.ColumnarTableModuleConfig
 import yggdrasil.serialization._
 
 import muspelheim.ParseEvalStack
@@ -43,15 +42,11 @@
 import scalaz.syntax.monad._
 
 
-<<<<<<< HEAD
-trait PerfTestRunnerConfig extends BaseConfig with IdSourceConfig with EvaluatorConfig with ColumnarTableModuleConfig {
-=======
 trait PerfTestRunnerConfig extends BaseConfig
     with EvaluatorConfig
     with IdSourceConfig
     with ColumnarTableModuleConfig {
     
->>>>>>> afb22eaa
   def optimize: Boolean
   def userUID: String
 }
