package quasar.project

object Versions {
  val algebraVersion      = "2.0.0"
  val argonautVersion     = "6.2.3"
  val catsVersion         = "2.0.0"
  val catsEffectVersion   = "2.0.0"
  val disciplineVersion   = "0.11.1"
  val jawnVersion         = "0.14.2"
  val jawnfs2Version      = "0.14.2"
  val matryoshkaVersion   = "0.18.3"
  val monocleVersion      = "1.6.0"
  val pathyVersion        = "0.2.13"
  val refinedVersion      = "0.9.10"
  val scodecBitsVersion   = "1.1.12"
<<<<<<< HEAD
  val scalacheckVersion   = "1.14.0"
  val scalazVersion       = "7.2.30"
=======
  val scalacheckVersion   = "1.14.3"
  val scalazVersion       = "7.2.28"
>>>>>>> ad49ed28
  val scoptVersion        = "3.7.1"
  val shapelessVersion    = "2.3.3"
  val simulacrumVersion   = "0.19.0"
  val specsVersion        = "4.8.1"
  val spireVersion        = "0.16.2"
  val akkaVersion         = "2.5.1"
  val fs2Version          = "1.0.5"
  val slf4sVersion        = "1.7.25"
  val atomixVersion       = "3.0.11" // This is freezed, because atomix changed discovery service somehow
  val mapdbVersion        = "3.0.7"
  val nettyVersion        = "4.1.42.Final"
}<|MERGE_RESOLUTION|>--- conflicted
+++ resolved
@@ -13,13 +13,8 @@
   val pathyVersion        = "0.2.13"
   val refinedVersion      = "0.9.10"
   val scodecBitsVersion   = "1.1.12"
-<<<<<<< HEAD
-  val scalacheckVersion   = "1.14.0"
-  val scalazVersion       = "7.2.30"
-=======
   val scalacheckVersion   = "1.14.3"
   val scalazVersion       = "7.2.28"
->>>>>>> ad49ed28
   val scoptVersion        = "3.7.1"
   val shapelessVersion    = "2.3.3"
   val simulacrumVersion   = "0.19.0"
