package quasar
package fs

import quasar.Predef._
import quasar.fp._

import monocle.std.{disjunction => D}
import pathy.Path._
import scalaz._, Scalaz._
import scalaz.concurrent.Task
import scalaz.stream._

class WriteFilesSpec extends FileSystemTest[FileSystem](FileSystemTest.allFsUT) {
  import FileSystemTest._, FileSystemError._
  import WriteFile._

  val query  = QueryFile.Ops[FileSystem]
  val read   = ReadFile.Ops[FileSystem]
  val write  = WriteFile.Ops[FileSystem]
  val manage = ManageFile.Ops[FileSystem]

  val writesPrefix: AbsDir[Sandboxed] = rootDir </> dir("forwriting")

  def deleteForWriting(run: Run): FsTask[Unit] =
    runT(run)(manage.deleteDir(writesPrefix))

  fileSystemShould { _ => implicit run =>
    "Writing Files" should {
      step(deleteForWriting(run).runVoid)

      "opening a file should create it" >>* {
        val f = writesPrefix </> dir("opencreates") </> file("f1")

        val r = for {
          h <- write.unsafe.open(f)
          _ <- write.unsafe.close(h).liftM[FileSystemErrT]
          p <- query.fileExists(f).liftM[FileSystemErrT]
        } yield p

        r.run map (_.toEither must beRight(true))
      }

      "write to unknown handle returns UnknownWriteHandle" >>* {
        val h = WriteHandle(42)
        write.unsafe.write(h, Vector()) map { r =>
          r must_== Vector(UnknownWriteHandle(h))
        }
      }

      "write to closed handle returns UnknownWriteHandle" >>* {
        val f = writesPrefix </> dir("d1") </> file("f1")
        val r = for {
          h    <- write.unsafe.open(f)
          _    <- write.unsafe.close(h).liftM[FileSystemErrT]
          errs <- write.unsafe.write(h, Vector()).liftM[FileSystemErrT]
        } yield errs

        r.run.map { xs =>
          D.right
            .composeOptional(vectorFirst[FileSystemError])
            .composePrism(unknownWriteHandle) isMatching (xs) must beTrue
        }
      }

      "append should write data to file" >> {
        val f = writesPrefix </> file("saveone")
        val p = write.append(f, oneDoc.toProcess).drain ++ read.scanAll(f)

        runLogT(run, p).runEither must beRight(oneDoc)
      }

      "append empty input should result in a new file" >> {
        val f = writesPrefix </> file("emptyfile")
        val p = write.append(f, Process.empty).drain ++
                (query.fileExists(f).liftM[FileSystemErrT] : query.M[Boolean]).liftM[Process]

        runLogT(run, p).run.run must_== \/.right(Vector(true))
      }

      "append two files, one in subdir of the other's parent, should succeed" >> {
        val d = writesPrefix </> dir("subdir1")
<<<<<<< HEAD
        val descendant1 = file[Sandboxed]("subdirfile1")
        val f1 = d </> descendant1
        val descendant2 = dir[Sandboxed]("subdir2") </> file[Sandboxed]("subdirfile2")
        val f2 = d </> descendant2
        val p = write.appendF(f1, oneDoc).drain ++
                write.appendF(f2, oneDoc).drain ++
                query.descendantFiles(d).liftM[Process]
=======
        val f1 = d </> file("subdirfile1")
        val f1Node = Node.File(file("subdirfile1"))
        val f2 = d </> dir("subdir2") </> file("subdirfile2")
        val f2Node = Node.File(dir("subdir2") </> file("subdirfile2"))
        val p = write.append(f1, oneDoc.toProcess).drain ++
                write.append(f2, oneDoc.toProcess).drain ++
                query.lsAll(d).liftM[Process]
>>>>>>> fd73142d

        runLogT(run, p).map(_.flatMap(_.toVector))
          .runEither must beRight(containTheSameElementsAs(List(descendant1, descendant2)))
      }

      step(deleteForWriting(run).runVoid)
    }; ()
  }
}<|MERGE_RESOLUTION|>--- conflicted
+++ resolved
@@ -79,23 +79,13 @@
 
       "append two files, one in subdir of the other's parent, should succeed" >> {
         val d = writesPrefix </> dir("subdir1")
-<<<<<<< HEAD
         val descendant1 = file[Sandboxed]("subdirfile1")
         val f1 = d </> descendant1
         val descendant2 = dir[Sandboxed]("subdir2") </> file[Sandboxed]("subdirfile2")
         val f2 = d </> descendant2
-        val p = write.appendF(f1, oneDoc).drain ++
-                write.appendF(f2, oneDoc).drain ++
-                query.descendantFiles(d).liftM[Process]
-=======
-        val f1 = d </> file("subdirfile1")
-        val f1Node = Node.File(file("subdirfile1"))
-        val f2 = d </> dir("subdir2") </> file("subdirfile2")
-        val f2Node = Node.File(dir("subdir2") </> file("subdirfile2"))
         val p = write.append(f1, oneDoc.toProcess).drain ++
                 write.append(f2, oneDoc.toProcess).drain ++
-                query.lsAll(d).liftM[Process]
->>>>>>> fd73142d
+                query.descendantFiles(d).liftM[Process]
 
         runLogT(run, p).map(_.flatMap(_.toVector))
           .runEither must beRight(containTheSameElementsAs(List(descendant1, descendant2)))
