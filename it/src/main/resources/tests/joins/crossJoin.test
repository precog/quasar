--- conflicted
+++ resolved
@@ -1,17 +1,6 @@
 {
     "name": "simple join written in 'cross join' form (must be optimized to an inner join or else the join explodes, taking several minutes to complete)",
 
-<<<<<<< HEAD
-  "backends": {
-    "mongodb_read_only": "pending",
-    "postgresql":        "pending",
-    "marklogic":         "skip",
-    "couchbase":         "skip",
-    "spark_local": "skip",
-    "fallback": "skip",
-      "spark_hdfs": "skip"
-  },
-=======
     "backends": {
         "couchbase":         "skip",
         "marklogic_json":    "skip",
@@ -22,7 +11,6 @@
         "spark_local": "skip",
         "spark_hdfs": "skip"
     },
->>>>>>> 4a42accd
 
     "data": ["../smallZips.data", "../zips.data"],
 
