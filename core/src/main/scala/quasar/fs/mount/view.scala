/*
 * Copyright 2014–2017 SlamData Inc.
 *
 * Licensed under the Apache License, Version 2.0 (the "License");
 * you may not use this file except in compliance with the License.
 * You may obtain a copy of the License at
 *
 *     http://www.apache.org/licenses/LICENSE-2.0
 *
 * Unless required by applicable law or agreed to in writing, software
 * distributed under the License is distributed on an "AS IS" BASIS,
 * WITHOUT WARRANTIES OR CONDITIONS OF ANY KIND, either express or implied.
 * See the License for the specific language governing permissions and
 * limitations under the License.
 */

package quasar.fs.mount

import slamdata.Predef._
import quasar._
import quasar.contrib.pathy._
import quasar.effect._
import quasar.fp._
import quasar.fp.free._
import quasar.fp.numeric._
import quasar.frontend.{SemanticErrors, SemanticErrsT}
import quasar.fs._, FileSystemError._, PathError._
import quasar.frontend.{logicalplan => lp}, lp.{LogicalPlan => LP, Optimizer}
import quasar.sql.{Sql, Block}

import matryoshka._
import matryoshka.data.Fix
import matryoshka.implicits._
import pathy.Path._
import scalaz.{Failure => _, _}, Scalaz._

object view {
  private val optimizer = new Optimizer[Fix[LP]]
  private val lpr = optimizer.lpr

  /** Translate reads on view paths to the equivalent queries. */
  def readFile[S[_]](
    implicit
    S0: ReadFile :<: S,
    S1: QueryFile :<: S,
    S2: MonotonicSeq :<: S,
    S3: ViewState :<: S,
    S4: Mounting :<: S
  ): ReadFile ~> Free[S, ?] = {
    import ReadFile._

    val readUnsafe = ReadFile.Unsafe[S]
    val queryUnsafe = QueryFile.Unsafe[S]
    val seq = MonotonicSeq.Ops[S]
    val viewState = ViewState.Ops[S]
    val mount = Mounting.Ops[S]

    def openFile(f: AFile, off: Natural, lim: Option[Positive]): FileSystemErrT[Free[S, ?], ReadHandle] =
      for {
        rh <- readUnsafe.open(f, off, lim)
        h  <- seq.next.map(ReadHandle(f, _)).liftM[FileSystemErrT]
        _  <- viewState.put(h, ResultSet.Read(rh)).liftM[FileSystemErrT]
      } yield h

    def openView(f: AFile, off: Natural, lim: Option[Positive]): FileSystemErrT[Free[S, ?], ReadHandle] = {
      val readLP = addOffsetLimit(lpr.read(f), off, lim)

      def dataHandle(data: List[Data]): Free[S, ReadHandle] =
        for {
          h <- seq.next.map(ReadHandle(f, _))
          _ <- viewState.put(h, ResultSet.Data(data.toVector))
        } yield h

      def queryHandle(lp: Fix[LP]): FileSystemErrT[Free[S, ?], ReadHandle] =
        for {
          qh <- EitherT(queryUnsafe.eval(lp).run.value)
          h  <- seq.next.map(ReadHandle(f, _)).liftM[FileSystemErrT]
          _  <- viewState.put(h, ResultSet.Results(qh)).liftM[FileSystemErrT]
        } yield h

      for {
        lp <- resolveViewRefs[S](readLP).leftMap(se =>
                planningFailed(readLP, Planner.InternalError fromMsg se.shows))
        h  <- refineConstantPlan(lp).fold(dataHandle(_).liftM[FileSystemErrT], queryHandle)
      } yield h
    }

    λ[ReadFile ~> Free[S, ?]] {
      case Open(file, off, lim) =>
        mount.exists(file).ifM(
          openView(file, off, lim).run,
          openFile(file, off, lim).run)

      case Read(handle) =>
        viewState.get(handle).toRight(unknownReadHandle(handle)).flatMap {
          case ResultSet.Data(values) =>
            viewState.put(handle, ResultSet.Data(Vector.empty))
              .as(values)
              .liftM[FileSystemErrT]

          case ResultSet.Read(handle) =>
            readUnsafe.read(handle)

          case ResultSet.Results(handle) =>
            queryUnsafe.more(handle)
        }.run

      case Close(handle) =>
        (viewState.get(handle) <* viewState.delete(handle).liftM[OptionT]).flatMapF {
          case ResultSet.Data(_)         => ().point[Free[S, ?]]
          case ResultSet.Read(handle)    => readUnsafe.close(handle)
          case ResultSet.Results(handle) => queryUnsafe.close(handle)
        }.getOrElse(())
    }
  }

  /** Intercept and fail any write to a view path; all others are passed untouched. */
  def writeFile[S[_]](
    implicit
    S0: WriteFile :<: S,
    S1: Mounting :<: S
  ): WriteFile ~> Free[S, ?] = {
    val mount = Mounting.Ops[S]
    nonFsMounts.failSomeWrites(
      on = file => mount.lookupType(file).run.map(_.filter(_ === MountType.ViewMount).isDefined),
      message = "Cannot write to a view.")
  }

  /** Intercept and resolve queries involving views, and overlay views when
    * enumerating files and directories. */
  def queryFile[S[_]](
    implicit
    S0: QueryFile :<: S,
    S1: Mounting :<: S
  ): QueryFile ~> Free[S, ?] = {
    import QueryFile._

    val query = QueryFile.Ops[S]
    val queryUnsafe = QueryFile.Unsafe[S]
    val mount = Mounting.Ops[S]
    import query.transforms.ExecM

    def resolve[A](lp: Fix[LP], op: Fix[LP] => ExecM[A]) =
      resolveViewRefs[S](lp).run.flatMap(_.fold(
        e => planningFailed(lp, Planner.InternalError fromMsg e.shows).raiseError[ExecM, A],
        p => op(p)).run.run)

    def listViews(dir: ADir): Free[S, Set[PathSegment]] =
      mount.viewsHavingPrefix(dir).map(_ foldMap { f =>
        f.relativeTo(dir).flatMap(firstSegmentName).toSet
      })

    λ[QueryFile ~> Free[S, ?]] {
      case ExecutePlan(lp, out) =>
        resolve(lp, query.execute(_, out))

      case EvaluatePlan(lp) =>
        resolve(lp, queryUnsafe.eval)

      case More(handle) =>
        queryUnsafe.more(handle).run

      case Close(handle) =>
        queryUnsafe.close(handle)

      case Explain(lp) =>
        resolve(lp, query.explain)

      case ListContents(dir) =>
        (listViews(dir) |@| query.ls(dir).run)((vls, qls) => qls match {
          case \/-(ps) =>
            (ps ++ vls).right
          case -\/(err @ PathErr(PathNotFound(_))) =>
            if (vls.nonEmpty) vls.right else err.left
          case -\/(v) =>
            v.left
        })

      case FileExists(file) =>
        mount.exists(file).ifM(
          true.point[Free[S, ?]],
          query.fileExists(file))
    }
  }

  def analyze[S[_]](implicit
    M: Mounting.Ops[S],
    A: Analyze.Ops[S]
  ): Analyze ~> Free[S, ?] = new (Analyze ~> Free[S, ?]) {
    def apply[A](from: Analyze[A]) = from match {
      case Analyze.QueryCost(lp) => resolveViewRefs[S](lp).run.flatMap(_.fold(
        e => planningFailed(lp, Planner.InternalError fromMsg e.shows).raiseError[FileSystemErrT[Free[S, ?], ?], Int],
        p => A.queryCost(p)).run)

    }
  }

  /** Translates requests which refer to any view path into operations
    * on an underlying filesystem, where references to views have been
    * rewritten as queries against actual files.
    */
  def fileSystem[S[_]](
    implicit
    S0: ReadFile :<: S,
    S1: WriteFile :<: S,
    S2: ManageFile :<: S,
    S3: QueryFile :<: S,
    S4: MonotonicSeq :<: S,
    S5: ViewState :<: S,
    S6: Mounting :<: S,
    S7: MountingFailure :<: S,
    S8: PathMismatchFailure :<: S
  ): FileSystem ~> Free[S, ?] = {
    val mount = Mounting.Ops[S]
    val manageFile = nonFsMounts.manageFile(dir => mount.viewsHavingPrefix_(dir).map(paths => paths.map(p => (p:RPath))))
    interpretFileSystem[Free[S, ?]](queryFile, readFile, writeFile, manageFile)
  }

  def analyticalFileSystem[S[_]](
    implicit
    S0: ReadFile :<: S,
    S1: WriteFile :<: S,
    S2: ManageFile :<: S,
    S3: QueryFile :<: S,
    S4: MonotonicSeq :<: S,
    S5: ViewState :<: S,
    S6: Mounting :<: S,
    S7: MountingFailure :<: S,
    S8: PathMismatchFailure :<: S,
    S9: Analyze :<: S
  ): AnalyticalFileSystem ~> Free[S, ?] = analyze :+: fileSystem[S]

  /** Resolve view references in the given `LP`. */
  def resolveViewRefs[S[_]](plan: Fix[LP])(implicit M: Mounting.Ops[S])
    : SemanticErrsT[Free[S, ?], Fix[LP]] = {
    import MountConfig._

    def lift(e: Set[FPath], plan: Fix[LP]) =
      plan.project.map((e, _)).point[SemanticErrsT[Free[S, ?], ?]]

    def lookup(loc: AFile): OptionT[Free[S, ?], (Blob[Fix[Sql]], Variables)] =
      OptionT(M.lookupConfig(loc).run.map(_.flatMap(viewConfig.getOption)))

    def compiledView(loc: AFile): OptionT[Free[S, ?], SemanticErrors \/ Fix[LP]] =
<<<<<<< HEAD
      lookup(loc).map { case (expr, vars) =>
         precompile[Fix[LP]](Block(expr, Nil), vars, fileParent(loc)).run.value
=======
      lookup(loc).map { case (blob, vars) =>
         precompile[Fix[LP]](blob, vars, fileParent(loc)).run.value
>>>>>>> dae870c9
      }

    // NB: simplify incoming queries to the raw, idealized LP which is simpler
    //     to manage.
    val cleaned = plan.cata(optimizer.elideTypeCheckƒ)

    (Set[FPath](), cleaned).anaM[Fix[LP]] {
      case (e, i @ Embed(lp.Read(p))) if !(e contains p) =>
        refineTypeAbs(p).swap.map(f =>
          EitherT(compiledView(f) getOrElse i.right).map(_.project.map((e + f, _)))
        ).getOrElse(lift(e, i))

      case (e, i) => lift(e, i)
    } flatMap (resolved => EitherT(preparePlan(resolved).run.value.point[Free[S, ?]]))
  }
}<|MERGE_RESOLUTION|>--- conflicted
+++ resolved
@@ -242,13 +242,8 @@
       OptionT(M.lookupConfig(loc).run.map(_.flatMap(viewConfig.getOption)))
 
     def compiledView(loc: AFile): OptionT[Free[S, ?], SemanticErrors \/ Fix[LP]] =
-<<<<<<< HEAD
-      lookup(loc).map { case (expr, vars) =>
-         precompile[Fix[LP]](Block(expr, Nil), vars, fileParent(loc)).run.value
-=======
       lookup(loc).map { case (blob, vars) =>
          precompile[Fix[LP]](blob, vars, fileParent(loc)).run.value
->>>>>>> dae870c9
       }
 
     // NB: simplify incoming queries to the raw, idealized LP which is simpler
