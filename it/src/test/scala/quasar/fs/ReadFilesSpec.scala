/*
 * Copyright 2014–2016 SlamData Inc.
 *
 * Licensed under the Apache License, Version 2.0 (the "License");
 * you may not use this file except in compliance with the License.
 * You may obtain a copy of the License at
 *
 *     http://www.apache.org/licenses/LICENSE-2.0
 *
 * Unless required by applicable law or agreed to in writing, software
 * distributed under the License is distributed on an "AS IS" BASIS,
 * WITHOUT WARRANTIES OR CONDITIONS OF ANY KIND, either express or implied.
 * See the License for the specific language governing permissions and
 * limitations under the License.
 */

package quasar.fs

import quasar.Predef._
import quasar.Data
import quasar.contrib.pathy._
import quasar.fp._, eitherT._
import quasar.fp.numeric._

import java.lang.RuntimeException
import scala.annotation.tailrec

import eu.timepit.refined.auto._
import eu.timepit.refined.numeric.{Positive => RPositive,_}
import eu.timepit.refined.scalacheck.numeric._
import eu.timepit.refined.W
import eu.timepit.refined.api.Refined
import monocle.std.{disjunction => D}
import org.scalacheck.Prop
import pathy.Path._
import scalaz.{EphemeralStream => EStream, _}, Scalaz._
import scalaz.stream._

class ReadFilesSpec extends FileSystemTest[FileSystem](FileSystemTest.allFsUT) {
  import ReadFilesSpec._, FileSystemError._, PathError._
  import ReadFile._

  val read   = ReadFile.Ops[FileSystem]
  val write  = WriteFile.Ops[FileSystem]
  val manage = ManageFile.Ops[FileSystem]

  def loadForReading(run: Run): FsTask[Unit] = {
    type P[A] = Process[write.M, A]

    def loadDatum(td: TestDatum) = {
      val src = chunkStream(td.data, 1000)
        .foldRight(Process.halt: Process0[Vector[Data]])(xs => p => Process.emit(xs) ++ p)
      write.appendChunked(td.file, src)
    }

    List(emptyFile, smallFile, largeFile)
      .foldMap(loadDatum)(PlusEmpty[P].monoid)
      .flatMap(err => Process.fail(new RuntimeException(err.shows)))
      .translate[FsTask](runT(run))
      .run
  }

  def deleteForReading(run: Run): FsTask[Unit] =
    runT(run)(manage.delete(readsPrefix))

  fileSystemShould { fs =>
    implicit val run = fs.testInterpM

    "Reading Files" should {
      // Load read-only data
      step((deleteForReading(fs.setupInterpM).run.void *> loadForReading(fs.setupInterpM).run.void).unsafePerformSync)

      "open returns PathNotFound when file DNE" >>* {
        val dne = rootDir </> dir("doesnt") </> file("exist")
        read.unsafe.open(dne, 0L, None).run map { r =>
          r must_= pathErr(pathNotFound(dne)).left
        }
      }

      "read unopened file handle returns UnknownReadHandle" >>* {
        val h = ReadHandle(rootDir </> file("f1"), 42)
        read.unsafe.read(h).run map { r =>
          r must_= unknownReadHandle(h).left
        }
      }

      "read closed file handle returns UnknownReadHandle" >>* {
        val r = for {
          h  <- read.unsafe.open(smallFile.file, 0L, None)
          _  <- read.unsafe.close(h).liftM[FileSystemErrT]
          xs <- read.unsafe.read(h)
        } yield xs

        r.run map { x =>
          (D.left composePrism unknownReadHandle).isMatching(x) must beTrue
        }
      }

      "scan an empty file succeeds, yielding no data" >> {
        val r = runLogT(run, read.scanAll(emptyFile.file))
        r.run_\/ must_= Vector.empty.right
      }

      "scan with offset zero and no limit reads entire file" >> {
        val r = runLogT(run, read.scan(smallFile.file, 0L, None))
        r.run_\/ must_= smallFile.data.toVector.right
      }

      "scan with offset = |file| and no limit yields no data" >> {
        val r = runLogT(run, read.scan(smallFile.file, smallFileSize, None))
        r.run_\/ must_= Vector.empty.right
      }

      /** TODO: This just specifies the default MongoDB behavior as that was
        *       the easiest to implement, however an argument could be made
        *       for erroring instead of returning nothing.
        */
      "scan with offset k, where k > |file|, and no limit succeeds with empty result" >> {
        val r = runLogT(run, read.scan(smallFile.file, smallFileSize |+| 1L, None))
        r.run_\/ must_= Vector.empty.right
      }

      "scan with offset k > 0 and no limit skips first k data" >> prop { k: Int Refined RPositive =>
        val r = runLogT(run, read.scan(smallFile.file, widenPositive(k), None))
        val d = smallFile.data.zip(EStream.iterate(0)(_ + 1))
                  .dropWhile(_._2 < k.get).map(_._1)

        r.run_\/ must_= d.toVector.right
      }.set(minTestsOk = 10)

      "scan with offset zero and limit j stops after j data" >> prop { j: Int Refined Interval.Open[W.`1`.T, SmallFileSize] =>
        val limit = Positive(j.get.toLong).get // Not ideal, but simplest solution for now
        val r = runLogT(run, read.scan(smallFile.file, 0L, Some(limit)))

        r.run_\/ must_= smallFile.data.take(j.get).toVector.right
      }.set(minTestsOk = 10)

      "scan with offset k and limit j takes j data, starting from k" >> Prop.forAll(
        chooseRefinedNum[Refined, Int, RPositive](1, 50),
        chooseRefinedNum[Refined, Int, NonNegative](0, 50)
      ) { (j: Int Refined RPositive, k: Int Refined NonNegative) =>
<<<<<<< HEAD
        val r = runLogT(run, read.scan(largeFile.file, k, Some(j)))
        val d = largeFile.data.zip(EStream.iterate(0)(_ + 1))
                  .dropWhile(_._2 < k.get).map(_._1)
                  .take(j.get)

        r.run_\/ must_= d.toVector.right
=======
        val rFull = runLogT(run, read.scan(smallFile.file, 0L, None)).run_\/
        val r     = runLogT(run, read.scan(smallFile.file, k, Some(j))).run_\/

        val d = rFull.map(_.drop(k).take(j.get))

        (rFull.map(_.toSet) must_= smallFile.data.toSet.right) and
        (r must_= d)
>>>>>>> a4c76b6a
      }.set(minTestsOk = 5)

      "scan with offset zero and limit j, where j > |file|, stops at end of file" >> prop { j: Int Refined Greater[SmallFileSize] =>
          val limit = Some(Positive(j.get.toLong).get) // Not ideal, but simplest solution for now
          val r = runLogT(run, read.scan(smallFile.file, 0L, limit))

          (j.get must beGreaterThan(smallFile.data.length)) and
          (r.run_\/ must_= smallFile.data.toVector.right)
      }.set(minTestsOk = 10)

      "scan very long file is stack-safe" >> {
        runLogT(run, read.scanAll(largeFile.file).foldMap(_ => 1))
          .runEither must beRight(List(largeFile.data.length).toIndexedSeq)
      }

      // TODO: This was copied from existing tests, but what is being tested?
      "scan very long file twice" >> {
        val r = runLogT(run, read.scanAll(largeFile.file).foldMap(_ => 1))
        val l = Vector(largeFile.data.length)

        (r.run_\/ must_= l.right) and
        (r.run_\/ must_= l.right)
      }

      step(deleteForReading(fs.setupInterpM).runVoid)
    }
  }
}

object ReadFilesSpec {
  import FileSystemTest._

  final case class TestDatum(file: AFile, data: EStream[Data])

  val readsPrefix: ADir = rootDir </> dir("forreading")

  val emptyFile = TestDatum(
    readsPrefix </> file("empty"),
    EStream())

  type SmallFileSize = W.`100`.T
  val smallFileSize: Natural = 100L

  val smallFile = TestDatum(
    readsPrefix </> file("small"),
    manyDocs(smallFileSize.toInt))

  val largeFile = TestDatum(
    readsPrefix </> dir("length") </> file("large"),
    manyDocs(10000))

  ////

  private def chunkStream[A](s: EStream[A], size: Int): EStream[Vector[A]] = {
    @tailrec
    def chunk0(xs: EStream[A], v: Vector[A], i: Int): (EStream[A], Vector[A]) =
      if (i == 0)
        (xs, v)
      else
        (xs.headOption, xs.tailOption) match {
          case (Some(a), Some(xss)) =>
            chunk0(xss, v :+ a, i - 1)
          case (Some(a), None) =>
            (EStream(), v :+ a)
          case _ =>
            (EStream(), v)
        }

    EStream.unfold(chunk0(s, Vector(), size)) { case (ys, v) =>
      if (v.isEmpty) None else Some((v, chunk0(ys, Vector(), size)))
    }
  }
}<|MERGE_RESOLUTION|>--- conflicted
+++ resolved
@@ -63,6 +63,8 @@
   def deleteForReading(run: Run): FsTask[Unit] =
     runT(run)(manage.delete(readsPrefix))
 
+  implicit val setDataEq = Equal.equalA[Set[Data]]
+
   fileSystemShould { fs =>
     implicit val run = fs.testInterpM
 
@@ -121,32 +123,31 @@
       }
 
       "scan with offset k > 0 and no limit skips first k data" >> prop { k: Int Refined RPositive =>
-        val r = runLogT(run, read.scan(smallFile.file, widenPositive(k), None))
-        val d = smallFile.data.zip(EStream.iterate(0)(_ + 1))
-                  .dropWhile(_._2 < k.get).map(_._1)
-
-        r.run_\/ must_= d.toVector.right
+        val rFull = runLogT(run, read.scan(smallFile.file, 0L, None)).run_\/
+        val r     = runLogT(run, read.scan(smallFile.file, widenPositive(k), None)).run_\/
+
+        val d = rFull.map(_.drop(k))
+
+        (rFull.map(_.toSet) must_= smallFile.data.toSet.right) and
+        (r must_= d)
       }.set(minTestsOk = 10)
 
       "scan with offset zero and limit j stops after j data" >> prop { j: Int Refined Interval.Open[W.`1`.T, SmallFileSize] =>
         val limit = Positive(j.get.toLong).get // Not ideal, but simplest solution for now
-        val r = runLogT(run, read.scan(smallFile.file, 0L, Some(limit)))
-
-        r.run_\/ must_= smallFile.data.take(j.get).toVector.right
+
+        val rFull = runLogT(run, read.scan(smallFile.file, 0L, None)).run_\/
+        val r     = runLogT(run, read.scan(smallFile.file, 0L, Some(limit))).run_\/
+
+        val d = rFull.map(_.take(j.get))
+
+        (rFull.map(_.toSet) must_= smallFile.data.toSet.right) and
+        (r must_= d)
       }.set(minTestsOk = 10)
 
       "scan with offset k and limit j takes j data, starting from k" >> Prop.forAll(
         chooseRefinedNum[Refined, Int, RPositive](1, 50),
         chooseRefinedNum[Refined, Int, NonNegative](0, 50)
       ) { (j: Int Refined RPositive, k: Int Refined NonNegative) =>
-<<<<<<< HEAD
-        val r = runLogT(run, read.scan(largeFile.file, k, Some(j)))
-        val d = largeFile.data.zip(EStream.iterate(0)(_ + 1))
-                  .dropWhile(_._2 < k.get).map(_._1)
-                  .take(j.get)
-
-        r.run_\/ must_= d.toVector.right
-=======
         val rFull = runLogT(run, read.scan(smallFile.file, 0L, None)).run_\/
         val r     = runLogT(run, read.scan(smallFile.file, k, Some(j))).run_\/
 
@@ -154,15 +155,19 @@
 
         (rFull.map(_.toSet) must_= smallFile.data.toSet.right) and
         (r must_= d)
->>>>>>> a4c76b6a
       }.set(minTestsOk = 5)
 
       "scan with offset zero and limit j, where j > |file|, stops at end of file" >> prop { j: Int Refined Greater[SmallFileSize] =>
           val limit = Some(Positive(j.get.toLong).get) // Not ideal, but simplest solution for now
-          val r = runLogT(run, read.scan(smallFile.file, 0L, limit))
-
-          (j.get must beGreaterThan(smallFile.data.length)) and
-          (r.run_\/ must_= smallFile.data.toVector.right)
+
+          val rFull = runLogT(run, read.scan(smallFile.file, 0L, None)).run_\/
+          val r     = runLogT(run, read.scan(smallFile.file, 0L, limit)).run_\/
+
+          val d = rFull.map(_.take(j.get))
+
+          (j.get must beGreaterThan(smallFile.data.length))      and
+          (rFull.map(_.toSet) must_= smallFile.data.toSet.right) and
+          (r must_= d)
       }.set(minTestsOk = 10)
 
       "scan very long file is stack-safe" >> {
