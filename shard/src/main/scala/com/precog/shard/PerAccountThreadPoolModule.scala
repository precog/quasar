--- conflicted
+++ resolved
@@ -34,20 +34,9 @@
  * Provides a mechanism for returning an account-specific threadpool. These
  * threadpools are tied to the account and can be used to monitor CPU usage.
  */
-<<<<<<< HEAD
 class PerAccountThreadPooling(accountFinder: AccountFinder[Future]) { 
   private val executorCache = new ConcurrentHashMap[AccountId, ExecutionContext]()
-=======
-trait PerAccountThreadPoolModule { self =>
 
-  def accountManager: BasicAccountManager[Future]
-  def apiKeyManager: APIKeyManager[Future]
-
-  implicit def defaultAsyncContext: ExecutionContext
-
-  private lazy val executorCache = new ConcurrentHashMap[AccountId, ExecutionContext]()
->>>>>>> 585f61dd
-  
   private def asyncContextFor(accountId: AccountId): ExecutionContext = {
     if (executorCache.contains(accountId)) {
       executorCache.get(accountId)
@@ -60,24 +49,11 @@
   }
 
   def getAccountExecutionContext(apiKey: APIKey): EitherT[Future, String, ExecutionContext] = {
-<<<<<<< HEAD
     EitherT.eitherT(accountFinder.findAccountByAPIKey(apiKey) map { 
       case None =>
         \/.left("Could not locate accountId for apiKey " + apiKey)
       case Some(accountId) =>
         \/.right(asyncContextFor(accountId)) // FIXME: Which account should we use if there's more than one?
     })
-=======
-    EitherT.eitherT(
-      apiKeyManager.rootPath(apiKey) flatMap { keyPath =>
-        accountManager.findControllingAccount(keyPath) map { 
-          case Some(accountId) =>
-            \/.right(asyncContextFor(accountId))
-          case None =>
-            \/.left("Could not locate accountId for apiKey " + apiKey)
-        }
-      }
-    )
->>>>>>> 585f61dd
   }
 }