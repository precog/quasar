--- conflicted
+++ resolved
@@ -17,29 +17,15 @@
 package slamdata.engine.physical.mongodb
 
 import slamdata.Predef._
+import slamdata.engine._; import Planner._
+import slamdata.engine.analysis.fixplate._
+import slamdata.engine.fp._
+import slamdata.engine.fs.Path
+import slamdata.engine.javascript._
+import slamdata.engine.std.StdLib._
 
 import scalaz._
 import Scalaz._
-
-import slamdata.engine._; import Planner._
-import slamdata.engine.fp._
-import slamdata.engine.fs.Path
-import slamdata.engine.analysis.fixplate._
-import slamdata.engine.javascript._
-
-<<<<<<< HEAD
-import scalaz._
-import Scalaz._
-=======
-sealed trait WorkflowBuilderError extends Error
-object WorkflowBuilderError {
-  final case class InvalidOperation(operation: String, msg: String)
-      extends WorkflowBuilderError {
-    def message = "Can not perform `" + operation + "`, because " + msg
-  }
-  final case class UnsupportedDistinct(message: String) extends WorkflowBuilderError
-}
->>>>>>> 303d5ca9
 
 sealed trait WorkflowBuilderF[+A]
 
@@ -1092,19 +1078,10 @@
           -\/(UnsupportedFunction(structural.ObjectProject, "value does not contain a field ‘" + name + "’.")))(
           x => \/-(ValueBuilder(x)))
       case ValueBuilderF(_) =>
-<<<<<<< HEAD
         -\/(UnsupportedFunction(structural.ObjectProject, "value is not a document."))
-      case GroupBuilderF(wb0, key, Expr(-\/(DocVar.ROOT(None))), id) =>
-        projectField(wb0, name).map(GroupBuilder(_, key, Expr(-\/(DocVar.ROOT())), id))
-      case GroupBuilderF(wb0, key, Expr(-\/(dv @ DocVar(_, _))), id) =>
-=======
-        -\/(WorkflowBuilderError.InvalidOperation(
-          "projectField",
-          "value is not a document."))
       case GroupBuilderF(wb0, key, Expr(-\/($var(DocVar.ROOT(None)))), id) =>
         projectField(wb0, name).map(GroupBuilder(_, key, Expr(-\/($$ROOT)), id))
       case GroupBuilderF(wb0, key, Expr(-\/($var(dv))), id) =>
->>>>>>> 303d5ca9
         // TODO: check structure of wb0 (#436)
         \/-(GroupBuilder(wb0, key, Expr(-\/($var(dv \ BsonField.Name(name)))), id))
       case GroupBuilderF(wb0, key, Doc(doc), id) =>
@@ -1317,31 +1294,6 @@
                     List(Select(Ident("value"), rightField.asText)))))))),
           Return(Ident("result"))))
 
-<<<<<<< HEAD
-    comp match {
-      case relations.Eq =>
-        (workflow(DocBuilder(
-          reduce(groupBy(left, List(leftKey)))(Push),
-          ListMap(
-            leftField  -> -\/(DocVar.ROOT()),
-            rightField -> -\/(Literal(Bson.Arr(Nil))),
-            BsonField.Name("_id") -> -\/(Include)))) |@|
-          workflow(right)) { case ((l, _), (r, _)) =>
-            CollectionBuilder(
-              chain(
-                $foldLeft(
-                  l,
-                  chain(r,
-                    $map(rightMap(rightKey), ListMap()),
-                    $reduce(rightReduce, ListMap()))),
-                buildJoin(_, tpe),
-                $unwind(DocField(leftField)),
-                $unwind(DocField(rightField))),
-              DocVar.ROOT(),
-              None)
-        }
-      case _ => fail(UnsupportedJoinCondition(comp))
-=======
     (workflow(DocBuilder(
       reduce(groupBy(left, leftKey))($push(_)),
       ListMap(
@@ -1361,7 +1313,6 @@
             $unwind(DocField(rightField))),
           DocVar.ROOT(),
           None)
->>>>>>> 303d5ca9
     }
   }
 
