--- conflicted
+++ resolved
@@ -48,20 +48,13 @@
     import SemanticAnalysis._
     for {
       ast      <- phase("SQL AST", query.right)
-<<<<<<< HEAD
       substAst <- phase("Variables Substituted", ast.mapExpressionM(Variables.substVars(_, vars) leftMap (_.wrapNel)))
       absAst   <- phase("Absolutized", substAst.map(_.mkPathsAbsolute(basePath)).right)
-      annBlob  <- phase("Annotated Tree", absAst.traverse(AllPhases[Fix[Sql]]))
+      normed   <- phase("Normalized Projections", absAst.map(normalizeProjections).right)
+      sortProj <- phase("Sort Keys Projected", normed.map(projectSortKeys).right)
+      annBlob  <- phase("Annotated Tree", (sortProj.traverse(annotate)))
       scope    =  annBlob.scope.collect{ case func: FunctionDecl[_] => func }
-      logical  <- phase("Logical Plan", Compiler.compile[T](annBlob.expr, scope) leftMap (_.wrapNel))
-=======
-      substAst <- phase("Variables Substituted", Variables.substVars(ast, vars) leftMap (_.wrapNel))
-      absAst   <- phase("Absolutized", substAst.mkPathsAbsolute(basePath).right)
-      normed   <- phase("Normalized Projections", normalizeProjections(absAst).right)
-      sortProj <- phase("Sort Keys Projected", projectSortKeys(normed).right)
-      annBlob  <- phase("Annotated Tree", (annotate(sortProj) |@| scope.traverse(_.transformBodyM(annotate[Fix[Sql]])))(Blob(_,_)))
       logical  <- phase("Logical Plan", Compiler.compile[T](annBlob.expr, annBlob.scope) leftMap (_.wrapNel))
->>>>>>> 723b54f2
     } yield logical
   }
 
