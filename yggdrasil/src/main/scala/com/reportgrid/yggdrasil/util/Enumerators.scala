--- conflicted
+++ resolved
@@ -69,12 +69,6 @@
               //val projection = LevelDBProjection(workDir, projectionDescriptor)
             }
 
-<<<<<<< HEAD
-        def consumeToDisk(contf: Input[E] => IterateeT[X, E, FIO, A]): IterateeT[X, E, FIO, A] = {
-          // build a new LevelDBProjection
-
-          sys.error("Disk-based sorts not yet supported.")
-=======
             def consumeToDisk(contf: Input[E] => IterateeT[X, E, FIO, A]): IterateeT[X, E, FIO, A] = {
               // build a new LevelDBProjection
               sys.error("Disk-based sorts not yet supported.")
@@ -82,7 +76,6 @@
 
             (_: StepT[X, E, FIO, A]) mapCont { contf => consume(0, contf) }
           }
->>>>>>> 00ad4393
         }
       }
     }
