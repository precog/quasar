/*
 *  ____    ____    _____    ____    ___     ____ 
 * |  _ \  |  _ \  | ____|  / ___|  / _/    / ___|        Precog (R)
 * | |_) | | |_) | |  _|   | |     | |  /| | |  _         Advanced Analytics Engine for NoSQL Data
 * |  __/  |  _ <  | |___  | |___  |/ _| | | |_| |        Copyright (C) 2010 - 2013 SlamData, Inc.
 * |_|     |_| \_\ |_____|  \____|   /__/   \____|        All Rights Reserved.
 *
 * This program is free software: you can redistribute it and/or modify it under the terms of the 
 * GNU Affero General Public License as published by the Free Software Foundation, either version 
 * 3 of the License, or (at your option) any later version.
 *
 * This program is distributed in the hope that it will be useful, but WITHOUT ANY WARRANTY; 
 * without even the implied warranty of MERCHANTABILITY or FITNESS FOR A PARTICULAR PURPOSE. See 
 * the GNU Affero General Public License for more details.
 *
 * You should have received a copy of the GNU Affero General Public License along with this 
 * program. If not, see <http://www.gnu.org/licenses/>.
 *
 */
package com.precog.yggdrasil
package table

import com.precog.common.Path
import com.precog.common.VectorCase
import com.precog.bytecode.JType
import com.precog.yggdrasil.util._

import akka.actor.ActorSystem
import akka.dispatch._
import blueeyes.json._
import blueeyes.json.JsonAST._
import blueeyes.json.JsonDSL._
import com.weiglewilczek.slf4s.Logging

import scala.annotation.tailrec
import scala.collection.BitSet
import scala.collection.mutable.LinkedHashSet
import scala.util.Random

import scalaz._
import scalaz.effect.IO 
import scalaz.syntax.copointed._
import scalaz.std.anyVal._

import org.specs2._
import org.specs2.mutable.Specification
import org.specs2.ScalaCheck
import org.scalacheck._
import org.scalacheck.Gen
import org.scalacheck.Gen._
import org.scalacheck.Arbitrary
import org.scalacheck.Arbitrary._

import TableModule._

trait ColumnarTableModuleSpec[M[+_]] extends
    ColumnarTableModuleTestSupport[M] with
    TableModuleSpec[M] with
    CogroupSpec[M] with
    CrossSpec[M] with
    TransformSpec[M] with
    CompactSpec[M] with 
    IntersectSpec[M] with
    DistinctSpec[M] { spec => //with
    //GrouperSpec[M] { spec =>

  type GroupId = Int
  import trans._
  import constants._
    
  override val defaultPrettyParams = Pretty.Params(2)

  type Table = UnloadableTable
  class UnloadableTable(slices: StreamT[M, Slice]) extends ColumnarTable(slices) {
    import trans._
    def load(uid: UserId, jtpe: JType): M[Table] = sys.error("todo")
    def sort(sortKey: TransSpec1, sortOrder: DesiredSortOrder) = sys.error("todo")
  }
  
  type MemoContext = DummyMemoizationContext
  def newMemoContext = new DummyMemoizationContext

  trait TableCompanion extends ColumnarTableCompanion {
    implicit val geq: scalaz.Equal[Int] = intInstance

    def apply(slices: StreamT[M, Slice]) = new UnloadableTable(slices)

    def align(sourceLeft: Table, alignOnL: TransSpec1, sourceRight: Table, alignOnR: TransSpec1): M[(Table, Table)] = 
      sys.error("not implemented here")
  }

  object Table extends TableCompanion

  "a table dataset" should {
    "verify bijection from static JSON" in {
      val sample: List[JValue] = List(
        JObject(
          JField("key", JArray(JNum(-1L) :: JNum(0L) :: Nil)) ::
          JField("value", JNull) :: Nil
        ), 
        JObject(
          JField("key", JArray(JNum(-3090012080927607325l) :: JNum(2875286661755661474l) :: Nil)) ::
          JField("value", JObject(List(
            JField("q8b", JArray(List(
              JNum(6.615224799778253E307d), 
              JArray(List(JBool(false), JNull, JNum(-8.988465674311579E307d))), JNum(-3.536399224770604E307d)))), 
            JField("lwu",JNum(-5.121099465699862E307d))))
          ) :: Nil
        ), 
        JObject(
          JField("key", JArray(JNum(-3918416808128018609l) :: JNum(-1L) :: Nil)) ::
          JField("value", JNum(-1.0)) :: Nil
        )
      )

      val dataset = fromJson(sample.toStream)
      val results = dataset.toJson
      results.copoint must containAllOf(sample).only 
    }

<<<<<<< HEAD
//    "verify bijection from JSON" in checkMappings
//
//    "in cogroup" >> {
//      "perform a simple cogroup" in testSimpleCogroup
//      "perform another simple cogroup" in testAnotherSimpleCogroup
//      "perform yet another simple cogroup" in testAnotherSimpleCogroupSwitched
//      "cogroup across slice boundaries" in testCogroupSliceBoundaries
//      "error on unsorted inputs" in testUnsortedInputs
//
//      "survive pathology 1" in testCogroupPathology1
//      "survive pathology 2" in testCogroupPathology2
//      "survive pathology 3" in testCogroupPathology3
//      
//      "survive scalacheck" in { 
//        check { cogroupData: (SampleData, SampleData) => testCogroup(cogroupData._1, cogroupData._2) } 
//      }
//    }
//
//    "in cross" >> {
//      "perform a simple cartesian" in testSimpleCross
//      "cross across slice boundaries on one side" in testCrossSingles
//      //"survive scalacheck" in { //TODO
//      //  check { cogroupData: (SampleData, SampleData) => testCross(cogroupData._1, cogroupData._2) } 
//      //}
//    }
//
//    "in transform" >> {
//      "perform the identity transform" in checkTransformLeaf
//      "perform a trivial map1" in testMap1IntLeaf
//      //"give the identity transform for the trivial filter" in checkTrivialFilter
//      "give the identity transform for the trivial 'true' filter" in checkTrueFilter
//      //"give the identity transform for a nontrivial filter" in checkFilter  //TODO
//      "perform an object dereference" in checkObjectDeref
//      "perform an array dereference" in checkArrayDeref
//      "perform a trivial map2" in checkMap2
//      "perform a trivial equality check" in checkEqualSelf
//      "perform a slightly less trivial equality check" in checkEqual
//      "wrap the results of a transform in an object as the specified field" in checkWrapObject
//      "give the identity transform for self-object concatenation" in checkObjectConcatSelf
//      "use a right-biased overwrite strategy in object concat conflicts" in checkObjectConcatOverwrite
//      "concatenate dissimilar objects" in checkObjectConcat
//      "concatenate dissimilar arrays" in checkArrayConcat
//      "delete elements according to a JType" in checkObjectDelete
//      "perform a trivial type-based filter" in checkTypedTrivial
//      "perform a trivial heterogeneous type-based filter" in checkTypedHeterogeneous
//      "perform a trivial object type-based filter" in checkTypedObject
//      "perform another trivial object type-based filter" in checkTypedObject2
//      "perform a trivial array type-based filter" in checkTypedArray
//      "perform another trivial array type-based filter" in checkTypedArray2
//      "perform yet another trivial array type-based filter" in checkTypedArray3
//      "perform a fourth trivial array type-based filter" in checkTypedArray4
//      "perform a trivial number type-based filter" in checkTypedNumber
//      "perform another trivial number type-based filter" in checkTypedNumber2
//      "perform a filter returning the empty set" in checkTypedEmpty
//      //"perform a less trivial type-based filter" in checkTyped  //TODO
//      "perform a summation scan case 1" in testTrivialScan
//      "perform a summation scan" in checkScan.pendingUntilFixed
//      "perform dynamic object deref" in testDerefObjectDynamic
//      "perform an array swap" in checkArraySwap
//      "replace defined rows with a constant" in checkConst
//    }
//
//    "in load" >> {
//      "reconstruct a problem sample" in testLoadSample1
//      "reconstruct a problem sample" in testLoadSample2
//      "reconstruct a problem sample" in testLoadSample3
//      "reconstruct a problem sample" in testLoadSample4
//      //"reconstruct a problem sample" in testLoadSample5 //pathological sample in the case of duplicated ids.
//      "reconstruct a dense dataset" in checkLoadDense
//    }                           

    "sort" >> {
    //  "fully homogeneous data"        in homogeneousSortSample
    //  "data with undefined sort keys" in partiallyUndefinedSortSample
    //  "heterogeneous sort keys"       in heterogeneousSortSample
    //  "top-level hetereogeneous values" in heterogeneousBaseValueTypeSample
    //  "sort with a bad schema"        in badSchemaSortSample
      "2nd het value sort"            in secondHetSortSample
    //  "arbitrary datasets"            in checkSortDense.pendingUntilFixed
    }

//    "intersect by identity" >> {
//      "simple data" in testSimpleIntersect.pendingUntilFixed
//    }
//    
//    "in compact" >> {
//      "be the identity on fully defined tables"  in testCompactIdentity
//      "preserve all defined rows"                in testCompactPreserve
//      "have no undefined rows"                   in testCompactRows
//      "have no empty slices"                     in testCompactSlices
//      "preserve all defined key rows"            in testCompactPreserveKey
//      "have no undefined key rows"               in testCompactRowsKey
//      "have no empty key slices"                 in testCompactSlicesKey
//    }
//    
//    "in distinct" >> {
//      "be the identity on tables with no duplicate rows" in testDistinctIdentity
//      //"have no duplicate rows" in testDistinct  //TODO
//    }
  }

//  "grouping support" should {  
//    import Table._
//    import Table.Universe._
//    def constraint(str: String) = OrderingConstraint(str.split(",").toSeq.map(_.toSet.map((c: Char) => JPathField(c.toString))))
//    def ticvars(str: String) = str.toSeq.map((c: Char) => JPathField(c.toString))
//
//    "traversal order" >> {
//      "choose correct node order for ab-bc-ad" in {
//        val ab = MergeNode(ticvars("ab").toSet, null)
//        val abc = MergeNode(ticvars("bc").toSet, null)
//        val ad = MergeNode(ticvars("ad").toSet, null)
//
//        val connectedNodes = Set(ab, abc, ad)
//
//        val spanningGraph = findSpanningGraphs(edgeMap(connectedNodes)).head
//
//        val oracle = Map(
//          ab -> NodeMetadata(10),
//          abc -> NodeMetadata(10),
//          ad -> NodeMetadata(10)
//        )
//
//        val plan = findBorgTraversalOrder(spanningGraph, oracle)
//
//        val nodes = plan.steps.map(_.node)
//
//        (nodes must_== Vector(ab, abc, ad)) or
//        (nodes must_== Vector(abc, ab, ad))
//      }
//    }
//
//    "derive the universes of binding constraints" >> {
//      "single-source groupings should generate single binding universes" in {
//        val spec = GroupingSource(
//          Table.empty, 
//          SourceKey.Single, Some(TransSpec1.Id), 2, 
//          GroupKeySpecSource(JPathField("1"), TransSpec1.Id))
//
//        Table.findBindingUniverses(spec) must haveSize(1)
//      }
//      
//      "single-source groupings should generate single binding universes if no disjunctions are present" in {
//        val spec = GroupingSource(
//          Table.empty,
//          SourceKey.Single, Some(SourceValue.Single), 3,
//          GroupKeySpecAnd(
//            GroupKeySpecSource(JPathField("1"), DerefObjectStatic(Leaf(Source), JPathField("a"))),
//            GroupKeySpecSource(JPathField("2"), DerefObjectStatic(Leaf(Source), JPathField("b")))))
//
//        Table.findBindingUniverses(spec) must haveSize(1)
//      }
//      
//      "multiple-source groupings should generate single binding universes if no disjunctions are present" in {
//        val spec1 = GroupingSource(
//          Table.empty,
//          SourceKey.Single, Some(TransSpec1.Id), 2,
//          GroupKeySpecSource(JPathField("1"), TransSpec1.Id))
//          
//        val spec2 = GroupingSource(
//          Table.empty,
//          SourceKey.Single, Some(TransSpec1.Id), 3,
//          GroupKeySpecSource(JPathField("1"), TransSpec1.Id))
//          
//        val union = GroupingAlignment(
//          DerefObjectStatic(Leaf(Source), JPathField("1")),
//          DerefObjectStatic(Leaf(Source), JPathField("1")),
//          spec1,
//          spec2, GroupingSpec.Union)
//
//        Table.findBindingUniverses(union) must haveSize(1)
//      }
//
//      "single-source groupings should generate a number of binding universes equal to the number of disjunctive clauses" in {
//        val spec = GroupingSource(
//          Table.empty,
//          SourceKey.Single, Some(SourceValue.Single), 3,
//          GroupKeySpecOr(
//            GroupKeySpecSource(JPathField("1"), DerefObjectStatic(Leaf(Source), JPathField("a"))),
//            GroupKeySpecSource(JPathField("2"), DerefObjectStatic(Leaf(Source), JPathField("b")))))
//
//        Table.findBindingUniverses(spec) must haveSize(2)
//      }
//      
//      "multiple-source groupings should generate a number of binding universes equal to the product of the number of disjunctive clauses from each source" in {
//        val spec1 = GroupingSource(
//          Table.empty,
//          SourceKey.Single, Some(TransSpec1.Id), 2,
//          GroupKeySpecOr(
//            GroupKeySpecSource(JPathField("1"), DerefObjectStatic(Leaf(Source), JPathField("a"))),
//            GroupKeySpecSource(JPathField("2"), DerefObjectStatic(Leaf(Source), JPathField("b")))))
//          
//        val spec2 = GroupingSource(
//          Table.empty,
//          SourceKey.Single, Some(TransSpec1.Id), 3,
//          GroupKeySpecOr(
//            GroupKeySpecSource(JPathField("1"), DerefObjectStatic(Leaf(Source), JPathField("a"))),
//            GroupKeySpecSource(JPathField("2"), DerefObjectStatic(Leaf(Source), JPathField("b")))))
//          
//        val union = GroupingAlignment(
//          DerefObjectStatic(Leaf(Source), JPathField("1")),
//          DerefObjectStatic(Leaf(Source), JPathField("1")),
//          spec1,
//          spec2, GroupingSpec.Union)
//
//        Table.findBindingUniverses(union) must haveSize(4)
//      }
//    }
//
//    "derive a correct TransSpec for a conjunctive GroupKeySpec" in {
//      val keySpec = GroupKeySpecAnd(
//        GroupKeySpecAnd(
//          GroupKeySpecSource(JPathField("tica"), DerefObjectStatic(SourceValue.Single, JPathField("a"))),
//          GroupKeySpecSource(JPathField("ticb"), DerefObjectStatic(SourceValue.Single, JPathField("b")))),
//        GroupKeySpecSource(JPathField("ticc"), DerefObjectStatic(SourceValue.Single, JPathField("c"))))
//
//      val transspec = GroupKeyTrans(Table.Universe.sources(keySpec))
//      val JArray(data) = JsonParser.parse("""[
//        {"key": [1], "value": {"a": 12, "b": 7}},
//        {"key": [2], "value": {"a": 42}},
//        {"key": [1], "value": {"a": 13, "c": true}}
//      ]""")
//
//      val JArray(expected) = JsonParser.parse("""[
//        {"000000": 12, "000001": 7},
//        {"000000": 42},
//        {"000000": 13, "000002": true}
//      ]""")
//
//      fromJson(data.toStream).transform(transspec.spec).toJson.copoint must_== expected
//    }
//
//    "find the maximal spanning forest of a set of merge trees" in {
//      import Table.Universe._
//
//      val abcd = MergeNode(ticvars("abcd").toSet, null)
//      val abc = MergeNode(ticvars("abc").toSet, null)
//      val ab = MergeNode(ticvars("ab").toSet, null)
//      val ac = MergeNode(ticvars("ac").toSet, null)
//      val a = MergeNode(ticvars("a").toSet, null)
//      val e = MergeNode(ticvars("e").toSet, null)
//
//      val connectedNodes = Set(abcd, abc, ab, ac, a)
//      val allNodes = connectedNodes + e
//      val result = findSpanningGraphs(edgeMap(allNodes))
//
//      result.toList must beLike {
//        case MergeGraph(n1, e1) :: MergeGraph(n2, e2) :: Nil =>
//          val (nodes, edges) = if (n1 == Set(e)) (n2, e2) else (n1, e1)
//
//          nodes must haveSize(5)
//          edges must haveSize(4) 
//          edges.map(_.sharedKeys.size) must_== Set(3, 2, 2, 1)
//      }
//    }
//
//    "find the maximal spanning forest of a set of merge trees" in {
//      import Table.Universe._
//
//      val ab = MergeNode(ticvars("ab").toSet, null)
//      val bc = MergeNode(ticvars("bc").toSet, null)
//      val ac = MergeNode(ticvars("ac").toSet, null)
//
//      val connectedNodes = Set(ab, bc, ac)
//      val result = findSpanningGraphs(edgeMap(connectedNodes))
//
//      result must haveSize(1)
//      result.head.nodes must_== connectedNodes
//
//      val expectedUnorderedEdges = edgeMap(connectedNodes).values.flatten.toSet
//      forall(result.head.edges) { edge =>
//        (expectedUnorderedEdges must contain(edge)) //or
//        //(expectedUnorderedEdges must contain(edge.reverse))
//      }
//    }
//
//    "binding constraints" >> {
//      import Table.OrderingConstraints._
//
//      "minimize" >> {
//        "minimize to multiple sets" in {
//          val abcd = constraint("abcd")
//          val abc = constraint("abc")
//          val ab = constraint("ab")
//          val ac = constraint("ac")
//
//          val expected = Set(
//            constraint("ab,c,d"),
//            constraint("ac")
//          )
//
//          minimize(Set(abcd, abc, ab, ac)) must_== expected
//        }
//
//        "minimize to multiple sets with a singleton" in {
//          val abcd = constraint("abcd")
//          val abc = constraint("abc")
//          val ab = constraint("ab")
//          val ac = constraint("ac")
//          val c = constraint("c")
//
//          val expected = Set(
//            constraint("c,a,b,d"),
//            constraint("ab")
//          )
//
//          minimize(Set(abcd, abc, ab, ac, c)) must_== expected
//        }
//
//        "not minimize completely disjoint constraints" in {
//          val ab = constraint("ab")
//          val bc = constraint("bc")
//          val ca = constraint("ca")
//
//          val expected = Set(
//            constraint("ab"),
//            constraint("bc"),
//            constraint("ca")
//          )
//
//          minimize(Set(ab, bc, ca)) must_== expected
//        }
//      }
//
//      "find required sorts" >> {
//        "simple sort" in {
//          val abcd = MergeNode(ticvars("abcd").toSet, null)
//          val abc = MergeNode(ticvars("abc").toSet, null)
//          val ab = MergeNode(ticvars("ab").toSet, null)
//          val ac = MergeNode(ticvars("ac").toSet, null)
//          val a = MergeNode(ticvars("a").toSet, null)
//
//          val spanningGraph = findSpanningGraphs(edgeMap(Set(abcd, abc, ab, ac, a))).head
//
//          def checkPermutation(nodeList: List[MergeNode]) = {
//            val requiredSorts = findRequiredSorts(spanningGraph, nodeList)
//
//            requiredSorts(a) must_== Set(ticvars("a"))
//            requiredSorts(ac) must_== Set(ticvars("ac"))
//            requiredSorts(ab) must_== Set(ticvars("ab"))
//            (requiredSorts(abc), requiredSorts(abcd)) must beLike {
//              case (sabc, sabcd) =>
//                (
//                  (sabc == Set(ticvars("abc")) && (sabcd == Set(ticvars("abc"), ticvars("ac")))) ||
//                  (sabc == Set(ticvars("acb")) && (sabcd == Set(ticvars("acb"), ticvars("ab")))) ||
//                  (sabc == Set(ticvars("abc"), ticvars("ac")) && (sabcd == Set(ticvars("abc")))) ||
//                  (sabc == Set(ticvars("acb"), ticvars("ab")) && (sabcd == Set(ticvars("acb")))) 
//                ) must beTrue
//            }
//          }
//
//          forall(spanningGraph.nodes.toList.permutations) { nodeList =>
//            checkPermutation(nodeList)
//          }
//        }
//
//        "in a cycle" in {
//          val ab = MergeNode(ticvars("ab").toSet, null)
//          val ac = MergeNode(ticvars("ac").toSet, null)
//          val bc = MergeNode(ticvars("bc").toSet, null)
//
//          val spanningGraph = findSpanningGraphs(edgeMap(Set(ab, ac, bc))).head
//
//          forall(spanningGraph.nodes.toList.permutations) { nodeList =>
//            val requiredSorts = findRequiredSorts(spanningGraph, nodeList)
//
//            requiredSorts(ab) must_== Set(ticvars("a"), ticvars("b"))
//            requiredSorts(ac) must_== Set(ticvars("a"), ticvars("c"))
//            requiredSorts(bc) must_== Set(ticvars("b"), ticvars("c"))
//          }
//        }
//
//        "in connected cycles" in {
//          val ab = MergeNode(ticvars("ab").toSet, null)
//          val ac = MergeNode(ticvars("ac").toSet, null)
//          val bc = MergeNode(ticvars("bc").toSet, null)
//          val ad = MergeNode(ticvars("ad").toSet, null)
//          val db = MergeNode(ticvars("db").toSet, null)
//
//          val spanningGraph = findSpanningGraphs(edgeMap(Set(ab, ac, bc, ad, db))).head
//
//          forall(spanningGraph.nodes.toList.permutations) { nodeList =>
//            val requiredSorts = findRequiredSorts(spanningGraph, nodeList)
//
//            requiredSorts(ab) must_== Set(ticvars("a"), ticvars("b"))
//            requiredSorts(ac) must_== Set(ticvars("a"), ticvars("c"))
//            requiredSorts(bc) must_== Set(ticvars("b"), ticvars("c"))
//            requiredSorts(ad) must_== Set(ticvars("a"), ticvars("d"))
//            requiredSorts(db) must_== Set(ticvars("d"), ticvars("b"))
//          }
//        }
//
//        "in a connected cycle with extraneous constraints" in {
//          val ab = MergeNode(ticvars("ab").toSet, null)
//          val ac = MergeNode(ticvars("ac").toSet, null)
//          val bc = MergeNode(ticvars("bc").toSet, null)
//          val ad = MergeNode(ticvars("ad").toSet, null)
//
//          val spanningGraph = findSpanningGraphs(edgeMap(Set(ab, ac, bc, ad))).head
//
//          forall(spanningGraph.nodes.toList.permutations) { nodeList =>
//            val requiredSorts = findRequiredSorts(spanningGraph, nodeList)
//
//            requiredSorts(ab) must_== Set(ticvars("a"), ticvars("b"))
//            requiredSorts(ac) must_== Set(ticvars("a"), ticvars("c"))
//            requiredSorts(bc) must_== Set(ticvars("b"), ticvars("c"))
//            requiredSorts(ad) must_== Set(ticvars("a"))
//          }
//        }
//      }
//
//      /*
//      "fix ordering" >> {
//        "trivial case" in {
//          fix(Set(constraint("a,b,c,d"))).map(_.toList) must_== Set(ticvars("abcd"))
//        }
//
//        "case with prior restrictions" in {
//          val abc = constraint("ab,c")
//
//          fix(Set(abc), Some(ticvars("ab"))).map(_.toList) must_== Set(ticvars("abc"))
//        }
//
//        "nontrivial case with prior restrictions" in {
//          val minimized = Set(
//            constraint("c,a,b,d"),
//            constraint("ab")
//          )
//
//          val expected = Set(
//            ticvars("cabd"),
//            ticvars("ab")
//          )
//
//          fix(minimized, Some(ticvars("ab"))) must_== expected
//        }
//
//        "error if hint cannot be respected" in {
//          val minimized = Set(
//            constraint("c,a,b,d"),
//            constraint("ab")
//          )
//
//          fix(minimized, Some(ticvars("ac"))) must throwA[RuntimeException]
//        }
//      }
//      */
//    }
//
//    "graph traversal" >> {
//      def norm(s: Set[OrderingConstraint]) = s.map(_.ordering.toList)
//
//      val abcd = MergeNode(ticvars("abcd").toSet, null)
//      val abc = MergeNode(ticvars("abc").toSet, null)
//      val ab = MergeNode(ticvars("ab").toSet, null)
//      val ac = MergeNode(ticvars("ac").toSet, null)
//      val a = MergeNode(ticvars("a").toSet, null)
//
//      /*
//      "find underconstrained binding constraints" >> {
//        "for a graph with a supernode" in {
//          val allNodes = Random.shuffle(Set(abcd, abc, ab, ac, a))
//
//          val spanningForest = findSpanningGraphs(edgeMap(allNodes))
//
//          spanningForest must haveSize(1)
//
//          val underconstrained = spanningForest.head.underconstrained
//
//          norm(underconstrained(a)) must_== norm(Set(constraint("a")))
//          norm(underconstrained(ab)) must_== norm(Set(constraint("ab")))
//          norm(underconstrained(ac)) must_== norm(Set(constraint("ac")))
//          norm(underconstrained(abc)) must_== norm(Set(constraint("abc")))
//          norm(underconstrained(abcd)) must_== norm(Set(constraint("a,bcd"), constraint("ab,cd"), constraint("ac,bd"), constraint("abc,d")))
//        }
//
//        "for a graph without a supernode" in {
//          val abd = MergeNode(ticvars("abd").toSet, null)
//          val allNodes = Random.shuffle(Set(abd, abc, ab))
//
//          val spanningForest = findSpanningGraphs(edgeMap(allNodes))
//
//          spanningForest must haveSize(1)
//
//          val underconstrained = spanningForest.head.underconstrained
//
//          norm(underconstrained(ab)) must_== norm(Set(constraint("ab")))
//          norm(underconstrained(abc)) must_== norm(Set(constraint("abc"), constraint("ab,c")))
//          norm(underconstrained(abd)) must_== norm(Set(constraint("abd"), constraint("ab,d")))
//        }
//      }
//      */
//    }
//
///*
//    "select constraint matching a set of binding constraints" >> {
//      "a preferred match" in {
//        val preferred = Set(ticvars("abc"), ticvars("abd"))
//
//        val constraints = Set(
//          constraint("ab,c"),
//          constraint("a,c,b")
//        )
//
//        OrderingConstraints.select(preferred, constraints) must beSome(ticvars("abc"))
//      }
//
//      "error on no match" in {
//        val preferred = Set(ticvars("abce"), ticvars("abd"))
//
//        val constraints = Set(
//          constraint("ab,c"),
//          constraint("a,c,b")
//        )
//
//        OrderingConstraints.select(preferred, constraints) must beNone
//      }
//    }
//
//    "generate a trivial merge specification" in {
//      // Query:
//      // forall 'a 
//      //   foo' := foo where foo.a = 'a
//
//      val ticvar = JPathField("a")
//      val tree = MergeGraph(Set(node))
//      val binding = Binding(Table.empty, SourceKey.Single, Some(TransSpec1.Id), 1, GroupKeySpecSource(ticvar, DerefObjectStatic(SourceValue.Single, ticvar)))
//      val node = MergeNode(Set(ticvar), binding)
//
//      val result = buildMerges(Map(node -> List(binding)), tree)
//
//      val expected = NodeMergeSpec(
//        List(ticvar),
//        Set(
//          SourceMergeSpec(
//            binding,
//            ObjectConcat(WrapObject(DerefObjectStatic(SourceValue.Single, ticvar), "0")),
//            List(ticvar)
//          )))
//      
//      result must_== expected
//    }
//
//    "generate a merge specification" in {
//      // Query:
//      // forall 'a forall 'b
//      //   foo' := foo where foo.a = 'a
//      //   bar' := bar where bar.a = 'a & bar.b = 'b
//
//      val tica = JPathField("a")
//      val ticb = JPathField("b")
//      val foonode = MergeNode(Set(tica))
//      val barnode = MergeNode(Set(tica, ticb))
//      val tree = MergeGraph(Set(foonode, barnode), Set(MergeEdge(foonode, barnode, Set(tica))))
//      val foobinding = Binding(Table.empty, SourceKey.Single, TransSpec1.Id, 1, GroupKeySpecSource(tica, DerefObjectStatic(SourceValue.Single, tica)))
//      val barbinding = Binding(Table.empty, SourceKey.Single, TransSpec1.Id, 1, 
//        GroupKeySpecAnd(
//          GroupKeySpecSource(tica, DerefObjectStatic(SourceValue.Single, tica)),
//          GroupKeySpecSource(ticb, DerefObjectStatic(SourceValue.Single, ticb))))
//
//      val result = buildMerges(Map(foonode -> List(foobinding), barnode -> List(barbinding)), tree)
//
//      val expected = NodeMergeSpec(
//        Vector(tica),
//        Set(
//          LeftAlignMergeSpec(
//            MergeAlignment(
//              SourceMergeSpec(
//                foobinding, 
//                ObjectConcat(WrapObject(DerefObjectStatic(SourceValue.Single,tica), "0")),
//                List(tica)
//              ),
//              NodeMergeSpec(
//                List(tica, ticb),
//                Set(
//                  SourceMergeSpec(
//                    barbinding,
//                    ObjectConcat(
//                      WrapObject(DerefObjectStatic(SourceValue.Single,tica), "0"),
//                      WrapObject(DerefObjectStatic(SourceValue.Single,ticb), "1")),
//                    List(tica, ticb)
//                  ))),
//              Vector(tica)
//            ))))
//
//      result must_== expected
//    }
//    */
//
////    "transform a group key transspec to use a desired sort key order" in {
////      import GroupKeyTrans._
////
////      val trans = GroupKeyTrans(
////        ObjectConcat(
////          WrapObject(DerefObjectStatic(SourceValue.Single, JPathField("a")), keyName(0)),
////          WrapObject(DerefObjectStatic(SourceValue.Single, JPathField("b")), keyName(1)),
////          WrapObject(DerefObjectStatic(SourceValue.Single, JPathField("c")), keyName(2))
////        ),
////        ticvars("abc")
////      )
////
////      val JArray(data) = JsonParser.parse("""[
////        {"key": [1], "value": {"a": 12, "b": 7}},
////        {"key": [2], "value": {"a": 42}},
////        {"key": [1], "value": {"a": 13, "c": true}}
////      ]""")
////
////      val JArray(expected) = JsonParser.parse("""[
////        {"000001": 12, "000002": 7},
////        {"000001": 42},
////        {"000001": 13, "000000": true}
////      ]""")
////
////      val alignedSpec = trans.alignTo(ticvars("ca")).spec
////      fromJson(data.toStream).transform(alignedSpec).toJson.copoint must_== expected
////    }
//  }
=======
    "verify bijection from JSON" in checkMappings(this)

    "in cogroup" >> {
      "perform a simple cogroup" in testSimpleCogroup
      "perform another simple cogroup" in testAnotherSimpleCogroup
      "perform yet another simple cogroup" in testAnotherSimpleCogroupSwitched
      "cogroup across slice boundaries" in testCogroupSliceBoundaries
      "error on unsorted inputs" in testUnsortedInputs

      "survive pathology 1" in testCogroupPathology1
      "survive pathology 2" in testCogroupPathology2
      "survive pathology 3" in testCogroupPathology3
      
      "survive scalacheck" in { 
        check { cogroupData: (SampleData, SampleData) => testCogroup(cogroupData._1, cogroupData._2) } 
      }
    }

    "in cross" >> {
      "perform a simple cartesian" in testSimpleCross
      "cross across slice boundaries on one side" in testCrossSingles
      "survive scalacheck" in {
        check { cogroupData: (SampleData, SampleData) => testCross(cogroupData._1, cogroupData._2) } 
      }
    }

    "in transform" >> {
      "perform the identity transform" in checkTransformLeaf
      "perform a trivial map1" in testMap1IntLeaf
      //"give the identity transform for the trivial filter" in checkTrivialFilter  //why is this commented out?
      "give the identity transform for the trivial 'true' filter" in checkTrueFilter
      "give the identity transform for a nontrivial filter" in checkFilter
      "perform an object dereference" in checkObjectDeref
      "perform an array dereference" in checkArrayDeref
      "perform a trivial map2" in checkMap2
      "perform a trivial equality check" in checkEqualSelf
      "perform a slightly less trivial equality check" in checkEqual
      "wrap the results of a transform in an object as the specified field" in checkWrapObject
      "give the identity transform for self-object concatenation" in checkObjectConcatSelf
      "use a right-biased overwrite strategy in object concat conflicts" in checkObjectConcatOverwrite
      "concatenate dissimilar objects" in checkObjectConcat
      "concatenate dissimilar arrays" in checkArrayConcat
      "delete elements according to a JType" in checkObjectDelete
      "perform a trivial type-based filter" in checkTypedTrivial
      "perform a trivial heterogeneous type-based filter" in checkTypedHeterogeneous
      "perform a trivial object type-based filter" in checkTypedObject
      "perform another trivial object type-based filter" in checkTypedObject2
      "perform a trivial array type-based filter" in checkTypedArray
      "perform another trivial array type-based filter" in checkTypedArray2
      "perform yet another trivial array type-based filter" in checkTypedArray3
      "perform a fourth trivial array type-based filter" in checkTypedArray4
      "perform a trivial number type-based filter" in checkTypedNumber
      "perform another trivial number type-based filter" in checkTypedNumber2
      "perform a filter returning the empty set" in checkTypedEmpty
      "perform a less trivial type-based filter" in checkTyped.pendingUntilFixed
      "perform a summation scan case 1" in testTrivialScan
      "perform a summation scan" in checkScan.pendingUntilFixed
      "perform dynamic object deref" in testDerefObjectDynamic
      "perform an array swap" in checkArraySwap
      "replace defined rows with a constant" in checkConst
    }

    "intersect by identity" >> {
      "simple data" in testSimpleIntersect.pendingUntilFixed
    }
    
    "in compact" >> {
      "be the identity on fully defined tables"  in testCompactIdentity
      "preserve all defined rows"                in testCompactPreserve
      "have no undefined rows"                   in testCompactRows
      "have no empty slices"                     in testCompactSlices
      "preserve all defined key rows"            in testCompactPreserveKey
      "have no undefined key rows"               in testCompactRowsKey
      "have no empty key slices"                 in testCompactSlicesKey
    }
    
    "in distinct" >> {
      "be the identity on tables with no duplicate rows" in testDistinctIdentity
      "have no duplicate rows" in testDistinct.pendingUntilFixed
    }
  }

  "grouping support" should {  
    import Table._
    import Table.Universe._
    def constraint(str: String) = OrderingConstraint(str.split(",").toSeq.map(_.toSet.map((c: Char) => JPathField(c.toString))))
    def ticvars(str: String) = str.toSeq.map((c: Char) => JPathField(c.toString))

    "traversal order" >> {
      "choose correct node order for ab-abc-ad" in {
        val ab = MergeNode(ticvars("ab").toSet, null)
        val abc = MergeNode(ticvars("bc").toSet, null)
        val ad = MergeNode(ticvars("ad").toSet, null)

        val connectedNodes = Set(ab, abc, ad)

        val spanningGraph = findSpanningGraphs(edgeMap(connectedNodes)).head

        val oracle = Map(
          ab -> NodeMetadata(10),
          abc -> NodeMetadata(10),
          ad -> NodeMetadata(10)
        )

        val plan = findBorgTraversalOrder(spanningGraph, oracle)

        val nodes = plan.steps.map(_.node)

        (nodes must_== Vector(ab, abc, ad)) or
        (nodes must_== Vector(abc, ab, ad))
      }
    }

    "derive the universes of binding constraints" >> {
      "single-source groupings should generate single binding universes" in {
        val spec = GroupingSource(
          Table.empty, 
          SourceKey.Single, Some(TransSpec1.Id), 2, 
          GroupKeySpecSource(JPathField("1"), TransSpec1.Id))

        Table.findBindingUniverses(spec) must haveSize(1)
      }
      
      "single-source groupings should generate single binding universes if no disjunctions are present" in {
        val spec = GroupingSource(
          Table.empty,
          SourceKey.Single, Some(SourceValue.Single), 3,
          GroupKeySpecAnd(
            GroupKeySpecSource(JPathField("1"), DerefObjectStatic(Leaf(Source), JPathField("a"))),
            GroupKeySpecSource(JPathField("2"), DerefObjectStatic(Leaf(Source), JPathField("b")))))

        Table.findBindingUniverses(spec) must haveSize(1)
      }
      
      "multiple-source groupings should generate single binding universes if no disjunctions are present" in {
        val spec1 = GroupingSource(
          Table.empty,
          SourceKey.Single, Some(TransSpec1.Id), 2,
          GroupKeySpecSource(JPathField("1"), TransSpec1.Id))
          
        val spec2 = GroupingSource(
          Table.empty,
          SourceKey.Single, Some(TransSpec1.Id), 3,
          GroupKeySpecSource(JPathField("1"), TransSpec1.Id))
          
        val union = GroupingAlignment(
          DerefObjectStatic(Leaf(Source), JPathField("1")),
          DerefObjectStatic(Leaf(Source), JPathField("1")),
          spec1,
          spec2, GroupingSpec.Union)

        Table.findBindingUniverses(union) must haveSize(1)
      }

      "single-source groupings should generate a number of binding universes equal to the number of disjunctive clauses" in {
        val spec = GroupingSource(
          Table.empty,
          SourceKey.Single, Some(SourceValue.Single), 3,
          GroupKeySpecOr(
            GroupKeySpecSource(JPathField("1"), DerefObjectStatic(Leaf(Source), JPathField("a"))),
            GroupKeySpecSource(JPathField("2"), DerefObjectStatic(Leaf(Source), JPathField("b")))))

        Table.findBindingUniverses(spec) must haveSize(2)
      }
      
      "multiple-source groupings should generate a number of binding universes equal to the product of the number of disjunctive clauses from each source" in {
        val spec1 = GroupingSource(
          Table.empty,
          SourceKey.Single, Some(TransSpec1.Id), 2,
          GroupKeySpecOr(
            GroupKeySpecSource(JPathField("1"), DerefObjectStatic(Leaf(Source), JPathField("a"))),
            GroupKeySpecSource(JPathField("2"), DerefObjectStatic(Leaf(Source), JPathField("b")))))
          
        val spec2 = GroupingSource(
          Table.empty,
          SourceKey.Single, Some(TransSpec1.Id), 3,
          GroupKeySpecOr(
            GroupKeySpecSource(JPathField("1"), DerefObjectStatic(Leaf(Source), JPathField("a"))),
            GroupKeySpecSource(JPathField("2"), DerefObjectStatic(Leaf(Source), JPathField("b")))))
          
        val union = GroupingAlignment(
          DerefObjectStatic(Leaf(Source), JPathField("1")),
          DerefObjectStatic(Leaf(Source), JPathField("1")),
          spec1,
          spec2, GroupingSpec.Union)

        Table.findBindingUniverses(union) must haveSize(4)
      }
    }

    "derive a correct TransSpec for a conjunctive GroupKeySpec" in {
      val keySpec = GroupKeySpecAnd(
        GroupKeySpecAnd(
          GroupKeySpecSource(JPathField("tica"), DerefObjectStatic(SourceValue.Single, JPathField("a"))),
          GroupKeySpecSource(JPathField("ticb"), DerefObjectStatic(SourceValue.Single, JPathField("b")))),
        GroupKeySpecSource(JPathField("ticc"), DerefObjectStatic(SourceValue.Single, JPathField("c"))))

      val transspec = GroupKeyTrans(Table.Universe.sources(keySpec))
      val JArray(data) = JsonParser.parse("""[
        {"key": [1], "value": {"a": 12, "b": 7}},
        {"key": [2], "value": {"a": 42}},
        {"key": [1], "value": {"a": 13, "c": true}}
      ]""")

      val JArray(expected) = JsonParser.parse("""[
        {"000000": 12, "000001": 7},
        {"000000": 42},
        {"000000": 13, "000002": true}
      ]""")

      fromJson(data.toStream).transform(transspec.spec).toJson.copoint must_== expected
    }

    "find the maximal spanning forest of a set of merge trees" in {
      import Table.Universe._

      val abcd = MergeNode(ticvars("abcd").toSet, null)
      val abc = MergeNode(ticvars("abc").toSet, null)
      val ab = MergeNode(ticvars("ab").toSet, null)
      val ac = MergeNode(ticvars("ac").toSet, null)
      val a = MergeNode(ticvars("a").toSet, null)
      val e = MergeNode(ticvars("e").toSet, null)

      val connectedNodes = Set(abcd, abc, ab, ac, a)
      val allNodes = connectedNodes + e
      val result = findSpanningGraphs(edgeMap(allNodes))

      result.toList must beLike {
        case MergeGraph(n1, e1) :: MergeGraph(n2, e2) :: Nil =>
          val (nodes, edges) = if (n1 == Set(e)) (n2, e2) else (n1, e1)

          nodes must haveSize(5)
          edges must haveSize(4) 
          edges.map(_.sharedKeys.size) must_== Set(3, 2, 2, 1)
      }
    }

    "find the maximal spanning forest of a set of merge trees" in {
      import Table.Universe._

      val ab = MergeNode(ticvars("ab").toSet, null)
      val bc = MergeNode(ticvars("bc").toSet, null)
      val ac = MergeNode(ticvars("ac").toSet, null)

      val connectedNodes = Set(ab, bc, ac)
      val result = findSpanningGraphs(edgeMap(connectedNodes))

      result must haveSize(1)
      result.head.nodes must_== connectedNodes

      val expectedUnorderedEdges = edgeMap(connectedNodes).values.flatten.toSet
      forall(result.head.edges) { edge =>
        (expectedUnorderedEdges must contain(edge)) //or
        //(expectedUnorderedEdges must contain(edge.reverse))
      }
    }

    "binding constraints" >> {
      import Table.OrderingConstraints._

      "minimize" >> {
        "minimize to multiple sets" in {
          val abcd = constraint("abcd")
          val abc = constraint("abc")
          val ab = constraint("ab")
          val ac = constraint("ac")

          val expected = Set(
            constraint("ab,c,d"),
            constraint("ac")
          )

          minimize(Set(abcd, abc, ab, ac)) must_== expected
        }

        "minimize to multiple sets with a singleton" in {
          val abcd = constraint("abcd")
          val abc = constraint("abc")
          val ab = constraint("ab")
          val ac = constraint("ac")
          val c = constraint("c")

          val expected = Set(
            constraint("c,a,b,d"),
            constraint("ab")
          )

          minimize(Set(abcd, abc, ab, ac, c)) must_== expected
        }

        "not minimize completely disjoint constraints" in {
          val ab = constraint("ab")
          val bc = constraint("bc")
          val ca = constraint("ca")

          val expected = Set(
            constraint("ab"),
            constraint("bc"),
            constraint("ca")
          )

          minimize(Set(ab, bc, ca)) must_== expected
        }
      }

      "find required sorts" >> {
        "simple sort" in {
          val abcd = MergeNode(ticvars("abcd").toSet, null)
          val abc = MergeNode(ticvars("abc").toSet, null)
          val ab = MergeNode(ticvars("ab").toSet, null)
          val ac = MergeNode(ticvars("ac").toSet, null)
          val a = MergeNode(ticvars("a").toSet, null)

          val spanningGraph = findSpanningGraphs(edgeMap(Set(abcd, abc, ab, ac, a))).head

          def checkPermutation(nodeList: List[MergeNode]) = {
            val requiredSorts = findRequiredSorts(spanningGraph, nodeList)

            requiredSorts(a) must_== Set(ticvars("a"))
            requiredSorts(ac) must_== Set(ticvars("ac"))
            requiredSorts(ab) must_== Set(ticvars("ab"))
            (requiredSorts(abc), requiredSorts(abcd)) must beLike {
              case (sabc, sabcd) =>
                (
                  (sabc == Set(ticvars("abc")) && (sabcd == Set(ticvars("abc"), ticvars("ac")))) ||
                  (sabc == Set(ticvars("acb")) && (sabcd == Set(ticvars("acb"), ticvars("ab")))) ||
                  (sabc == Set(ticvars("abc"), ticvars("ac")) && (sabcd == Set(ticvars("abc")))) ||
                  (sabc == Set(ticvars("acb"), ticvars("ab")) && (sabcd == Set(ticvars("acb")))) 
                ) must beTrue
            }
          }

          forall(spanningGraph.nodes.toList.permutations) { nodeList =>
            checkPermutation(nodeList)
          }
        }

        "in a cycle" in {
          val ab = MergeNode(ticvars("ab").toSet, null)
          val ac = MergeNode(ticvars("ac").toSet, null)
          val bc = MergeNode(ticvars("bc").toSet, null)

          val spanningGraph = findSpanningGraphs(edgeMap(Set(ab, ac, bc))).head

          forall(spanningGraph.nodes.toList.permutations) { nodeList =>
            val requiredSorts = findRequiredSorts(spanningGraph, nodeList)

            requiredSorts(ab) must_== Set(ticvars("a"), ticvars("b"))
            requiredSorts(ac) must_== Set(ticvars("a"), ticvars("c"))
            requiredSorts(bc) must_== Set(ticvars("b"), ticvars("c"))
          }
        }

        "in connected cycles" in {
          val ab = MergeNode(ticvars("ab").toSet, null)
          val ac = MergeNode(ticvars("ac").toSet, null)
          val bc = MergeNode(ticvars("bc").toSet, null)
          val ad = MergeNode(ticvars("ad").toSet, null)
          val db = MergeNode(ticvars("db").toSet, null)

          val spanningGraph = findSpanningGraphs(edgeMap(Set(ab, ac, bc, ad, db))).head

          forall(spanningGraph.nodes.toList.permutations) { nodeList =>
            val requiredSorts = findRequiredSorts(spanningGraph, nodeList)

            requiredSorts(ab) must_== Set(ticvars("a"), ticvars("b"))
            requiredSorts(ac) must_== Set(ticvars("a"), ticvars("c"))
            requiredSorts(bc) must_== Set(ticvars("b"), ticvars("c"))
            requiredSorts(ad) must_== Set(ticvars("a"), ticvars("d"))
            requiredSorts(db) must_== Set(ticvars("d"), ticvars("b"))
          }
        }

        "in a connected cycle with extraneous constraints" in {
          val ab = MergeNode(ticvars("ab").toSet, null)
          val ac = MergeNode(ticvars("ac").toSet, null)
          val bc = MergeNode(ticvars("bc").toSet, null)
          val ad = MergeNode(ticvars("ad").toSet, null)

          val spanningGraph = findSpanningGraphs(edgeMap(Set(ab, ac, bc, ad))).head

          forall(spanningGraph.nodes.toList.permutations) { nodeList =>
            val requiredSorts = findRequiredSorts(spanningGraph, nodeList)

            requiredSorts(ab) must_== Set(ticvars("a"), ticvars("b"))
            requiredSorts(ac) must_== Set(ticvars("a"), ticvars("c"))
            requiredSorts(bc) must_== Set(ticvars("b"), ticvars("c"))
            requiredSorts(ad) must_== Set(ticvars("a"))
          }
        }
      }
    }

    "transform a group key transspec to use a desired sort key order" in {
      import GroupKeyTrans._

      val trans = GroupKeyTrans(
        ObjectConcat(
          WrapObject(DerefObjectStatic(SourceValue.Single, JPathField("a")), keyName(0)),
          WrapObject(DerefObjectStatic(SourceValue.Single, JPathField("b")), keyName(1)),
          WrapObject(DerefObjectStatic(SourceValue.Single, JPathField("c")), keyName(2))
        ),
        ticvars("abc")
      )

      val JArray(data) = JsonParser.parse("""[
        {"key": [1], "value": {"a": 12, "b": 7}},
        {"key": [2], "value": {"a": 42}},
        {"key": [1], "value": {"a": 13, "c": true}}
      ]""")

      val JArray(expected) = JsonParser.parse("""[
        {"000001": 12, "000002": 7},
        {"000001": 42},
        {"000001": 13, "000000": true}
      ]""")

      val alignedSpec = trans.alignTo(ticvars("ca")).spec
      fromJson(data.toStream).transform(alignedSpec).toJson.copoint must_== expected
    }
  }
>>>>>>> c389930d
}

object ColumnarTableModuleSpec extends ColumnarTableModuleSpec[Free.Trampoline] {
  implicit def M = Trampoline.trampolineMonad

  type YggConfig = IdSourceConfig
  val yggConfig = new IdSourceConfig {
    val idSource = new IdSource {
      private val source = new java.util.concurrent.atomic.AtomicLong
      def nextId() = source.getAndIncrement
    }
  }
}


// vim: set ts=4 sw=4 et:<|MERGE_RESOLUTION|>--- conflicted
+++ resolved
@@ -118,625 +118,6 @@
       results.copoint must containAllOf(sample).only 
     }
 
-<<<<<<< HEAD
-//    "verify bijection from JSON" in checkMappings
-//
-//    "in cogroup" >> {
-//      "perform a simple cogroup" in testSimpleCogroup
-//      "perform another simple cogroup" in testAnotherSimpleCogroup
-//      "perform yet another simple cogroup" in testAnotherSimpleCogroupSwitched
-//      "cogroup across slice boundaries" in testCogroupSliceBoundaries
-//      "error on unsorted inputs" in testUnsortedInputs
-//
-//      "survive pathology 1" in testCogroupPathology1
-//      "survive pathology 2" in testCogroupPathology2
-//      "survive pathology 3" in testCogroupPathology3
-//      
-//      "survive scalacheck" in { 
-//        check { cogroupData: (SampleData, SampleData) => testCogroup(cogroupData._1, cogroupData._2) } 
-//      }
-//    }
-//
-//    "in cross" >> {
-//      "perform a simple cartesian" in testSimpleCross
-//      "cross across slice boundaries on one side" in testCrossSingles
-//      //"survive scalacheck" in { //TODO
-//      //  check { cogroupData: (SampleData, SampleData) => testCross(cogroupData._1, cogroupData._2) } 
-//      //}
-//    }
-//
-//    "in transform" >> {
-//      "perform the identity transform" in checkTransformLeaf
-//      "perform a trivial map1" in testMap1IntLeaf
-//      //"give the identity transform for the trivial filter" in checkTrivialFilter
-//      "give the identity transform for the trivial 'true' filter" in checkTrueFilter
-//      //"give the identity transform for a nontrivial filter" in checkFilter  //TODO
-//      "perform an object dereference" in checkObjectDeref
-//      "perform an array dereference" in checkArrayDeref
-//      "perform a trivial map2" in checkMap2
-//      "perform a trivial equality check" in checkEqualSelf
-//      "perform a slightly less trivial equality check" in checkEqual
-//      "wrap the results of a transform in an object as the specified field" in checkWrapObject
-//      "give the identity transform for self-object concatenation" in checkObjectConcatSelf
-//      "use a right-biased overwrite strategy in object concat conflicts" in checkObjectConcatOverwrite
-//      "concatenate dissimilar objects" in checkObjectConcat
-//      "concatenate dissimilar arrays" in checkArrayConcat
-//      "delete elements according to a JType" in checkObjectDelete
-//      "perform a trivial type-based filter" in checkTypedTrivial
-//      "perform a trivial heterogeneous type-based filter" in checkTypedHeterogeneous
-//      "perform a trivial object type-based filter" in checkTypedObject
-//      "perform another trivial object type-based filter" in checkTypedObject2
-//      "perform a trivial array type-based filter" in checkTypedArray
-//      "perform another trivial array type-based filter" in checkTypedArray2
-//      "perform yet another trivial array type-based filter" in checkTypedArray3
-//      "perform a fourth trivial array type-based filter" in checkTypedArray4
-//      "perform a trivial number type-based filter" in checkTypedNumber
-//      "perform another trivial number type-based filter" in checkTypedNumber2
-//      "perform a filter returning the empty set" in checkTypedEmpty
-//      //"perform a less trivial type-based filter" in checkTyped  //TODO
-//      "perform a summation scan case 1" in testTrivialScan
-//      "perform a summation scan" in checkScan.pendingUntilFixed
-//      "perform dynamic object deref" in testDerefObjectDynamic
-//      "perform an array swap" in checkArraySwap
-//      "replace defined rows with a constant" in checkConst
-//    }
-//
-//    "in load" >> {
-//      "reconstruct a problem sample" in testLoadSample1
-//      "reconstruct a problem sample" in testLoadSample2
-//      "reconstruct a problem sample" in testLoadSample3
-//      "reconstruct a problem sample" in testLoadSample4
-//      //"reconstruct a problem sample" in testLoadSample5 //pathological sample in the case of duplicated ids.
-//      "reconstruct a dense dataset" in checkLoadDense
-//    }                           
-
-    "sort" >> {
-    //  "fully homogeneous data"        in homogeneousSortSample
-    //  "data with undefined sort keys" in partiallyUndefinedSortSample
-    //  "heterogeneous sort keys"       in heterogeneousSortSample
-    //  "top-level hetereogeneous values" in heterogeneousBaseValueTypeSample
-    //  "sort with a bad schema"        in badSchemaSortSample
-      "2nd het value sort"            in secondHetSortSample
-    //  "arbitrary datasets"            in checkSortDense.pendingUntilFixed
-    }
-
-//    "intersect by identity" >> {
-//      "simple data" in testSimpleIntersect.pendingUntilFixed
-//    }
-//    
-//    "in compact" >> {
-//      "be the identity on fully defined tables"  in testCompactIdentity
-//      "preserve all defined rows"                in testCompactPreserve
-//      "have no undefined rows"                   in testCompactRows
-//      "have no empty slices"                     in testCompactSlices
-//      "preserve all defined key rows"            in testCompactPreserveKey
-//      "have no undefined key rows"               in testCompactRowsKey
-//      "have no empty key slices"                 in testCompactSlicesKey
-//    }
-//    
-//    "in distinct" >> {
-//      "be the identity on tables with no duplicate rows" in testDistinctIdentity
-//      //"have no duplicate rows" in testDistinct  //TODO
-//    }
-  }
-
-//  "grouping support" should {  
-//    import Table._
-//    import Table.Universe._
-//    def constraint(str: String) = OrderingConstraint(str.split(",").toSeq.map(_.toSet.map((c: Char) => JPathField(c.toString))))
-//    def ticvars(str: String) = str.toSeq.map((c: Char) => JPathField(c.toString))
-//
-//    "traversal order" >> {
-//      "choose correct node order for ab-bc-ad" in {
-//        val ab = MergeNode(ticvars("ab").toSet, null)
-//        val abc = MergeNode(ticvars("bc").toSet, null)
-//        val ad = MergeNode(ticvars("ad").toSet, null)
-//
-//        val connectedNodes = Set(ab, abc, ad)
-//
-//        val spanningGraph = findSpanningGraphs(edgeMap(connectedNodes)).head
-//
-//        val oracle = Map(
-//          ab -> NodeMetadata(10),
-//          abc -> NodeMetadata(10),
-//          ad -> NodeMetadata(10)
-//        )
-//
-//        val plan = findBorgTraversalOrder(spanningGraph, oracle)
-//
-//        val nodes = plan.steps.map(_.node)
-//
-//        (nodes must_== Vector(ab, abc, ad)) or
-//        (nodes must_== Vector(abc, ab, ad))
-//      }
-//    }
-//
-//    "derive the universes of binding constraints" >> {
-//      "single-source groupings should generate single binding universes" in {
-//        val spec = GroupingSource(
-//          Table.empty, 
-//          SourceKey.Single, Some(TransSpec1.Id), 2, 
-//          GroupKeySpecSource(JPathField("1"), TransSpec1.Id))
-//
-//        Table.findBindingUniverses(spec) must haveSize(1)
-//      }
-//      
-//      "single-source groupings should generate single binding universes if no disjunctions are present" in {
-//        val spec = GroupingSource(
-//          Table.empty,
-//          SourceKey.Single, Some(SourceValue.Single), 3,
-//          GroupKeySpecAnd(
-//            GroupKeySpecSource(JPathField("1"), DerefObjectStatic(Leaf(Source), JPathField("a"))),
-//            GroupKeySpecSource(JPathField("2"), DerefObjectStatic(Leaf(Source), JPathField("b")))))
-//
-//        Table.findBindingUniverses(spec) must haveSize(1)
-//      }
-//      
-//      "multiple-source groupings should generate single binding universes if no disjunctions are present" in {
-//        val spec1 = GroupingSource(
-//          Table.empty,
-//          SourceKey.Single, Some(TransSpec1.Id), 2,
-//          GroupKeySpecSource(JPathField("1"), TransSpec1.Id))
-//          
-//        val spec2 = GroupingSource(
-//          Table.empty,
-//          SourceKey.Single, Some(TransSpec1.Id), 3,
-//          GroupKeySpecSource(JPathField("1"), TransSpec1.Id))
-//          
-//        val union = GroupingAlignment(
-//          DerefObjectStatic(Leaf(Source), JPathField("1")),
-//          DerefObjectStatic(Leaf(Source), JPathField("1")),
-//          spec1,
-//          spec2, GroupingSpec.Union)
-//
-//        Table.findBindingUniverses(union) must haveSize(1)
-//      }
-//
-//      "single-source groupings should generate a number of binding universes equal to the number of disjunctive clauses" in {
-//        val spec = GroupingSource(
-//          Table.empty,
-//          SourceKey.Single, Some(SourceValue.Single), 3,
-//          GroupKeySpecOr(
-//            GroupKeySpecSource(JPathField("1"), DerefObjectStatic(Leaf(Source), JPathField("a"))),
-//            GroupKeySpecSource(JPathField("2"), DerefObjectStatic(Leaf(Source), JPathField("b")))))
-//
-//        Table.findBindingUniverses(spec) must haveSize(2)
-//      }
-//      
-//      "multiple-source groupings should generate a number of binding universes equal to the product of the number of disjunctive clauses from each source" in {
-//        val spec1 = GroupingSource(
-//          Table.empty,
-//          SourceKey.Single, Some(TransSpec1.Id), 2,
-//          GroupKeySpecOr(
-//            GroupKeySpecSource(JPathField("1"), DerefObjectStatic(Leaf(Source), JPathField("a"))),
-//            GroupKeySpecSource(JPathField("2"), DerefObjectStatic(Leaf(Source), JPathField("b")))))
-//          
-//        val spec2 = GroupingSource(
-//          Table.empty,
-//          SourceKey.Single, Some(TransSpec1.Id), 3,
-//          GroupKeySpecOr(
-//            GroupKeySpecSource(JPathField("1"), DerefObjectStatic(Leaf(Source), JPathField("a"))),
-//            GroupKeySpecSource(JPathField("2"), DerefObjectStatic(Leaf(Source), JPathField("b")))))
-//          
-//        val union = GroupingAlignment(
-//          DerefObjectStatic(Leaf(Source), JPathField("1")),
-//          DerefObjectStatic(Leaf(Source), JPathField("1")),
-//          spec1,
-//          spec2, GroupingSpec.Union)
-//
-//        Table.findBindingUniverses(union) must haveSize(4)
-//      }
-//    }
-//
-//    "derive a correct TransSpec for a conjunctive GroupKeySpec" in {
-//      val keySpec = GroupKeySpecAnd(
-//        GroupKeySpecAnd(
-//          GroupKeySpecSource(JPathField("tica"), DerefObjectStatic(SourceValue.Single, JPathField("a"))),
-//          GroupKeySpecSource(JPathField("ticb"), DerefObjectStatic(SourceValue.Single, JPathField("b")))),
-//        GroupKeySpecSource(JPathField("ticc"), DerefObjectStatic(SourceValue.Single, JPathField("c"))))
-//
-//      val transspec = GroupKeyTrans(Table.Universe.sources(keySpec))
-//      val JArray(data) = JsonParser.parse("""[
-//        {"key": [1], "value": {"a": 12, "b": 7}},
-//        {"key": [2], "value": {"a": 42}},
-//        {"key": [1], "value": {"a": 13, "c": true}}
-//      ]""")
-//
-//      val JArray(expected) = JsonParser.parse("""[
-//        {"000000": 12, "000001": 7},
-//        {"000000": 42},
-//        {"000000": 13, "000002": true}
-//      ]""")
-//
-//      fromJson(data.toStream).transform(transspec.spec).toJson.copoint must_== expected
-//    }
-//
-//    "find the maximal spanning forest of a set of merge trees" in {
-//      import Table.Universe._
-//
-//      val abcd = MergeNode(ticvars("abcd").toSet, null)
-//      val abc = MergeNode(ticvars("abc").toSet, null)
-//      val ab = MergeNode(ticvars("ab").toSet, null)
-//      val ac = MergeNode(ticvars("ac").toSet, null)
-//      val a = MergeNode(ticvars("a").toSet, null)
-//      val e = MergeNode(ticvars("e").toSet, null)
-//
-//      val connectedNodes = Set(abcd, abc, ab, ac, a)
-//      val allNodes = connectedNodes + e
-//      val result = findSpanningGraphs(edgeMap(allNodes))
-//
-//      result.toList must beLike {
-//        case MergeGraph(n1, e1) :: MergeGraph(n2, e2) :: Nil =>
-//          val (nodes, edges) = if (n1 == Set(e)) (n2, e2) else (n1, e1)
-//
-//          nodes must haveSize(5)
-//          edges must haveSize(4) 
-//          edges.map(_.sharedKeys.size) must_== Set(3, 2, 2, 1)
-//      }
-//    }
-//
-//    "find the maximal spanning forest of a set of merge trees" in {
-//      import Table.Universe._
-//
-//      val ab = MergeNode(ticvars("ab").toSet, null)
-//      val bc = MergeNode(ticvars("bc").toSet, null)
-//      val ac = MergeNode(ticvars("ac").toSet, null)
-//
-//      val connectedNodes = Set(ab, bc, ac)
-//      val result = findSpanningGraphs(edgeMap(connectedNodes))
-//
-//      result must haveSize(1)
-//      result.head.nodes must_== connectedNodes
-//
-//      val expectedUnorderedEdges = edgeMap(connectedNodes).values.flatten.toSet
-//      forall(result.head.edges) { edge =>
-//        (expectedUnorderedEdges must contain(edge)) //or
-//        //(expectedUnorderedEdges must contain(edge.reverse))
-//      }
-//    }
-//
-//    "binding constraints" >> {
-//      import Table.OrderingConstraints._
-//
-//      "minimize" >> {
-//        "minimize to multiple sets" in {
-//          val abcd = constraint("abcd")
-//          val abc = constraint("abc")
-//          val ab = constraint("ab")
-//          val ac = constraint("ac")
-//
-//          val expected = Set(
-//            constraint("ab,c,d"),
-//            constraint("ac")
-//          )
-//
-//          minimize(Set(abcd, abc, ab, ac)) must_== expected
-//        }
-//
-//        "minimize to multiple sets with a singleton" in {
-//          val abcd = constraint("abcd")
-//          val abc = constraint("abc")
-//          val ab = constraint("ab")
-//          val ac = constraint("ac")
-//          val c = constraint("c")
-//
-//          val expected = Set(
-//            constraint("c,a,b,d"),
-//            constraint("ab")
-//          )
-//
-//          minimize(Set(abcd, abc, ab, ac, c)) must_== expected
-//        }
-//
-//        "not minimize completely disjoint constraints" in {
-//          val ab = constraint("ab")
-//          val bc = constraint("bc")
-//          val ca = constraint("ca")
-//
-//          val expected = Set(
-//            constraint("ab"),
-//            constraint("bc"),
-//            constraint("ca")
-//          )
-//
-//          minimize(Set(ab, bc, ca)) must_== expected
-//        }
-//      }
-//
-//      "find required sorts" >> {
-//        "simple sort" in {
-//          val abcd = MergeNode(ticvars("abcd").toSet, null)
-//          val abc = MergeNode(ticvars("abc").toSet, null)
-//          val ab = MergeNode(ticvars("ab").toSet, null)
-//          val ac = MergeNode(ticvars("ac").toSet, null)
-//          val a = MergeNode(ticvars("a").toSet, null)
-//
-//          val spanningGraph = findSpanningGraphs(edgeMap(Set(abcd, abc, ab, ac, a))).head
-//
-//          def checkPermutation(nodeList: List[MergeNode]) = {
-//            val requiredSorts = findRequiredSorts(spanningGraph, nodeList)
-//
-//            requiredSorts(a) must_== Set(ticvars("a"))
-//            requiredSorts(ac) must_== Set(ticvars("ac"))
-//            requiredSorts(ab) must_== Set(ticvars("ab"))
-//            (requiredSorts(abc), requiredSorts(abcd)) must beLike {
-//              case (sabc, sabcd) =>
-//                (
-//                  (sabc == Set(ticvars("abc")) && (sabcd == Set(ticvars("abc"), ticvars("ac")))) ||
-//                  (sabc == Set(ticvars("acb")) && (sabcd == Set(ticvars("acb"), ticvars("ab")))) ||
-//                  (sabc == Set(ticvars("abc"), ticvars("ac")) && (sabcd == Set(ticvars("abc")))) ||
-//                  (sabc == Set(ticvars("acb"), ticvars("ab")) && (sabcd == Set(ticvars("acb")))) 
-//                ) must beTrue
-//            }
-//          }
-//
-//          forall(spanningGraph.nodes.toList.permutations) { nodeList =>
-//            checkPermutation(nodeList)
-//          }
-//        }
-//
-//        "in a cycle" in {
-//          val ab = MergeNode(ticvars("ab").toSet, null)
-//          val ac = MergeNode(ticvars("ac").toSet, null)
-//          val bc = MergeNode(ticvars("bc").toSet, null)
-//
-//          val spanningGraph = findSpanningGraphs(edgeMap(Set(ab, ac, bc))).head
-//
-//          forall(spanningGraph.nodes.toList.permutations) { nodeList =>
-//            val requiredSorts = findRequiredSorts(spanningGraph, nodeList)
-//
-//            requiredSorts(ab) must_== Set(ticvars("a"), ticvars("b"))
-//            requiredSorts(ac) must_== Set(ticvars("a"), ticvars("c"))
-//            requiredSorts(bc) must_== Set(ticvars("b"), ticvars("c"))
-//          }
-//        }
-//
-//        "in connected cycles" in {
-//          val ab = MergeNode(ticvars("ab").toSet, null)
-//          val ac = MergeNode(ticvars("ac").toSet, null)
-//          val bc = MergeNode(ticvars("bc").toSet, null)
-//          val ad = MergeNode(ticvars("ad").toSet, null)
-//          val db = MergeNode(ticvars("db").toSet, null)
-//
-//          val spanningGraph = findSpanningGraphs(edgeMap(Set(ab, ac, bc, ad, db))).head
-//
-//          forall(spanningGraph.nodes.toList.permutations) { nodeList =>
-//            val requiredSorts = findRequiredSorts(spanningGraph, nodeList)
-//
-//            requiredSorts(ab) must_== Set(ticvars("a"), ticvars("b"))
-//            requiredSorts(ac) must_== Set(ticvars("a"), ticvars("c"))
-//            requiredSorts(bc) must_== Set(ticvars("b"), ticvars("c"))
-//            requiredSorts(ad) must_== Set(ticvars("a"), ticvars("d"))
-//            requiredSorts(db) must_== Set(ticvars("d"), ticvars("b"))
-//          }
-//        }
-//
-//        "in a connected cycle with extraneous constraints" in {
-//          val ab = MergeNode(ticvars("ab").toSet, null)
-//          val ac = MergeNode(ticvars("ac").toSet, null)
-//          val bc = MergeNode(ticvars("bc").toSet, null)
-//          val ad = MergeNode(ticvars("ad").toSet, null)
-//
-//          val spanningGraph = findSpanningGraphs(edgeMap(Set(ab, ac, bc, ad))).head
-//
-//          forall(spanningGraph.nodes.toList.permutations) { nodeList =>
-//            val requiredSorts = findRequiredSorts(spanningGraph, nodeList)
-//
-//            requiredSorts(ab) must_== Set(ticvars("a"), ticvars("b"))
-//            requiredSorts(ac) must_== Set(ticvars("a"), ticvars("c"))
-//            requiredSorts(bc) must_== Set(ticvars("b"), ticvars("c"))
-//            requiredSorts(ad) must_== Set(ticvars("a"))
-//          }
-//        }
-//      }
-//
-//      /*
-//      "fix ordering" >> {
-//        "trivial case" in {
-//          fix(Set(constraint("a,b,c,d"))).map(_.toList) must_== Set(ticvars("abcd"))
-//        }
-//
-//        "case with prior restrictions" in {
-//          val abc = constraint("ab,c")
-//
-//          fix(Set(abc), Some(ticvars("ab"))).map(_.toList) must_== Set(ticvars("abc"))
-//        }
-//
-//        "nontrivial case with prior restrictions" in {
-//          val minimized = Set(
-//            constraint("c,a,b,d"),
-//            constraint("ab")
-//          )
-//
-//          val expected = Set(
-//            ticvars("cabd"),
-//            ticvars("ab")
-//          )
-//
-//          fix(minimized, Some(ticvars("ab"))) must_== expected
-//        }
-//
-//        "error if hint cannot be respected" in {
-//          val minimized = Set(
-//            constraint("c,a,b,d"),
-//            constraint("ab")
-//          )
-//
-//          fix(minimized, Some(ticvars("ac"))) must throwA[RuntimeException]
-//        }
-//      }
-//      */
-//    }
-//
-//    "graph traversal" >> {
-//      def norm(s: Set[OrderingConstraint]) = s.map(_.ordering.toList)
-//
-//      val abcd = MergeNode(ticvars("abcd").toSet, null)
-//      val abc = MergeNode(ticvars("abc").toSet, null)
-//      val ab = MergeNode(ticvars("ab").toSet, null)
-//      val ac = MergeNode(ticvars("ac").toSet, null)
-//      val a = MergeNode(ticvars("a").toSet, null)
-//
-//      /*
-//      "find underconstrained binding constraints" >> {
-//        "for a graph with a supernode" in {
-//          val allNodes = Random.shuffle(Set(abcd, abc, ab, ac, a))
-//
-//          val spanningForest = findSpanningGraphs(edgeMap(allNodes))
-//
-//          spanningForest must haveSize(1)
-//
-//          val underconstrained = spanningForest.head.underconstrained
-//
-//          norm(underconstrained(a)) must_== norm(Set(constraint("a")))
-//          norm(underconstrained(ab)) must_== norm(Set(constraint("ab")))
-//          norm(underconstrained(ac)) must_== norm(Set(constraint("ac")))
-//          norm(underconstrained(abc)) must_== norm(Set(constraint("abc")))
-//          norm(underconstrained(abcd)) must_== norm(Set(constraint("a,bcd"), constraint("ab,cd"), constraint("ac,bd"), constraint("abc,d")))
-//        }
-//
-//        "for a graph without a supernode" in {
-//          val abd = MergeNode(ticvars("abd").toSet, null)
-//          val allNodes = Random.shuffle(Set(abd, abc, ab))
-//
-//          val spanningForest = findSpanningGraphs(edgeMap(allNodes))
-//
-//          spanningForest must haveSize(1)
-//
-//          val underconstrained = spanningForest.head.underconstrained
-//
-//          norm(underconstrained(ab)) must_== norm(Set(constraint("ab")))
-//          norm(underconstrained(abc)) must_== norm(Set(constraint("abc"), constraint("ab,c")))
-//          norm(underconstrained(abd)) must_== norm(Set(constraint("abd"), constraint("ab,d")))
-//        }
-//      }
-//      */
-//    }
-//
-///*
-//    "select constraint matching a set of binding constraints" >> {
-//      "a preferred match" in {
-//        val preferred = Set(ticvars("abc"), ticvars("abd"))
-//
-//        val constraints = Set(
-//          constraint("ab,c"),
-//          constraint("a,c,b")
-//        )
-//
-//        OrderingConstraints.select(preferred, constraints) must beSome(ticvars("abc"))
-//      }
-//
-//      "error on no match" in {
-//        val preferred = Set(ticvars("abce"), ticvars("abd"))
-//
-//        val constraints = Set(
-//          constraint("ab,c"),
-//          constraint("a,c,b")
-//        )
-//
-//        OrderingConstraints.select(preferred, constraints) must beNone
-//      }
-//    }
-//
-//    "generate a trivial merge specification" in {
-//      // Query:
-//      // forall 'a 
-//      //   foo' := foo where foo.a = 'a
-//
-//      val ticvar = JPathField("a")
-//      val tree = MergeGraph(Set(node))
-//      val binding = Binding(Table.empty, SourceKey.Single, Some(TransSpec1.Id), 1, GroupKeySpecSource(ticvar, DerefObjectStatic(SourceValue.Single, ticvar)))
-//      val node = MergeNode(Set(ticvar), binding)
-//
-//      val result = buildMerges(Map(node -> List(binding)), tree)
-//
-//      val expected = NodeMergeSpec(
-//        List(ticvar),
-//        Set(
-//          SourceMergeSpec(
-//            binding,
-//            ObjectConcat(WrapObject(DerefObjectStatic(SourceValue.Single, ticvar), "0")),
-//            List(ticvar)
-//          )))
-//      
-//      result must_== expected
-//    }
-//
-//    "generate a merge specification" in {
-//      // Query:
-//      // forall 'a forall 'b
-//      //   foo' := foo where foo.a = 'a
-//      //   bar' := bar where bar.a = 'a & bar.b = 'b
-//
-//      val tica = JPathField("a")
-//      val ticb = JPathField("b")
-//      val foonode = MergeNode(Set(tica))
-//      val barnode = MergeNode(Set(tica, ticb))
-//      val tree = MergeGraph(Set(foonode, barnode), Set(MergeEdge(foonode, barnode, Set(tica))))
-//      val foobinding = Binding(Table.empty, SourceKey.Single, TransSpec1.Id, 1, GroupKeySpecSource(tica, DerefObjectStatic(SourceValue.Single, tica)))
-//      val barbinding = Binding(Table.empty, SourceKey.Single, TransSpec1.Id, 1, 
-//        GroupKeySpecAnd(
-//          GroupKeySpecSource(tica, DerefObjectStatic(SourceValue.Single, tica)),
-//          GroupKeySpecSource(ticb, DerefObjectStatic(SourceValue.Single, ticb))))
-//
-//      val result = buildMerges(Map(foonode -> List(foobinding), barnode -> List(barbinding)), tree)
-//
-//      val expected = NodeMergeSpec(
-//        Vector(tica),
-//        Set(
-//          LeftAlignMergeSpec(
-//            MergeAlignment(
-//              SourceMergeSpec(
-//                foobinding, 
-//                ObjectConcat(WrapObject(DerefObjectStatic(SourceValue.Single,tica), "0")),
-//                List(tica)
-//              ),
-//              NodeMergeSpec(
-//                List(tica, ticb),
-//                Set(
-//                  SourceMergeSpec(
-//                    barbinding,
-//                    ObjectConcat(
-//                      WrapObject(DerefObjectStatic(SourceValue.Single,tica), "0"),
-//                      WrapObject(DerefObjectStatic(SourceValue.Single,ticb), "1")),
-//                    List(tica, ticb)
-//                  ))),
-//              Vector(tica)
-//            ))))
-//
-//      result must_== expected
-//    }
-//    */
-//
-////    "transform a group key transspec to use a desired sort key order" in {
-////      import GroupKeyTrans._
-////
-////      val trans = GroupKeyTrans(
-////        ObjectConcat(
-////          WrapObject(DerefObjectStatic(SourceValue.Single, JPathField("a")), keyName(0)),
-////          WrapObject(DerefObjectStatic(SourceValue.Single, JPathField("b")), keyName(1)),
-////          WrapObject(DerefObjectStatic(SourceValue.Single, JPathField("c")), keyName(2))
-////        ),
-////        ticvars("abc")
-////      )
-////
-////      val JArray(data) = JsonParser.parse("""[
-////        {"key": [1], "value": {"a": 12, "b": 7}},
-////        {"key": [2], "value": {"a": 42}},
-////        {"key": [1], "value": {"a": 13, "c": true}}
-////      ]""")
-////
-////      val JArray(expected) = JsonParser.parse("""[
-////        {"000001": 12, "000002": 7},
-////        {"000001": 42},
-////        {"000001": 13, "000000": true}
-////      ]""")
-////
-////      val alignedSpec = trans.alignTo(ticvars("ca")).spec
-////      fromJson(data.toStream).transform(alignedSpec).toJson.copoint must_== expected
-////    }
-//  }
-=======
     "verify bijection from JSON" in checkMappings(this)
 
     "in cogroup" >> {
@@ -1158,7 +539,6 @@
       fromJson(data.toStream).transform(alignedSpec).toJson.copoint must_== expected
     }
   }
->>>>>>> c389930d
 }
 
 object ColumnarTableModuleSpec extends ColumnarTableModuleSpec[Free.Trampoline] {
