--- conflicted
+++ resolved
@@ -35,6 +35,7 @@
 import akka.dispatch.Await
 import akka.dispatch.Future
 import akka.dispatch.Promise
+import akka.pattern.ask
 import akka.util.Timeout
 import akka.util.duration._
 import akka.util.Duration
@@ -109,17 +110,11 @@
     })
   }
 
-<<<<<<< HEAD
   def readProperties(filename: String) = {
     val props = new Properties
     props.load(new FileReader(filename))
     props
-=======
-    println("Shard Server started...")
->>>>>>> 59aaa330
-  }
-  
-
+  }
 }
 
 trait StorageShardModule {
@@ -205,7 +200,6 @@
 }
 
 
-<<<<<<< HEAD
 class ShardConfig(val properties: Properties, val baseDir: File, val descriptors: mutable.Map[ProjectionDescriptor, File], val metadata: mutable.Map[ProjectionDescriptor, Seq[mutable.Map[MetadataType, Metadata]]], val checkpoints: mutable.Map[Int, Int])
 
 object ShardConfig extends Logging {
@@ -217,10 +211,6 @@
       case Success(t) => loadCheckpoints(baseDir) map { _.map( new ShardConfig(props, baseDir, t._1, t._2, _)) }
       case Failure(e) => IO { Failure(e) }
     }}
-   
-=======
-    load(base, events, count)
->>>>>>> 59aaa330
   }
 
   def extractBaseDir(props: Properties): File = new File(props.getProperty("querio.storage.root", "."))
