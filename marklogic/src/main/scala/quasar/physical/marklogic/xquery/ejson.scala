/*
 * Copyright 2014–2016 SlamData Inc.
 *
 * Licensed under the Apache License, Version 2.0 (the "License");
 * you may not use this file except in compliance with the License.
 * You may obtain a copy of the License at
 *
 *     http://www.apache.org/licenses/LICENSE-2.0
 *
 * Unless required by applicable law or agreed to in writing, software
 * distributed under the License is distributed on an "AS IS" BASIS,
 * WITHOUT WARRANTIES OR CONDITIONS OF ANY KIND, either express or implied.
 * See the License for the specific language governing permissions and
 * limitations under the License.
 */

package quasar.physical.marklogic.xquery

import quasar.Predef._
import quasar.physical.marklogic.xml.namespaces._

import eu.timepit.refined.auto._
import scalaz.syntax.monad._

object ejson {
<<<<<<< HEAD
  import syntax._, expr.{attribute, element, emptySeq, every, func, if_, let_, typeswitch}, axes.child
=======
  import syntax._, expr._, axes.child
>>>>>>> c8f8ef5c
  import FunctionDecl.{FunctionDecl1, FunctionDecl2, FunctionDecl3}

  val ejs = NamespaceDecl(ejsonNs)

  val ejsonN    = ejs name ejsonEjson.local
  val arrayEltN = ejs name ejsonArrayElt.local
  val typeAttrN = ejs name ejsonType.local

  // <ejson:ejson ejson:type="null" />
  def null_[F[_]: PrologW]: F[XQuery] =
    (ejsonN.xs[F] |@|  typeAttrN.xs) { (ejsxs, tpexs) =>
      element { ejsxs } { attribute { tpexs } { "null".xs } }
    }

  // ejson:array-append($arr as element(), $item as item()*) as element()
  def arrayAppend[F[_]: PrologW]: F[FunctionDecl2] =
    ejs.declare("array-append") flatMap (_(
      $("arr")  as ST("element()"),
      $("item") as ST.Top
    ).as(ST("element()")) { (arr: XQuery, item: XQuery) =>
      mkArrayElt[F](item) flatMap (mem.nodeInsertChild(arr, _))
    })

  // ejson:array-concat($arr1 as element(), $arr2 as element()) as element(ejson:ejson)
  def arrayConcat[F[_]: PrologW]: F[FunctionDecl2] =
    (ejs.name("array-concat").qn[F] |@| ejsonN.qn |@| arrayEltN.qn) { (fname, ename, aelt) =>
      declare(fname)(
        $("arr1") as ST("element()"),
        $("arr2") as ST("element()")
      ).as(ST(s"element($ename)")) { (arr1: XQuery, arr2: XQuery) =>
        mkArray[F] apply (ename.xqy, mkSeq_(arr1 `/` child(aelt), arr2 `/` child(aelt)))
      }
    }.join

  // ejson:array-element-at($arr as element(), $idx as xs:integer) as element(ejson:array-element)?
  def arrayElementAt[F[_]: PrologW]: F[FunctionDecl2] =
    (ejs.name("array-element-at").qn[F] |@| arrayEltN.qn) { (fname, aelt) =>
      declare(fname)(
        $("arr") as ST("element()"),
        $("idx") as ST("xs:integer")
      ).as(ST(s"element($aelt)?")) { (arr: XQuery, idx: XQuery) =>
        arr `/` child(aelt)(idx)
      }
    }

<<<<<<< HEAD
=======
  // ejson:array-dup-indices($arr as element()) as element()
  def arrayDupIndices[F[_]: PrologW]: F[FunctionDecl1] =
    (ejs.name("array-dup-indices").qn[F] |@| arrayEltN.qn) { (fname, aelt) =>
      declare(fname)(
        $("arr") as ST("element()")
      ).as(ST("element()")) { arr: XQuery =>
        val i = $("i")
        seqToArray[F].apply(
          fn.nodeName(arr),
          for_ ($("_") at i in (arr `/` child(aelt))) return_ (~i - 1.xqy))
      }
    }.join

  // ejson:array-zip-indices($arr as element()) as element()
  def arrayZipIndices[F[_]: PrologW]: F[FunctionDecl1] =
    (ejs.name("array-zip-indices").qn[F] |@| arrayEltN.qn) { (fname, aelt) =>
      declare(fname)(
        $("arr") as ST("element()")
      ).as(ST("element()")) { arr: XQuery =>
        val (i, elt) = ($("i"), $("elt"))

        for {
          ixelt <- mkArrayElt[F](~i - 1.xqy)
          pair  <- mkArray_[F](mkSeq_(ixelt, ~elt))
          zpair <- mkArrayElt[F](pair)
          zelts =  for_(elt at i in (arr `/` child(aelt))) return_ zpair
          zarr  <- mkArray[F] apply (fn.nodeName(arr), zelts)
        } yield zarr
      }
    }.join

>>>>>>> c8f8ef5c
  // ejson:ascribed-type($elt as element()) as xs:string?
  def ascribedType[F[_]: PrologW]: F[FunctionDecl1] =
    (ejs.name("ascribed-type").qn[F] |@| typeAttrN.qn) { (fname, tname) =>
      declare(fname)(
        $("elt") as ST("element()")
      ).as(ST("xs:string?")) { (elt: XQuery) =>
        elt `/` axes.attribute(tname)
      }
    }

  // ejson:cast-as-ascribed($item as item()) as item()
  def castAsAscribed[F[_]: PrologW]: F[FunctionDecl1] =
    ejs.declare("cast-as-ascribed") flatMap (_(
      $("item") as ST("item()")
    ).as(ST("item()")) { (item: XQuery) =>
      val (elt, tpe) = ($("elt"), $("tpe"))

      ascribedType[F].apply(~elt) map { atpe =>
        typeswitch(item)(
          elt as ST("element()") return_ { e =>
            let_(tpe := atpe) return_ {
              if_(~tpe eq "boolean".xs)
              .then_(xs.boolean(e))
              .else_(if_(~tpe eq "timestamp".xs)
              .then_(xs.dateTime(e))
              .else_(if_(~tpe eq "date".xs)
              .then_(xs.date(e))
              .else_(if_(~tpe eq "time".xs)
              .then_(xs.time(e))
              .else_(if_(~tpe eq "interval".xs)
              .then_(xs.duration(fn.concat("PT".xs, e, "S".xs)))
              .else_(if_(~tpe eq "integer".xs)
              .then_(xs.integer(e))
              .else_(if_(~tpe eq "decimal".xs)
              .then_(xs.double(e))
              .else_(if_(~tpe eq "binary".xs)
              .then_ {
                if_(isCastable(e, ST("xs:hexBinary")))
                .then_(xs.base64Binary(xs.hexBinary(e)))
                .else_(xs.base64Binary(e))
              }
              .else_(e))))))))
            }
          }
        ) default item
      }
    })

  // TODO: DRY up these predicates, they have the same impl.
  // ejson:is-array($node as node()) as xs:boolean
  def isArray[F[_]: PrologW]: F[FunctionDecl1] =
    (ejs.name("is-array").qn[F] |@| typeAttrN.qn) { (fname, tname) =>
      declare(fname)(
        $("node") as ST("node()")
      ).as(ST("xs:boolean")) { node =>
        fn.not(fn.empty(node(axes.attribute(tname) === "array".xs)))
      }
    }

  // ejson:is-null($node as node()) as xs:boolean
  def isNull[F[_]: PrologW]: F[FunctionDecl1] =
    (ejs.name("is-null").qn[F] |@| typeAttrN.qn) { (fname, tname) =>
      declare(fname)(
        $("node") as ST("node()")
      ).as(ST("xs:boolean")) { node =>
        fn.not(fn.empty(node(axes.attribute(tname) === "null".xs)))
      }
    }

  // ejson:is-object($node as node()) as xs:boolean
  def isObject[F[_]: PrologW]: F[FunctionDecl1] =
    (ejs.name("is-object").qn[F] |@| typeAttrN.qn) { (fname, tname) =>
      declare(fname)(
        $("node") as ST("node()")
      ).as(ST("xs:boolean")) { node =>
        fn.not(fn.empty(node(axes.attribute(tname) === "object".xs)))
      }
    }

  // ejson:make-array($name as xs:QName, $elements as element(ejson:array-element)*) as element()
  def mkArray[F[_]: PrologW]: F[FunctionDecl2] =
    (ejs.name("make-array").qn[F] |@| arrayEltN.qn |@| typeAttrN.xs) { (fname, aelt, tpexs) =>
      declare(fname)(
        $("name"    ) as ST(s"xs:QName"),
        $("elements") as ST(s"element($aelt)*")
      ).as(ST(s"element()")) { (name, elts) =>
        element { name } { mkSeq_(attribute { tpexs } { "array".xs }, elts) }
      }
    }

  def mkArray_[F[_]: PrologW](elements: XQuery): F[XQuery] =
    ejsonN.qn[F] flatMap (ename => mkArray[F].apply(ename.xqy, elements))

  def mkArrayElt[F[_]: PrologW](value: XQuery): F[XQuery] =
    arrayEltN.qn[F] flatMap (name => renameOrWrap[F].apply(name.xqy, value))

  // ejson:make-object($entries as element()*) as element(ejson:ejson)
  def mkObject[F[_]: PrologW]: F[FunctionDecl1] =
    (ejs.name("make-object").qn[F] |@| ejsonN.qn |@| ejsonN.xs |@| typeAttrN.xs) {
      (fname, ename, ejsxs, tpexs) =>

      declare(fname)(
        $("entries") as ST(s"element()*")
      ).as(ST(s"element($ename)")) { entries =>
        element { ejsxs } { mkSeq_(attribute { tpexs } { "object".xs }, entries) }
      }
    }

  // ejson:object-concat($obj1 as element(), $obj2 as element()) as element()
  def objectConcat[F[_]: PrologW]: F[FunctionDecl2] =
    (ejs.name("object-concat").qn[F] |@| ejsonN.qn) { (fname, ename) =>
      declare(fname)(
        $("obj1") as ST("element()"),
        $("obj2") as ST("element()")
      ).as(ST(s"element($ename)")) { (obj1: XQuery, obj2: XQuery) =>
        val (xs, ys, names, e, n1, n2) = ($("xs"), $("ys"), $("names"), $("e"), $("n1"), $("n2"))

        mkObject[F] apply {
          let_(
            xs    := (obj2 `/` child.element()),
            names := fn.map("fn:node-name#1".xqy, ~xs),
            ys    := fn.filter(func(e.render) {
                       every(n1 in fn.nodeName(~e), n2 in ~names) satisfies (~n1 ne ~n2)
                     }, obj1 `/` child.element()))
          .return_(mkSeq_(~ys, ~xs))
        }
      }
    }.join

  // ejson:object-insert($obj as element(), $key as xs:string, $value as item()*) as element()
  //
  // TODO: This assumes the `key` is not present in the object, for performance.
  //       may need to switch to `objectUpdate` if we need to check that here.
  //
  def objectInsert[F[_]: PrologW]: F[FunctionDecl3] =
    ejs.declare("object-insert") flatMap (_(
      $("obj")   as ST("element()"),
      $("key")   as ST("xs:QName"),
      $("value") as ST.Top
    ).as(ST("element()")) { (obj: XQuery, key: XQuery, value: XQuery) =>
      renameOrWrap[F].apply(key, value) flatMap (mem.nodeInsertChild(obj, _))
    })

  // ejson:rename-or-wrap($name as xs:QName, $value as item()*) as element()
  def renameOrWrap[F[_]: PrologW]: F[FunctionDecl2] =
    ejs.declare("rename-or-wrap") flatMap (_(
      $("name")  as ST("xs:QName"),
      $("value") as ST.Top
    ).as(ST(s"element()")) { (name: XQuery, value: XQuery) =>
      typeAttrFor[F].apply(value) map { typeAttr =>
        typeswitch(value)(
          $("e") as ST("element()") return_ (e =>
            element { name } { mkSeq_(e `/` axes.attribute.node(), e `/` child.node()) })
        ) default (element { name } { mkSeq_(typeAttr, value) })
      }
    })

  // ejson:seq-to-array($name as xs:QName, $items as item()*) as element()
  def seqToArray[F[_]: PrologW]: F[FunctionDecl2] =
    ejs.declare("seq-to-array") flatMap (_(
      $("name")  as ST("xs:QName"),
      $("items") as ST("item()*")
    ).as(ST(s"element()")) { (name: XQuery, items: XQuery) =>
      val x = "$x"
      for {
        arrElt <- mkArrayElt[F](x.xqy)
        arr    <- mkArray[F] apply (name, fn.map(func(x) { arrElt }, items))
      } yield arr
    })

  def seqToArray_[F[_]: PrologW](items: XQuery): F[XQuery] =
    ejsonN.qn[F] flatMap (ename => seqToArray[F].apply(ename.xqy, items))

  // ejson:singleton-array($value as item()*) as element(ejson:ejson)
  def singletonArray[F[_]: PrologW]: F[FunctionDecl1] =
    (ejs.name("singleton-array").qn[F] |@| ejsonN.qn) { (fname, ename) =>
      declare(fname)(
        $("value") as ST.Top
      ).as(ST(s"element($ename)")) { value: XQuery =>
        mkArrayElt[F](value) flatMap (mkArray[F].apply(ename.xqy, _))
      }
    }.join

  // ejson:singleton-object($key as xs:string, $value as item()*) as element(ejson:ejson)
  def singletonObject[F[_]: PrologW]: F[FunctionDecl2] =
    (ejs.name("singleton-object").qn[F] |@| ejsonN.qn) { (fname, ename) =>
      declare(fname)(
        $("key") as ST("xs:QName"),
        $("value") as ST.Top
      ).as(ST(s"element($ename)")) { (key: XQuery, value: XQuery) =>
        renameOrWrap[F].apply(key, value) flatMap (xqy => mkObject[F].apply(xqy))
      }
    }.join

  // ejson:type-attr-for($item as item()*) as attribute()?
  def typeAttrFor[F[_]: PrologW]: F[FunctionDecl1] =
    (ejs.name("type-attr-for").qn[F] |@| typeAttrN.qn) { (fname, tname) =>
      declare(fname)(
        $("item") as ST.Top
      ).as(ST("attribute()?")) { (item: XQuery) =>
        typeOf[F].apply(item) map { tpe =>
          fn.map(func("$x") { attribute { tname.xs } { "$x".xqy } }, tpe)
        }
      }
    }.join

  // ejson:type-of($item as item()*) as xs:string?
  def typeOf[F[_]: PrologW]: F[FunctionDecl1] =
    ejs.declare("type-of") flatMap (_(
      $("item") as ST.Top
    ).as(ST("xs:string?")) { item: XQuery =>
      ascribedType[F].apply(item) map { aType =>
        if_(fn.empty(item))
        .then_ { "na".xs }
        .else_ {
          typeswitch(item)(
            ST("element()")       return_ aType,
            ST("xs:boolean")      return_ "boolean".xs,
            ST("xs:dateTime")     return_ "timestamp".xs,
            ST("xs:date")         return_ "date".xs,
            ST("xs:time")         return_ "time".xs,
            ST("xs:integer")      return_ "integer".xs,
            ST("xs:decimal")      return_ "decimal".xs,
            ST("xs:double")       return_ "decimal".xs,
            ST("xs:float")        return_ "decimal".xs,
            ST("xs:base64Binary") return_ "binary".xs,
            ST("xs:hexBinary")    return_ "binary".xs
          ) default emptySeq
        }
      }
    })

  // ejson:unshift-object(
  //   $keyf as function(item()) as xs:string,
  //   $valf as function(item()) as item()*,
  //   $seq  as item()*
  // ) as element(ejson:ejson)
  def unshiftObject[F[_]: PrologW]: F[FunctionDecl3] =
    (ejs.name("unshift-object").qn[F] |@| ejsonN.qn) { (fname, ename) =>
      declare(fname)(
        $("keyf") as ST("function(item()) as xs:QName"),
        $("valf") as ST("function(item()) as item()*"),
        $("seq")  as ST("item()*")
      ).as(ST(s"element($ename)")) { (keyf: XQuery, valf: XQuery, seq: XQuery) =>
        val x = "$x"
        for {
          entry <- renameOrWrap[F].apply(keyf.fnapply(x.xqy), valf.fnapply(x.xqy))
          obj   <- mkObject[F].apply(fn.map(func(x)(entry), seq))
        } yield obj
      }
    }.join
}<|MERGE_RESOLUTION|>--- conflicted
+++ resolved
@@ -23,11 +23,7 @@
 import scalaz.syntax.monad._
 
 object ejson {
-<<<<<<< HEAD
-  import syntax._, expr.{attribute, element, emptySeq, every, func, if_, let_, typeswitch}, axes.child
-=======
   import syntax._, expr._, axes.child
->>>>>>> c8f8ef5c
   import FunctionDecl.{FunctionDecl1, FunctionDecl2, FunctionDecl3}
 
   val ejs = NamespaceDecl(ejsonNs)
@@ -73,40 +69,6 @@
       }
     }
 
-<<<<<<< HEAD
-=======
-  // ejson:array-dup-indices($arr as element()) as element()
-  def arrayDupIndices[F[_]: PrologW]: F[FunctionDecl1] =
-    (ejs.name("array-dup-indices").qn[F] |@| arrayEltN.qn) { (fname, aelt) =>
-      declare(fname)(
-        $("arr") as ST("element()")
-      ).as(ST("element()")) { arr: XQuery =>
-        val i = $("i")
-        seqToArray[F].apply(
-          fn.nodeName(arr),
-          for_ ($("_") at i in (arr `/` child(aelt))) return_ (~i - 1.xqy))
-      }
-    }.join
-
-  // ejson:array-zip-indices($arr as element()) as element()
-  def arrayZipIndices[F[_]: PrologW]: F[FunctionDecl1] =
-    (ejs.name("array-zip-indices").qn[F] |@| arrayEltN.qn) { (fname, aelt) =>
-      declare(fname)(
-        $("arr") as ST("element()")
-      ).as(ST("element()")) { arr: XQuery =>
-        val (i, elt) = ($("i"), $("elt"))
-
-        for {
-          ixelt <- mkArrayElt[F](~i - 1.xqy)
-          pair  <- mkArray_[F](mkSeq_(ixelt, ~elt))
-          zpair <- mkArrayElt[F](pair)
-          zelts =  for_(elt at i in (arr `/` child(aelt))) return_ zpair
-          zarr  <- mkArray[F] apply (fn.nodeName(arr), zelts)
-        } yield zarr
-      }
-    }.join
-
->>>>>>> c8f8ef5c
   // ejson:ascribed-type($elt as element()) as xs:string?
   def ascribedType[F[_]: PrologW]: F[FunctionDecl1] =
     (ejs.name("ascribed-type").qn[F] |@| typeAttrN.qn) { (fname, tname) =>
