--- conflicted
+++ resolved
@@ -55,40 +55,11 @@
 
 env:
   matrix:
-<<<<<<< HEAD
-  - MONGO_RELEASE=2_6
-  - QUASAR_COUCHBASE='"couchbase://0.0.0.0?username=Administrator&password=password"'
-  - QUASAR_MARKLOGIC_JSON='"xcc://marklogic:marklogic@localhost:8000/Documents?format=json"'
-  - QUASAR_MARKLOGIC_XML='"xcc://marklogic:marklogic@localhost:8000/Documents?format=xml"'
-  - QUASAR_SPARK_LOCAL='local[*]|/'
-  - MONGO_RELEASE=3_0
-  - MONGO_RELEASE=3_0_RO
-  - MONGO_RELEASE=3_2
-  - QUASAR_POSTGRESQL='"jdbc:postgresql://localhost/quasar-test?user=postgres&password=postgres"'
-
-  global:
-  - LOCAL_MONGODB=true
-  - ISOLATED_ENV=true
-  - MONGO_2_6_LINUX=2.6.11
-  - MONGO_2_6_PORT=27018
-  - MONGO_2_6_AUTH=""
-  - MONGO_3_0_LINUX=3.0.12
-  - MONGO_3_0_PORT=27019
-  - MONGO_3_0_AUTH=""
-  - MONGO_3_0_RO_LINUX=3.0.12
-  - MONGO_3_0_RO_PORT=27019
-  - MONGO_3_0_RO_AUTH="--auth"
-  - MONGO_3_2_LINUX=3.2.9
-  - MONGO_3_2_PORT=27020
-  - MONGO_3_2_AUTH=""
-  - secure: nxTDurFKCJUnm5caGc7WGN1xJbStxtZECafvll0TClXVmgs907kRwOhL1EX3AwU2cigHI0TV1p3/ZqcSUJGQeqYHNRwxW3+N6yyg7disuDfeaPZ8/Q04SlHbG7/hp5AbZJW7hGpCHgv8cMGl9AJVTEaS+ipV5zr6Ts+JpjtOGhw=
-  - TEST_CONFIG_FILE=it/testing.conf
-  - SPARK_LOCAL_TEST=spark_local_test
-=======
     - MONGO_RELEASE=2_6
     - QUASAR_COUCHBASE='"couchbase://0.0.0.0?username=Administrator&password=password"'
     - QUASAR_MARKLOGIC_JSON='"xcc://marklogic:marklogic@localhost:8000/Documents?format=json"'
     - QUASAR_MARKLOGIC_XML='"xcc://marklogic:marklogic@localhost:8000/Documents?format=xml"'
+    - QUASAR_SPARK_LOCAL='local[*]|/'
     - MONGO_RELEASE=3_0
     - MONGO_RELEASE=3_0_RO
     - MONGO_RELEASE=3_2
@@ -113,4 +84,4 @@
     - MONGO_3_2_PORT=27020
     - MONGO_3_2_AUTH=""
     - TEST_CONFIG_FILE=it/testing.conf
->>>>>>> f1198078
+    - SPARK_LOCAL_TEST=spark_local_test