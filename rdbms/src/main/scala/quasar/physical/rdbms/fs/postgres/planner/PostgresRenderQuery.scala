--- conflicted
+++ resolved
@@ -17,10 +17,6 @@
 package quasar.physical.rdbms.fs.postgres.planner
 
 import slamdata.Predef._
-<<<<<<< HEAD
-=======
-
->>>>>>> 92276342
 import quasar.common.JoinType._
 import quasar.common.SortDir.{Ascending, Descending}
 import quasar.{Data, DataCodec}
@@ -54,28 +50,19 @@
       (e.project match {
         case ea@ExprWithAlias(expr, alias) =>
           expr.project match {
-<<<<<<< HEAD
             case Id(txt, _) =>
               ea
               //ExprWithAlias(UnaryFunction(ToJson, Id[T[SqlExpr]](txt).embed).embed, alias)
-=======
-            case Id(txt) =>
-              ExprWithAlias(UnaryFunction(ToJson, Id[T[SqlExpr]](txt).embed).embed, alias)
->>>>>>> 92276342
             case _ => ea
           }
         case other => other
       }).embed
     }
 
-<<<<<<< HEAD
     a.transCataT(aliasSelectionToJson).paraM(galg) ∘ (s => {
       println(s">>>>>>>>>>>>>>>>>>>>>> $s")
       s"select row_to_json(row) from ($s) as row"
     })
-=======
-    a.transCataT(aliasSelectionToJson).paraM(galg) ∘ (s => s"select row_to_json(row) from ($s) as row")
->>>>>>> 92276342
   }
 
   def alias(a: Option[SqlExpr.Id[String]]) = ~(a ∘ (i => s" as ${i.v}"))
@@ -215,11 +202,7 @@
     case RowIds()        => "row_number() over()".right
     case Offset((_, from), NumExpr(count)) => s"$from OFFSET $count".right
     case Limit((_, from), NumExpr(count)) => s"$from LIMIT $count".right
-<<<<<<< HEAD
     case Select(selection, from, joinOpt, filterOpt, groupBy, order) =>
-=======
-    case Select(selection, from, joinOpt, filterOpt, order) =>
->>>>>>> 92276342
       val filter = ~(filterOpt ∘ (f => s" where ${f.v._2}"))
       val join = ~(joinOpt ∘ (j => {
 
@@ -260,11 +243,7 @@
       }.map(v => s" GROUP BY $v"))
 
       val fromExpr = s" from ${from.v._2} ${from.alias.v}"
-<<<<<<< HEAD
       s"(select ${selection.v._2}$fromExpr$join$filter$groupByStr$orderByStr)".right
-=======
-      s"(select ${selection.v._2}$fromExpr$join$filter$orderByStr)".right
->>>>>>> 92276342
     case Union((_, left), (_, right)) => s"($left UNION $right)".right
     case Constant(Data.Str(v)) =>
       val text = v.flatMap { case '\'' => "''"; case iv => iv.toString }.self
