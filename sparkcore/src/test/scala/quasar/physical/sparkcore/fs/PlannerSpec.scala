/*
 * Copyright 2014–2016 SlamData Inc.
 *
 * Licensed under the Apache License, Version 2.0 (the "License");
 * you may not use this file except in compliance with the License.
 * You may obtain a copy of the License at
 *
 *     http://www.apache.org/licenses/LICENSE-2.0
 *
 * Unless required by applicable law or agreed to in writing, software
 * distributed under the License is distributed on an "AS IS" BASIS,
 * WITHOUT WARRANTIES OR CONDITIONS OF ANY KIND, either express or implied.
 * See the License for the specific language governing permissions and
 * limitations under the License.
 */

package quasar.physical.sparkcore.fs

import quasar.Predef._
<<<<<<< HEAD
=======
import quasar.common.SortDir
import quasar.console
>>>>>>> 81e4bde3
import quasar.qscript.QScriptHelpers
import quasar.qscript._
import quasar.qscript.ReduceFuncs._
import quasar.qscript.MapFuncs._
import quasar.contrib.pathy._
import quasar.Data
import quasar.qscript._
import quasar.sql.JoinDir
import quasar.fp.ski.κ

import matryoshka.{Hole => _, _}
import org.apache.spark._
import org.apache.spark.rdd._
import org.specs2.scalaz.DisjunctionMatchers
import pathy.Path._
import scalaz._, Scalaz._, scalaz.concurrent.Task
<<<<<<< HEAD
=======
import pathy.Path._
import matryoshka.{Hole => _, _}
import org.specs2.execute.Result
import org.specs2.matcher.MatchResult
import org.specs2.scalaz.DisjunctionMatchers
>>>>>>> 81e4bde3

class PlannerSpec extends quasar.Qspec with QScriptHelpers with DisjunctionMatchers {

  import Planner.SparkState

  sequential

  val equi = Planner.equiJoin[Fix]
  val sr = Planner.shiftedread[Fix]
  val qscore = Planner.qscriptCore[Fix]
  def compileCore: AlgebraM[SparkState, QScriptCore, RDD[Data]] = qscore.plan(emptyFF)
  def compileJoin: AlgebraM[SparkState, EquiJoin, RDD[Data]] = equi.plan(emptyFF)

  val data = List(
    Data.Obj(ListMap(("age" -> Data.Int(24)), "height" -> Data.Dec(1.56), "country" -> Data.Str("Poland"))),
    Data.Obj(ListMap(("age" -> Data.Int(32)), "height" -> Data.Dec(1.56), "country" -> Data.Str("Poland"))),
    Data.Obj(ListMap(("age" -> Data.Int(28)), "height" -> Data.Dec(1.56), "country" -> Data.Str("Poland"))),
    Data.Obj(ListMap(("age" -> Data.Int(23)), "height" -> Data.Dec(1.56), "country" -> Data.Str("US"))),
    Data.Obj(ListMap(("age" -> Data.Int(34)), "height" -> Data.Dec(1.56), "country" -> Data.Str("Austria")))
  )

  val data2 = List(
    Data.Obj(ListMap("age" -> Data.Int(24),"countries" -> Data.Arr(List(Data.Str("Poland"), Data.Str("US"))))),
    Data.Obj(ListMap("age" -> Data.Int(24),"countries" -> Data.Arr(List(Data.Str("UK")))))
  )

  val data3 = List(
    Data.Obj(ListMap(("age" -> Data.Int(24)), ("country" -> Data.Str("Poland")))),
    Data.Obj(ListMap(("age" -> Data.Int(32)), ("country" -> Data.Str("Poland")))),
    Data.Obj(ListMap(("age" -> Data.Int(24)), ("country" -> Data.Str("US")))),
    Data.Obj(ListMap(("age" -> Data.Int(14)), ("country" -> Data.Str("UK"))))
  )

  val data4 = List(
    Data.Obj(ListMap(("age" -> Data.Int(24)), ("country" -> Data.Str("Poland")))),
    Data.Obj(ListMap(("age" -> Data.Int(32)), ("country" -> Data.Str("US")))),
    Data.Obj(ListMap(("age" -> Data.Int(24)), ("country" -> Data.Str("US")))),
    Data.Obj(ListMap(("age" -> Data.Int(14)), ("country" -> Data.Str("UK"))))
  )

  val data5 = List(
    Data.Obj(ListMap(("age" -> Data.Int(24)), ("country" -> Data.Str("Poland")))),
    Data.Obj(ListMap(("age" -> Data.Int(27)), ("country" -> Data.Str("Poland")))),
    Data.Obj(ListMap(("age" -> Data.Int(32)), ("country" -> Data.Str("US")))),
    Data.Obj(ListMap(("age" -> Data.Int(24)), ("country" -> Data.Str("US")))),
    Data.Obj(ListMap(("age" -> Data.Int(14)), ("country" -> Data.Str("UK"))))
  )

  "Planner" should {

<<<<<<< HEAD
      withSparkContext { sc =>
=======
    "shiftedread" in {
      withSpark(sc => {
>>>>>>> 81e4bde3
        val fromFile: (SparkContext, AFile) => Task[RDD[String]] =
          (sc: SparkContext, file: AFile) => Task.delay {
            sc.parallelize(List("""{"name" : "tom", "age" : 28}"""))
          }
        val compile: AlgebraM[SparkState, Const[ShiftedRead, ?], RDD[Data]] = sr.plan(fromFile)
        val afile: AFile = rootDir </> dir("Users") </> dir("rabbit") </> file("test.json")

<<<<<<< HEAD
        val program: SparkState[RDD[Data]] = compile(Const(ShiftedRead(afile, IncludeId)))
        program.eval(sc).run.map(_ must beRightDisjunction.like {
=======
        val state: SparkState[RDD[Data]] = alg(Const(ShiftedRead(afile, ExcludeId)))
        state.eval(sc).run.map(result => result must beRightDisjunction.like{
>>>>>>> 81e4bde3
          case rdd =>
            val results = rdd.collect
            results.size must_= 1
            results(0) must_= Data.Obj(ListMap(
              "name" -> Data.Str("tom"),
              "age" -> Data.Int(28)
            ))
        })
<<<<<<< HEAD
      }.unsafePerformSync
    }

    "core.map" in {
      withSparkContext { sc =>

        val src: RDD[Data] = sc.parallelize(List(
          Data.Obj(ListMap() + ("age" -> Data.Int(24)) + ("country" -> Data.Str("Poland"))),
          Data.Obj(ListMap() + ("age" -> Data.Int(32)) + ("country" -> Data.Str("Poland"))),
          Data.Obj(ListMap() + ("age" -> Data.Int(23)) + ("country" -> Data.Str("US")))
        ))

        def func: FreeMap = ProjectFieldR(HoleF, StrLit("country"))
        val map = quasar.qscript.Map(src, func)

        val program: SparkState[RDD[Data]] = compileCore(map)
        program.eval(sc).run.map(_ must beRightDisjunction.like {
          case rdd =>
            val results = rdd.collect
            results.size must_= 3
            results(0) must_= Data.Str("Poland")
            results(1) must_= Data.Str("Poland")
            results(2) must_= Data.Str("US")
        })
      }.unsafePerformSync
    }

    "core.reduce" in {
      withSparkContext { sc =>

        val src: RDD[Data] = sc.parallelize(List(
          Data.Obj(ListMap() + ("age" -> Data.Int(24)) + ("country" -> Data.Str("Poland"))),
          Data.Obj(ListMap() + ("age" -> Data.Int(32)) + ("country" -> Data.Str("Poland"))),
          Data.Obj(ListMap() + ("age" -> Data.Int(23)) + ("country" -> Data.Str("US")))
        ))

        def bucket: FreeMap = ProjectFieldR(HoleF, StrLit("country"))
        def reducers: List[ReduceFunc[FreeMap]] = List(Max(ProjectFieldR(HoleF, StrLit("age"))))
        def repair: Free[MapFunc, ReduceIndex] = Free.point(ReduceIndex(0))
        val reduce = Reduce(src, bucket, reducers, repair)

        val program: SparkState[RDD[Data]] = compileCore(reduce)
        program.eval(sc).run.map(_ must beRightDisjunction.like {
          case rdd =>
            val results = rdd.collect
            results.size must_= 2
            results(1) must_= Data.Int(32)
            results(0) must_= Data.Int(23)
        })
      }.unsafePerformSync
    }

    "core.filter" in {
      withSparkContext { sc =>

        val src: RDD[Data] = sc.parallelize(List(
          Data.Obj(ListMap() + ("age" -> Data.Int(24)) + ("country" -> Data.Str("Poland"))),
          Data.Obj(ListMap() + ("age" -> Data.Int(32)) + ("country" -> Data.Str("Poland"))),
          Data.Obj(ListMap() + ("age" -> Data.Int(23)) + ("country" -> Data.Str("US")))
        ))

        def func: FreeMap = Free.roll(Lt(ProjectFieldR(HoleF, StrLit("age")), IntLit(24)))
        val filter = quasar.qscript.Filter(src, func)

        val program: SparkState[RDD[Data]] = compileCore(filter)
        program.eval(sc).run.map(_ must beRightDisjunction.like {
          case rdd =>
            val results = rdd.collect
            results.size must_= 1
            results(0) must_= Data.Obj(ListMap(
              "age" -> Data.Int(23),
              "country" -> Data.Str("US")
            ))
        })
      }.unsafePerformSync
    }

    "core.take" in {
      withSparkContext { sc =>

        val src: RDD[Data] = sc.parallelize(List(
          Data.Obj(ListMap() + ("age" -> Data.Int(24)) + ("country" -> Data.Str("Poland"))),
          Data.Obj(ListMap() + ("age" -> Data.Int(32)) + ("country" -> Data.Str("Poland"))),
          Data.Obj(ListMap() + ("age" -> Data.Int(23)) + ("country" -> Data.Str("US"))),
          Data.Obj(ListMap() + ("age" -> Data.Int(32)) + ("country" -> Data.Str("US")))
        ))

        def from: FreeQS = Free.point(SrcHole)
        def count: FreeQS = constFreeQS(1)

        val take = quasar.qscript.Subset(src, from, Take, count)

        val program: SparkState[RDD[Data]] = compileCore(take)
        program.eval(sc).run.map(_ must beRightDisjunction.like {
          case rdd =>
            val results = rdd.collect
            results.size must_= 1
            results(0) must_= Data.Obj(ListMap(
              "age" -> Data.Int(24),
              "country" -> Data.Str("Poland")
            ))
        })
      }.unsafePerformSync
    }

    "core.drop" in {
      withSparkContext { sc =>

        val src: RDD[Data] = sc.parallelize(List(
          Data.Obj(ListMap() + ("age" -> Data.Int(24)) + ("country" -> Data.Str("Poland"))),
          Data.Obj(ListMap() + ("age" -> Data.Int(32)) + ("country" -> Data.Str("Poland"))),
          Data.Obj(ListMap() + ("age" -> Data.Int(23)) + ("country" -> Data.Str("US"))),
          Data.Obj(ListMap() + ("age" -> Data.Int(32)) + ("country" -> Data.Str("US")))
        ))

        def from: FreeQS = Free.point(SrcHole)
        def count: FreeQS = constFreeQS(3)

        val drop = quasar.qscript.Subset(src, from, Drop, count)

        val program: SparkState[RDD[Data]] = compileCore(drop)
        program.eval(sc).run.map(_ must beRightDisjunction.like {
          case rdd =>
            val results = rdd.collect
            results.size must_= 1
            results(0) must_= Data.Obj(ListMap(
              "age" -> Data.Int(32),
              "country" -> Data.Str("US")
            ))
        })
      }.unsafePerformSync
    }

    "core.union" in {
      withSparkContext { sc =>

        val src: RDD[Data] = sc.parallelize(List(
          Data.Obj(ListMap() + ("age" -> Data.Int(24)) + ("country" -> Data.Str("Poland"))),
          Data.Obj(ListMap() + ("age" -> Data.Int(32)) + ("country" -> Data.Str("Poland"))),
          Data.Obj(ListMap() + ("age" -> Data.Int(23)) + ("country" -> Data.Str("US"))),
          Data.Obj(ListMap() + ("age" -> Data.Int(14)) + ("country" -> Data.Str("UK")))
        ))

        def func(country: String): FreeMap =
          Free.roll(MapFuncs.Eq(ProjectFieldR(HoleF, StrLit("country")), StrLit(country)))

        def left: FreeQS = Free.roll(QCT.inj(Filter(HoleQS, func("Poland"))))
        def right: FreeQS = Free.roll(QCT.inj(Filter(HoleQS, func("US"))))

        val union = quasar.qscript.Union(src, left, right)

        val program: SparkState[RDD[Data]] = compileCore(union)
        program.eval(sc).run.map(_ must beRightDisjunction.like {
          case rdd =>
            rdd.collect.toList must_= List(
              Data.Obj(ListMap() + ("age" -> Data.Int(24)) + ("country" -> Data.Str("Poland"))),
              Data.Obj(ListMap() + ("age" -> Data.Int(32)) + ("country" -> Data.Str("Poland"))),
              Data.Obj(ListMap() + ("age" -> Data.Int(23)) + ("country" -> Data.Str("US")))
            )
        })
      }.unsafePerformSync
    }

    "core.leftshift" in {
      withSparkContext { sc =>

        val src: RDD[Data] = sc.parallelize(List(
          Data.Obj(ListMap(("age" -> Data.Int(24)),("countries" -> Data.Arr(List(Data.Str("Poland"), Data.Str("US")))))),
          Data.Obj(ListMap(("age" -> Data.Int(24)),("countries" -> Data.Arr(List(Data.Str("UK"))))))
        ))

        def struct: FreeMap = ProjectFieldR(HoleF, StrLit("countries"))
        def repair: JoinFunc = Free.point(RightSide)

        val leftShift = quasar.qscript.LeftShift(src, struct, repair)

        val program: SparkState[RDD[Data]] = compileCore(leftShift)
        program.eval(sc).run.map(_ must beRightDisjunction.like {
          case rdd =>
            rdd.collect.toList must_= List(
              Data.Str("Poland"),
              Data.Str("US"),
              Data.Str("UK")
            )
        })

      }.unsafePerformSync
    }

    "equiJoin.inner" in {

      withSparkContext { sc =>
=======
      })
    }

    "core" should {
      "map" in {
        withSpark( sc => {
          val ψ: AlgebraM[SparkState, QScriptCore, RDD[Data]] = qscore.plan(emptyFF)
          val src: RDD[Data] = sc.parallelize(data)

          def func: FreeMap = ProjectFieldR(HoleF, StrLit("country"))
          val map = quasar.qscript.Map(src, func)

          val state: SparkState[RDD[Data]] = ψ(map)
          state.eval(sc).run.map(result => result must beRightDisjunction.like{
            case rdd =>
              val results = rdd.collect
              results.toList must_= List(
                Data._str("Poland"),
                Data._str("Poland"),
                Data._str("Poland"),
                Data._str("US"),
                Data._str("Austria"))
          })
        })
      }

      "sort" in {
        withSpark( sc => {
          val ψ: AlgebraM[SparkState, QScriptCore, RDD[Data]] = qscore.plan(emptyFF)
          val src: RDD[Data] = sc.parallelize(data)

          def bucket = ProjectFieldR(HoleF, StrLit("country"))
          def order = (bucket, SortDir.asc).wrapNel
          val sort = quasar.qscript.Sort(src, bucket, order)

          val state: SparkState[RDD[Data]] = ψ(sort)
          state.eval(sc).run.map(result => result must beRightDisjunction.like{
            case rdd =>
              val results = rdd.collect
              results must_== Array(
                Data.Obj(ListMap(("age" -> Data.Int(34)), "height" -> Data.Dec(1.56), "country" -> Data.Str("Austria"))),
                Data.Obj(ListMap(("age" -> Data.Int(24)), "height" -> Data.Dec(1.56), "country" -> Data.Str("Poland"))),
                Data.Obj(ListMap(("age" -> Data.Int(32)), "height" -> Data.Dec(1.56), "country" -> Data.Str("Poland"))),
                Data.Obj(ListMap(("age" -> Data.Int(28)), "height" -> Data.Dec(1.56), "country" -> Data.Str("Poland"))),
                Data.Obj(ListMap(("age" -> Data.Int(23)), "height" -> Data.Dec(1.56), "country" -> Data.Str("US")))
              )
          })
        })
      }

      "reduce" should {
        "calculate count" in {
          withSpark( sc => {
            val ψ: AlgebraM[SparkState, QScriptCore, RDD[Data]] = qscore.plan(emptyFF)
            val src: RDD[Data] = sc.parallelize(data)

            def bucket: FreeMap = ProjectFieldR(HoleF, StrLit("country"))
            def reducers: List[ReduceFunc[FreeMap]] = List(Count(ProjectFieldR(HoleF, StrLit("country"))))
            def repair: Free[MapFunc, ReduceIndex] = Free.point(ReduceIndex(0))
            val reduce = Reduce(src, bucket, reducers, repair)

            val state: SparkState[RDD[Data]] = ψ(reduce)
            state.eval(sc).run.map(result => result must beRightDisjunction.like{
              case rdd =>
                val results = rdd.collect
                results.toList must contain(exactly(Data._int(1), Data._int(3), Data._int(1)))
            })
          })
        }

        "calculate sum" in {
          withSpark( sc => {
            val ψ: AlgebraM[SparkState, QScriptCore, RDD[Data]] = qscore.plan(emptyFF)
            val src: RDD[Data] = sc.parallelize(data)

            def bucket: FreeMap = ProjectFieldR(HoleF, StrLit("country"))
            def reducers: List[ReduceFunc[FreeMap]] = List(Sum(ProjectFieldR(HoleF, StrLit("age"))))
            def repair: Free[MapFunc, ReduceIndex] = Free.point(ReduceIndex(0))
            val reduce = Reduce(src, bucket, reducers, repair)

            val state: SparkState[RDD[Data]] = ψ(reduce)
            state.eval(sc).run.map(result => result must beRightDisjunction.like{
              case rdd =>
                val results = rdd.collect
                results.toList must contain(exactly(Data._int(23), Data._int(84), Data._int(34)))
            })
          })
        }

        "calculate arbitrary" in {
          withSpark( sc => {
            val ψ: AlgebraM[SparkState, QScriptCore, RDD[Data]] = qscore.plan(emptyFF)
            val src: RDD[Data] = sc.parallelize(data)

            def bucket: FreeMap = ProjectFieldR(HoleF, StrLit("country"))
            def reducers: List[ReduceFunc[FreeMap]] = List(Arbitrary(ProjectFieldR(HoleF, StrLit("country"))))
            def repair: Free[MapFunc, ReduceIndex] = Free.point(ReduceIndex(0))
            val reduce = Reduce(src, bucket, reducers, repair)

            val state: SparkState[RDD[Data]] = ψ(reduce)
            state.eval(sc).run.map(result => result must beRightDisjunction.like{
              case rdd =>
                val results = rdd.collect
                results.toList must contain(exactly(Data._str("US"), Data._str("Poland"), Data._str("Austria")))
            })
          })
        }

        "calculate max" in {
          withSpark( sc => {
            val ψ: AlgebraM[SparkState, QScriptCore, RDD[Data]] = qscore.plan(emptyFF)
            val src: RDD[Data] = sc.parallelize(data)

            def bucket: FreeMap = ProjectFieldR(HoleF, StrLit("country"))
            def reducers: List[ReduceFunc[FreeMap]] = List(Max(ProjectFieldR(HoleF, StrLit("age"))))
            def repair: Free[MapFunc, ReduceIndex] = Free.point(ReduceIndex(0))
            val reduce = Reduce(src, bucket, reducers, repair)

            val state: SparkState[RDD[Data]] = ψ(reduce)
            state.eval(sc).run.map(result => result must beRightDisjunction.like{
              case rdd =>
                val results = rdd.collect
                results.toList must contain(exactly(Data._int(23), Data._int(32), Data._int(34)))
            })
          })
        }

        "for avg" should {
          "calculate int values" in {
            withSpark( sc => {
              val ψ: AlgebraM[SparkState, QScriptCore, RDD[Data]] = qscore.plan(emptyFF)
>>>>>>> 81e4bde3

              val src: RDD[Data] = sc.parallelize(List(
                Data.Obj(ListMap() + ("age" -> Data.Int(24)) + ("country" -> Data.Str("Poland"))),
                Data.Obj(ListMap() + ("age" -> Data.Int(32)) + ("country" -> Data.Str("Poland"))),
                Data.Obj(ListMap() + ("age" -> Data.Int(28)) + ("country" -> Data.Str("Poland"))),
                Data.Obj(ListMap() + ("age" -> Data.Int(23)) + ("country" -> Data.Str("US")))
              ))

              def bucket: FreeMap = ProjectFieldR(HoleF, StrLit("country"))
              def reducers: List[ReduceFunc[FreeMap]] = List(Avg(ProjectFieldR(HoleF, StrLit("age"))))
              def repair: Free[MapFunc, ReduceIndex] = Free.point(ReduceIndex(0))
              val reduce = Reduce(src, bucket, reducers, repair)

              val state: SparkState[RDD[Data]] = ψ(reduce)
              state.eval(sc).run.map(result => result must beRightDisjunction.like{
                case rdd =>
                  val results = rdd.collect
                  results.toList must contain(exactly(Data._dec(28), Data._dec(23)))
              })
            })
          }

          "calculate dec values" in {
            withSpark( sc => {
              val ψ: AlgebraM[SparkState, QScriptCore, RDD[Data]] = qscore.plan(emptyFF)

              val src: RDD[Data] = sc.parallelize(List(
                Data.Obj(ListMap(("height" -> Data.Dec(1.56)),("country" -> Data.Str("Poland")))),
                Data.Obj(ListMap(("height" -> Data.Dec(1.86)),("country" -> Data.Str("Poland")))),
                Data.Obj(ListMap(("height" -> Data.Dec(1.23)),("country" -> Data.Str("US"))))
              ))

<<<<<<< HEAD
        val program: SparkState[RDD[Data]] = compileJoin(equiJoin)
        program.eval(sc).run.map(_ must beRightDisjunction.like {
          case rdd =>
            rdd.collect.toList must_= List(
              Data.Obj(ListMap(
                JoinDir.Left.name -> Data.Obj(ListMap(("age" -> Data.Int(24)), ("country" -> Data.Str("Poland")))),
                JoinDir.Right.name -> Data.Obj(ListMap(("age" -> Data.Int(24)), ("country" -> Data.Str("US"))))
              )
            ))
        })
      }.unsafePerformSync
    }

    "equiJoin.leftOuter" in {

      withSparkContext { sc =>

        val src: RDD[Data] = sc.parallelize(List(
          Data.Obj(ListMap(("age" -> Data.Int(24)), ("country" -> Data.Str("Poland")))),
          Data.Obj(ListMap(("age" -> Data.Int(32)), ("country" -> Data.Str("Poland")))),
          Data.Obj(ListMap(("age" -> Data.Int(24)), ("country" -> Data.Str("US")))),
          Data.Obj(ListMap(("age" -> Data.Int(14)), ("country" -> Data.Str("UK"))))
        ))

        def func(country: String): FreeMap =
          Free.roll(MapFuncs.Eq(ProjectFieldR(HoleF, StrLit("country")), StrLit(country)))

        def left: FreeQS = Free.roll(QCT.inj(Filter(HoleQS, func("Poland"))))
        def right: FreeQS = Free.roll(QCT.inj(Filter(HoleQS, func("US"))))
        def key: FreeMap = ProjectFieldR(HoleF, StrLit("age"))
        def combine: JoinFunc = Free.roll(ConcatMaps(
          Free.roll(MakeMap(StrLit(JoinDir.Left.name), LeftSideF)),
          Free.roll(MakeMap(StrLit(JoinDir.Right.name), RightSideF))
        ))

        val equiJoin = quasar.qscript.EquiJoin(src, left, right, key, key, LeftOuter, combine)

        val program: SparkState[RDD[Data]] = compileJoin(equiJoin)
        program.eval(sc).run.map(_ must beRightDisjunction.like {
          case rdd =>
            rdd.collect.toList must_= List(
              Data.Obj(ListMap(
                JoinDir.Left.name -> Data.Obj(ListMap(("age" -> Data.Int(32)), ("country" -> Data.Str("Poland")))),
                JoinDir.Right.name -> Data.Null
              )),
              Data.Obj(ListMap(
                JoinDir.Left.name -> Data.Obj(ListMap(("age" -> Data.Int(24)), ("country" -> Data.Str("Poland")))),
                JoinDir.Right.name -> Data.Obj(ListMap(("age" -> Data.Int(24)), ("country" -> Data.Str("US"))))
              ))
              )
        })
      }.unsafePerformSync
    }

    "equiJoin.rightOuter" in {

      withSparkContext { sc =>

        val src: RDD[Data] = sc.parallelize(List(
          Data.Obj(ListMap(("age" -> Data.Int(24)), ("country" -> Data.Str("Poland")))),
          Data.Obj(ListMap(("age" -> Data.Int(32)), ("country" -> Data.Str("US")))),
          Data.Obj(ListMap(("age" -> Data.Int(24)), ("country" -> Data.Str("US")))),
          Data.Obj(ListMap(("age" -> Data.Int(14)), ("country" -> Data.Str("UK"))))
        ))

        def func(country: String): FreeMap =
          Free.roll(MapFuncs.Eq(ProjectFieldR(HoleF, StrLit("country")), StrLit(country)))

        def left: FreeQS = Free.roll(QCT.inj(Filter(HoleQS, func("Poland"))))
        def right: FreeQS = Free.roll(QCT.inj(Filter(HoleQS, func("US"))))
        def key: FreeMap = ProjectFieldR(HoleF, StrLit("age"))
        def combine: JoinFunc = Free.roll(ConcatMaps(
          Free.roll(MakeMap(StrLit(JoinDir.Left.name), LeftSideF)),
          Free.roll(MakeMap(StrLit(JoinDir.Right.name), RightSideF))
        ))

        val equiJoin = quasar.qscript.EquiJoin(src, left, right, key, key, RightOuter, combine)

        val program: SparkState[RDD[Data]] = compileJoin(equiJoin)
        program.eval(sc).run.map(_ must beRightDisjunction.like {
          case rdd =>
            rdd.collect.toList must_= List(
              Data.Obj(ListMap(
                JoinDir.Left.name ->  Data.Null,
                JoinDir.Right.name -> Data.Obj(ListMap(("age" -> Data.Int(32)), ("country" -> Data.Str("US"))))
              )),
              Data.Obj(ListMap(
                JoinDir.Left.name -> Data.Obj(ListMap(("age" -> Data.Int(24)), ("country" -> Data.Str("Poland")))),
                JoinDir.Right.name -> Data.Obj(ListMap(("age" -> Data.Int(24)), ("country" -> Data.Str("US"))))
=======
              def bucket: FreeMap = ProjectFieldR(HoleF, StrLit("country"))
              def reducers: List[ReduceFunc[FreeMap]] = List(Avg(ProjectFieldR(HoleF, StrLit("height"))))
              def repair: Free[MapFunc, ReduceIndex] = Free.point(ReduceIndex(0))
              val reduce = Reduce(src, bucket, reducers, repair)

              val state: SparkState[RDD[Data]] = ψ(reduce)
              state.eval(sc).run.map(result => result must beRightDisjunction.like{
                case rdd =>
                  val results = rdd.collect
                  results.toList must contain(exactly(Data._dec(1.71), Data._dec(1.23)))
              })
            })
          }
        }
      }

      "filter" in {
        withSpark( sc => {
          val ψ: AlgebraM[SparkState, QScriptCore, RDD[Data]] = qscore.plan(emptyFF)
          val src: RDD[Data] = sc.parallelize(data)

          def func: FreeMap = Free.roll(Lt(ProjectFieldR(HoleF, StrLit("age")), IntLit(24)))
          val filter = quasar.qscript.Filter(src, func)

          val state: SparkState[RDD[Data]] = ψ(filter)
          state.eval(sc).run.map(result => result must beRightDisjunction.like{
            case rdd =>
              val results = rdd.collect
              results.size must_= 1
              results(0) must_= Data.Obj(ListMap(
                "age" -> Data.Int(23),
                "height" -> Data.Dec(1.56),
                "country" -> Data.Str("US")
              ))
          })
        })
      }

      "take" in {
        withSpark( sc => {
          val ψ: AlgebraM[SparkState, QScriptCore, RDD[Data]] = qscore.plan(emptyFF)
          val src: RDD[Data] = sc.parallelize(data)

          def from: FreeQS = Free.point(SrcHole)
          def count: FreeQS = constFreeQS(1)

          val take = quasar.qscript.Subset(src, from, Take, count)

          val state: SparkState[RDD[Data]] = ψ(take)
          state.eval(sc).run.map(result => result must beRightDisjunction.like{
            case rdd =>
              val results = rdd.collect
              results.size must_= 1
              results(0) must_= Data.Obj(ListMap(
                "age" -> Data.Int(24),
                "height" -> Data.Dec(1.56),
                "country" -> Data.Str("Poland")
              ))
          })
        })
      }

      "drop" in {
        withSpark( sc => {
          val ψ: AlgebraM[SparkState, QScriptCore, RDD[Data]] = qscore.plan(emptyFF)
          val src: RDD[Data] = sc.parallelize(data)

          def from: FreeQS = Free.point(SrcHole)
          def count: FreeQS = constFreeQS(4)

          val drop = quasar.qscript.Subset(src, from, Drop, count)

          val state: SparkState[RDD[Data]] = ψ(drop)
          state.eval(sc).run.map(result => result must beRightDisjunction.like{
            case rdd =>
              val results = rdd.collect
              results.size must_= 1
              results(0) must_= Data.Obj(ListMap(
                "age" -> Data.Int(34),
                "height" -> Data.Dec(1.56),
                "country" -> Data.Str("Austria")
>>>>>>> 81e4bde3
              ))
          })
        })
      }

      "union" in {
        withSpark( sc => {
          val ψ: AlgebraM[SparkState, QScriptCore, RDD[Data]] = qscore.plan(emptyFF)
          val src: RDD[Data] = sc.parallelize(data)

          def func(country: String): FreeMap =
            Free.roll(MapFuncs.Eq(ProjectFieldR(HoleF, StrLit("country")), StrLit(country)))

          def left: FreeQS = Free.roll(QCT.inj(Filter(HoleQS, func("Poland"))))
          def right: FreeQS = Free.roll(QCT.inj(Filter(HoleQS, func("US"))))

          val union = quasar.qscript.Union(src, left, right)

          val state: SparkState[RDD[Data]] = ψ(union)
          state.eval(sc).run.map(result => result must beRightDisjunction.like{
            case rdd =>
              rdd.collect.toList must_= List(
                Data.Obj(ListMap(("age" -> Data.Int(24)), "height" -> Data.Dec(1.56), "country" -> Data.Str("Poland"))),
                Data.Obj(ListMap(("age" -> Data.Int(32)), "height" -> Data.Dec(1.56), "country" -> Data.Str("Poland"))),
                Data.Obj(ListMap(("age" -> Data.Int(28)), "height" -> Data.Dec(1.56), "country" -> Data.Str("Poland"))),
                Data.Obj(ListMap(("age" -> Data.Int(23)), "height" -> Data.Dec(1.56), "country" -> Data.Str("US")))
              )
<<<<<<< HEAD
        })
      }.unsafePerformSync
    }

    "equiJoin.fullOuter" in {

      withSparkContext { sc =>

        val src: RDD[Data] = sc.parallelize(List(
          Data.Obj(ListMap(("age" -> Data.Int(24)), ("country" -> Data.Str("Poland")))),
          Data.Obj(ListMap(("age" -> Data.Int(27)), ("country" -> Data.Str("Poland")))),
          Data.Obj(ListMap(("age" -> Data.Int(32)), ("country" -> Data.Str("US")))),
          Data.Obj(ListMap(("age" -> Data.Int(24)), ("country" -> Data.Str("US")))),
          Data.Obj(ListMap(("age" -> Data.Int(14)), ("country" -> Data.Str("UK"))))
        ))

        def func(country: String): FreeMap =
          Free.roll(MapFuncs.Eq(ProjectFieldR(HoleF, StrLit("country")), StrLit(country)))

        def left: FreeQS = Free.roll(QCT.inj(Filter(HoleQS, func("Poland"))))
        def right: FreeQS = Free.roll(QCT.inj(Filter(HoleQS, func("US"))))
        def key: FreeMap = ProjectFieldR(HoleF, StrLit("age"))
        def combine: JoinFunc = Free.roll(ConcatMaps(
          Free.roll(MakeMap(StrLit(JoinDir.Left.name), LeftSideF)),
          Free.roll(MakeMap(StrLit(JoinDir.Right.name), RightSideF))
        ))

        val equiJoin = quasar.qscript.EquiJoin(src, left, right, key, key, FullOuter, combine)

        val program: SparkState[RDD[Data]] = compileJoin(equiJoin)
        program.eval(sc).run.map(_ must beRightDisjunction.like {
          case rdd =>
            rdd.collect.toList must_= List(
              Data.Obj(ListMap(
                JoinDir.Left.name ->  Data.Null,
                JoinDir.Right.name -> Data.Obj(ListMap(("age" -> Data.Int(32)), ("country" -> Data.Str("US"))))
              )),
              Data.Obj(ListMap(
                JoinDir.Left.name ->  Data.Obj(ListMap(("age" -> Data.Int(27)), ("country" -> Data.Str("Poland")))),
                JoinDir.Right.name -> Data.Null
              )),
              Data.Obj(ListMap(
                "left" ->  Data.Null,
                "right" -> Data.Obj(ListMap(("age" -> Data.Int(32)), ("country" -> Data.Str("US"))))
              )),
              Data.Obj(ListMap(
                JoinDir.Left.name -> Data.Obj(ListMap(("age" -> Data.Int(24)), ("country" -> Data.Str("Poland")))),
                JoinDir.Right.name -> Data.Obj(ListMap(("age" -> Data.Int(24)), ("country" -> Data.Str("US"))))
              ))
              )
        })
      }.unsafePerformSync
=======
          })
        })
      }

      "leftshift" in {
        withSpark( sc => {
          val ψ: AlgebraM[SparkState, QScriptCore, RDD[Data]] = qscore.plan(emptyFF)
          val src: RDD[Data] = sc.parallelize(data2)

          def struct: FreeMap = ProjectFieldR(HoleF, StrLit("countries"))
          def repair: JoinFunc = Free.point(RightSide)

          val leftShift = quasar.qscript.LeftShift(src, struct, ExcludeId, repair)

          val state: SparkState[RDD[Data]] = ψ(leftShift)
          state.eval(sc).run.map(result => result must beRightDisjunction.like{
            case rdd =>
              rdd.collect.toList must_= List(
                Data.Str("Poland"),
                Data.Str("US"),
                Data.Str("UK")
              )
          })
        })
      }
    }


    "equiJoin" should {

      "inner" in {

        withSpark( sc => {
          val ψ: AlgebraM[SparkState, EquiJoin, RDD[Data]] = equi.plan(emptyFF)
          val src: RDD[Data] = sc.parallelize(data3)

          def func(country: String): FreeMap =
            Free.roll(MapFuncs.Eq(ProjectFieldR(HoleF, StrLit("country")), StrLit(country)))

          def left: FreeQS = Free.roll(QCT.inj(Filter(HoleQS, func("Poland"))))
          def right: FreeQS = Free.roll(QCT.inj(Filter(HoleQS, func("US"))))
          def key: FreeMap = ProjectFieldR(HoleF, StrLit("age"))
          def combine: JoinFunc = Free.roll(ConcatMaps(
            Free.roll(MakeMap(StrLit(JoinDir.Left.name), LeftSideF)),
            Free.roll(MakeMap(StrLit(JoinDir.Right.name), RightSideF))
          ))

          val equiJoin = quasar.qscript.EquiJoin(src, left, right, key, key, Inner, combine)

          val state: SparkState[RDD[Data]] = ψ(equiJoin)
          state.eval(sc).run.map(result => result must beRightDisjunction.like{
            case rdd =>
              rdd.collect.toList must_= List(
                Data.Obj(ListMap(
                  JoinDir.Left.name -> Data.Obj(ListMap(("age" -> Data.Int(24)), ("country" -> Data.Str("Poland")))),
                  JoinDir.Right.name -> Data.Obj(ListMap(("age" -> Data.Int(24)), ("country" -> Data.Str("US"))))
                )
                ))
          })
        })
      }


      "leftOuter" in {

        withSpark( sc => {
          val ψ: AlgebraM[SparkState, EquiJoin, RDD[Data]] = equi.plan(emptyFF)
          val src: RDD[Data] = sc.parallelize(data3)

          def func(country: String): FreeMap =
            Free.roll(MapFuncs.Eq(ProjectFieldR(HoleF, StrLit("country")), StrLit(country)))

          def left: FreeQS = Free.roll(QCT.inj(Filter(HoleQS, func("Poland"))))
          def right: FreeQS = Free.roll(QCT.inj(Filter(HoleQS, func("US"))))
          def key: FreeMap = ProjectFieldR(HoleF, StrLit("age"))
          def combine: JoinFunc = Free.roll(ConcatMaps(
            Free.roll(MakeMap(StrLit(JoinDir.Left.name), LeftSideF)),
            Free.roll(MakeMap(StrLit(JoinDir.Right.name), RightSideF))
          ))

          val equiJoin = quasar.qscript.EquiJoin(src, left, right, key, key, LeftOuter, combine)

          val state: SparkState[RDD[Data]] = ψ(equiJoin)
          state.eval(sc).run.map(result => result must beRightDisjunction.like{
            case rdd =>
              rdd.collect.toList must_= List(
                Data.Obj(ListMap(
                  JoinDir.Left.name -> Data.Obj(ListMap(("age" -> Data.Int(32)), ("country" -> Data.Str("Poland")))),
                  JoinDir.Right.name -> Data.Null
                )),
                Data.Obj(ListMap(
                  JoinDir.Left.name -> Data.Obj(ListMap(("age" -> Data.Int(24)), ("country" -> Data.Str("Poland")))),
                  JoinDir.Right.name -> Data.Obj(ListMap(("age" -> Data.Int(24)), ("country" -> Data.Str("US"))))
                ))
              )
          })
        })
      }

      "rightOuter" in {

        withSpark( sc => {
          val ψ: AlgebraM[SparkState, EquiJoin, RDD[Data]] = equi.plan(emptyFF)

          val src: RDD[Data] = sc.parallelize(data4)

          def func(country: String): FreeMap =
            Free.roll(MapFuncs.Eq(ProjectFieldR(HoleF, StrLit("country")), StrLit(country)))

          def left: FreeQS = Free.roll(QCT.inj(Filter(HoleQS, func("Poland"))))
          def right: FreeQS = Free.roll(QCT.inj(Filter(HoleQS, func("US"))))
          def key: FreeMap = ProjectFieldR(HoleF, StrLit("age"))
          def combine: JoinFunc = Free.roll(ConcatMaps(
            Free.roll(MakeMap(StrLit(JoinDir.Left.name), LeftSideF)),
            Free.roll(MakeMap(StrLit(JoinDir.Right.name), RightSideF))
          ))

          val equiJoin = quasar.qscript.EquiJoin(src, left, right, key, key, RightOuter, combine)

          val state: SparkState[RDD[Data]] = ψ(equiJoin)
          state.eval(sc).run.map(result => result must beRightDisjunction.like{
            case rdd =>
              rdd.collect.toList must_= List(
                Data.Obj(ListMap(
                  JoinDir.Left.name ->  Data.Null,
                  JoinDir.Right.name -> Data.Obj(ListMap(("age" -> Data.Int(32)), ("country" -> Data.Str("US"))))
                )),
                Data.Obj(ListMap(
                  JoinDir.Left.name -> Data.Obj(ListMap(("age" -> Data.Int(24)), ("country" -> Data.Str("Poland")))),
                  JoinDir.Right.name -> Data.Obj(ListMap(("age" -> Data.Int(24)), ("country" -> Data.Str("US"))))
                ))
              )
          })
        })
      }

      "fullOuter" in {
        withSpark(sc => {
          val ψ: AlgebraM[SparkState, EquiJoin, RDD[Data]] = equi.plan(emptyFF)
          val src: RDD[Data] = sc.parallelize(data5)

          def func(country: String): FreeMap =
            Free.roll(MapFuncs.Eq(ProjectFieldR(HoleF, StrLit("country")), StrLit(country)))

          def left: FreeQS = Free.roll(QCT.inj(Filter(HoleQS, func("Poland"))))
          def right: FreeQS = Free.roll(QCT.inj(Filter(HoleQS, func("US"))))
          def key: FreeMap = ProjectFieldR(HoleF, StrLit("age"))
          def combine: JoinFunc = Free.roll(ConcatMaps(
            Free.roll(MakeMap(StrLit(JoinDir.Left.name), LeftSideF)),
            Free.roll(MakeMap(StrLit(JoinDir.Right.name), RightSideF))
          ))

          val equiJoin = quasar.qscript.EquiJoin(src, left, right, key, key, FullOuter, combine)

          val state: SparkState[RDD[Data]] = ψ(equiJoin)
          state.eval(sc).run.map(result => result must beRightDisjunction.like {
            case rdd =>
              rdd.collect.toList must contain(exactly(
                Data._obj(ListMap(
                  JoinDir.Left.name ->  Data.Null,
                  JoinDir.Right.name -> Data.Obj(ListMap(("age" -> Data.Int(32)), ("country" -> Data.Str("US"))))
                )),
                Data._obj(ListMap(
                  JoinDir.Left.name ->  Data.Obj(ListMap(("age" -> Data.Int(27)), ("country" -> Data.Str("Poland")))),
                  JoinDir.Right.name -> Data.Null
                )),
                Data._obj(ListMap(
                  JoinDir.Left.name -> Data.Obj(ListMap(("age" -> Data.Int(24)), ("country" -> Data.Str("Poland")))),
                  JoinDir.Right.name -> Data.Obj(ListMap(("age" -> Data.Int(24)), ("country" -> Data.Str("US"))))
                ))
              ))
          })
        })
      }
>>>>>>> 81e4bde3
    }
  }

  private def withSpark[T](run: SparkContext => Task[MatchResult[Any]]): Result = {
    newSc.flatMap {
      case Some(sc) =>
        run(sc).map(_.toResult)
            .onFinish(κ(Task.delay {
              sc.stop()
            }))
      case None => Task.now(skipped("skipped because QUASAR_SPARK_LOCAL is not set"))
    }.unsafePerformSync
  }

<<<<<<< HEAD
  private def withSparkContext[A](f: SparkContext => Task[A]): Task[A] = {
    val config = new SparkConf().setMaster("local").setAppName("PlannerSpec")
    for {
      sc     <- Task.delay(new SparkContext(config))
      result <- f(sc).onFinish(_ => Task.delay(sc.stop))
    } yield result
  }
=======
  private def newSc(): Task[Option[SparkContext]] = (for {
    uriStr <- console.readEnv("QUASAR_SPARK_LOCAL")
    uriData <- OptionT(Task.now(DataCodec.parse(uriStr)(DataCodec.Precise).toOption))
    slData <- uriData match {
      case Data.Obj(m) => OptionT(Task.delay(m.get("sparklocal")))
      case _ => OptionT.none[Task, Data]
    }
    uri <- slData match {
      case Data.Obj(m) => OptionT(Task.delay(m.get("connectionUri")))
      case _ => OptionT.none[Task, Data]
    }
    masterAndRoot <- uri match {
      case Data.Str(s) => s.point[OptionT[Task, ?]]
      case _ => OptionT.none[Task, String]
    }
  } yield {
    val master = masterAndRoot.split('|')(0)
    val config = new SparkConf().setMaster(master).setAppName(this.getClass().getName())
    new SparkContext(config)
  }).run

  private def constFreeQS(v: Int): FreeQS =
    Free.roll(QCT.inj(quasar.qscript.Map(Free.roll(QCT.inj(Unreferenced())), IntLit(v))))

  private val emptyFF: (SparkContext, AFile) => Task[RDD[String]] =
    (sc: SparkContext, file: AFile) => Task.delay {
      sc.parallelize(List())
    }
>>>>>>> 81e4bde3
}<|MERGE_RESOLUTION|>--- conflicted
+++ resolved
@@ -17,11 +17,7 @@
 package quasar.physical.sparkcore.fs
 
 import quasar.Predef._
-<<<<<<< HEAD
-=======
 import quasar.common.SortDir
-import quasar.console
->>>>>>> 81e4bde3
 import quasar.qscript.QScriptHelpers
 import quasar.qscript._
 import quasar.qscript.ReduceFuncs._
@@ -38,14 +34,11 @@
 import org.specs2.scalaz.DisjunctionMatchers
 import pathy.Path._
 import scalaz._, Scalaz._, scalaz.concurrent.Task
-<<<<<<< HEAD
-=======
 import pathy.Path._
 import matryoshka.{Hole => _, _}
 import org.specs2.execute.Result
 import org.specs2.matcher.MatchResult
 import org.specs2.scalaz.DisjunctionMatchers
->>>>>>> 81e4bde3
 
 class PlannerSpec extends quasar.Qspec with QScriptHelpers with DisjunctionMatchers {
 
@@ -56,7 +49,6 @@
   val equi = Planner.equiJoin[Fix]
   val sr = Planner.shiftedread[Fix]
   val qscore = Planner.qscriptCore[Fix]
-  def compileCore: AlgebraM[SparkState, QScriptCore, RDD[Data]] = qscore.plan(emptyFF)
   def compileJoin: AlgebraM[SparkState, EquiJoin, RDD[Data]] = equi.plan(emptyFF)
 
   val data = List(
@@ -96,12 +88,8 @@
 
   "Planner" should {
 
-<<<<<<< HEAD
-      withSparkContext { sc =>
-=======
     "shiftedread" in {
-      withSpark(sc => {
->>>>>>> 81e4bde3
+      withSpark{ sc =>
         val fromFile: (SparkContext, AFile) => Task[RDD[String]] =
           (sc: SparkContext, file: AFile) => Task.delay {
             sc.parallelize(List("""{"name" : "tom", "age" : 28}"""))
@@ -109,13 +97,8 @@
         val compile: AlgebraM[SparkState, Const[ShiftedRead, ?], RDD[Data]] = sr.plan(fromFile)
         val afile: AFile = rootDir </> dir("Users") </> dir("rabbit") </> file("test.json")
 
-<<<<<<< HEAD
-        val program: SparkState[RDD[Data]] = compile(Const(ShiftedRead(afile, IncludeId)))
-        program.eval(sc).run.map(_ must beRightDisjunction.like {
-=======
-        val state: SparkState[RDD[Data]] = alg(Const(ShiftedRead(afile, ExcludeId)))
-        state.eval(sc).run.map(result => result must beRightDisjunction.like{
->>>>>>> 81e4bde3
+        val program: SparkState[RDD[Data]] = compile(Const(ShiftedRead(afile, ExcludeId)))
+        program.eval(sc).run.map(result => result must beRightDisjunction.like {
           case rdd =>
             val results = rdd.collect
             results.size must_= 1
@@ -124,214 +107,20 @@
               "age" -> Data.Int(28)
             ))
         })
-<<<<<<< HEAD
-      }.unsafePerformSync
-    }
-
-    "core.map" in {
-      withSparkContext { sc =>
-
-        val src: RDD[Data] = sc.parallelize(List(
-          Data.Obj(ListMap() + ("age" -> Data.Int(24)) + ("country" -> Data.Str("Poland"))),
-          Data.Obj(ListMap() + ("age" -> Data.Int(32)) + ("country" -> Data.Str("Poland"))),
-          Data.Obj(ListMap() + ("age" -> Data.Int(23)) + ("country" -> Data.Str("US")))
-        ))
-
-        def func: FreeMap = ProjectFieldR(HoleF, StrLit("country"))
-        val map = quasar.qscript.Map(src, func)
-
-        val program: SparkState[RDD[Data]] = compileCore(map)
-        program.eval(sc).run.map(_ must beRightDisjunction.like {
-          case rdd =>
-            val results = rdd.collect
-            results.size must_= 3
-            results(0) must_= Data.Str("Poland")
-            results(1) must_= Data.Str("Poland")
-            results(2) must_= Data.Str("US")
-        })
-      }.unsafePerformSync
-    }
-
-    "core.reduce" in {
-      withSparkContext { sc =>
-
-        val src: RDD[Data] = sc.parallelize(List(
-          Data.Obj(ListMap() + ("age" -> Data.Int(24)) + ("country" -> Data.Str("Poland"))),
-          Data.Obj(ListMap() + ("age" -> Data.Int(32)) + ("country" -> Data.Str("Poland"))),
-          Data.Obj(ListMap() + ("age" -> Data.Int(23)) + ("country" -> Data.Str("US")))
-        ))
-
-        def bucket: FreeMap = ProjectFieldR(HoleF, StrLit("country"))
-        def reducers: List[ReduceFunc[FreeMap]] = List(Max(ProjectFieldR(HoleF, StrLit("age"))))
-        def repair: Free[MapFunc, ReduceIndex] = Free.point(ReduceIndex(0))
-        val reduce = Reduce(src, bucket, reducers, repair)
-
-        val program: SparkState[RDD[Data]] = compileCore(reduce)
-        program.eval(sc).run.map(_ must beRightDisjunction.like {
-          case rdd =>
-            val results = rdd.collect
-            results.size must_= 2
-            results(1) must_= Data.Int(32)
-            results(0) must_= Data.Int(23)
-        })
-      }.unsafePerformSync
-    }
-
-    "core.filter" in {
-      withSparkContext { sc =>
-
-        val src: RDD[Data] = sc.parallelize(List(
-          Data.Obj(ListMap() + ("age" -> Data.Int(24)) + ("country" -> Data.Str("Poland"))),
-          Data.Obj(ListMap() + ("age" -> Data.Int(32)) + ("country" -> Data.Str("Poland"))),
-          Data.Obj(ListMap() + ("age" -> Data.Int(23)) + ("country" -> Data.Str("US")))
-        ))
-
-        def func: FreeMap = Free.roll(Lt(ProjectFieldR(HoleF, StrLit("age")), IntLit(24)))
-        val filter = quasar.qscript.Filter(src, func)
-
-        val program: SparkState[RDD[Data]] = compileCore(filter)
-        program.eval(sc).run.map(_ must beRightDisjunction.like {
-          case rdd =>
-            val results = rdd.collect
-            results.size must_= 1
-            results(0) must_= Data.Obj(ListMap(
-              "age" -> Data.Int(23),
-              "country" -> Data.Str("US")
-            ))
-        })
-      }.unsafePerformSync
-    }
-
-    "core.take" in {
-      withSparkContext { sc =>
-
-        val src: RDD[Data] = sc.parallelize(List(
-          Data.Obj(ListMap() + ("age" -> Data.Int(24)) + ("country" -> Data.Str("Poland"))),
-          Data.Obj(ListMap() + ("age" -> Data.Int(32)) + ("country" -> Data.Str("Poland"))),
-          Data.Obj(ListMap() + ("age" -> Data.Int(23)) + ("country" -> Data.Str("US"))),
-          Data.Obj(ListMap() + ("age" -> Data.Int(32)) + ("country" -> Data.Str("US")))
-        ))
-
-        def from: FreeQS = Free.point(SrcHole)
-        def count: FreeQS = constFreeQS(1)
-
-        val take = quasar.qscript.Subset(src, from, Take, count)
-
-        val program: SparkState[RDD[Data]] = compileCore(take)
-        program.eval(sc).run.map(_ must beRightDisjunction.like {
-          case rdd =>
-            val results = rdd.collect
-            results.size must_= 1
-            results(0) must_= Data.Obj(ListMap(
-              "age" -> Data.Int(24),
-              "country" -> Data.Str("Poland")
-            ))
-        })
-      }.unsafePerformSync
-    }
-
-    "core.drop" in {
-      withSparkContext { sc =>
-
-        val src: RDD[Data] = sc.parallelize(List(
-          Data.Obj(ListMap() + ("age" -> Data.Int(24)) + ("country" -> Data.Str("Poland"))),
-          Data.Obj(ListMap() + ("age" -> Data.Int(32)) + ("country" -> Data.Str("Poland"))),
-          Data.Obj(ListMap() + ("age" -> Data.Int(23)) + ("country" -> Data.Str("US"))),
-          Data.Obj(ListMap() + ("age" -> Data.Int(32)) + ("country" -> Data.Str("US")))
-        ))
-
-        def from: FreeQS = Free.point(SrcHole)
-        def count: FreeQS = constFreeQS(3)
-
-        val drop = quasar.qscript.Subset(src, from, Drop, count)
-
-        val program: SparkState[RDD[Data]] = compileCore(drop)
-        program.eval(sc).run.map(_ must beRightDisjunction.like {
-          case rdd =>
-            val results = rdd.collect
-            results.size must_= 1
-            results(0) must_= Data.Obj(ListMap(
-              "age" -> Data.Int(32),
-              "country" -> Data.Str("US")
-            ))
-        })
-      }.unsafePerformSync
-    }
-
-    "core.union" in {
-      withSparkContext { sc =>
-
-        val src: RDD[Data] = sc.parallelize(List(
-          Data.Obj(ListMap() + ("age" -> Data.Int(24)) + ("country" -> Data.Str("Poland"))),
-          Data.Obj(ListMap() + ("age" -> Data.Int(32)) + ("country" -> Data.Str("Poland"))),
-          Data.Obj(ListMap() + ("age" -> Data.Int(23)) + ("country" -> Data.Str("US"))),
-          Data.Obj(ListMap() + ("age" -> Data.Int(14)) + ("country" -> Data.Str("UK")))
-        ))
-
-        def func(country: String): FreeMap =
-          Free.roll(MapFuncs.Eq(ProjectFieldR(HoleF, StrLit("country")), StrLit(country)))
-
-        def left: FreeQS = Free.roll(QCT.inj(Filter(HoleQS, func("Poland"))))
-        def right: FreeQS = Free.roll(QCT.inj(Filter(HoleQS, func("US"))))
-
-        val union = quasar.qscript.Union(src, left, right)
-
-        val program: SparkState[RDD[Data]] = compileCore(union)
-        program.eval(sc).run.map(_ must beRightDisjunction.like {
-          case rdd =>
-            rdd.collect.toList must_= List(
-              Data.Obj(ListMap() + ("age" -> Data.Int(24)) + ("country" -> Data.Str("Poland"))),
-              Data.Obj(ListMap() + ("age" -> Data.Int(32)) + ("country" -> Data.Str("Poland"))),
-              Data.Obj(ListMap() + ("age" -> Data.Int(23)) + ("country" -> Data.Str("US")))
-            )
-        })
-      }.unsafePerformSync
-    }
-
-    "core.leftshift" in {
-      withSparkContext { sc =>
-
-        val src: RDD[Data] = sc.parallelize(List(
-          Data.Obj(ListMap(("age" -> Data.Int(24)),("countries" -> Data.Arr(List(Data.Str("Poland"), Data.Str("US")))))),
-          Data.Obj(ListMap(("age" -> Data.Int(24)),("countries" -> Data.Arr(List(Data.Str("UK"))))))
-        ))
-
-        def struct: FreeMap = ProjectFieldR(HoleF, StrLit("countries"))
-        def repair: JoinFunc = Free.point(RightSide)
-
-        val leftShift = quasar.qscript.LeftShift(src, struct, repair)
-
-        val program: SparkState[RDD[Data]] = compileCore(leftShift)
-        program.eval(sc).run.map(_ must beRightDisjunction.like {
-          case rdd =>
-            rdd.collect.toList must_= List(
-              Data.Str("Poland"),
-              Data.Str("US"),
-              Data.Str("UK")
-            )
-        })
-
-      }.unsafePerformSync
-    }
-
-    "equiJoin.inner" in {
-
-      withSparkContext { sc =>
-=======
       })
     }
 
     "core" should {
       "map" in {
-        withSpark( sc => {
-          val ψ: AlgebraM[SparkState, QScriptCore, RDD[Data]] = qscore.plan(emptyFF)
+        withSpark { sc =>
+          val compile: AlgebraM[SparkState, QScriptCore, RDD[Data]] = qscore.plan(emptyFF)
           val src: RDD[Data] = sc.parallelize(data)
 
           def func: FreeMap = ProjectFieldR(HoleF, StrLit("country"))
           val map = quasar.qscript.Map(src, func)
 
-          val state: SparkState[RDD[Data]] = ψ(map)
-          state.eval(sc).run.map(result => result must beRightDisjunction.like{
+          val program: SparkState[RDD[Data]] = compile(map)
+          prgram.eval(sc).run.map(result => result must beRightDisjunction.like {
             case rdd =>
               val results = rdd.collect
               results.toList must_= List(
@@ -449,7 +238,6 @@
           "calculate int values" in {
             withSpark( sc => {
               val ψ: AlgebraM[SparkState, QScriptCore, RDD[Data]] = qscore.plan(emptyFF)
->>>>>>> 81e4bde3
 
               val src: RDD[Data] = sc.parallelize(List(
                 Data.Obj(ListMap() + ("age" -> Data.Int(24)) + ("country" -> Data.Str("Poland"))),
@@ -482,97 +270,6 @@
                 Data.Obj(ListMap(("height" -> Data.Dec(1.23)),("country" -> Data.Str("US"))))
               ))
 
-<<<<<<< HEAD
-        val program: SparkState[RDD[Data]] = compileJoin(equiJoin)
-        program.eval(sc).run.map(_ must beRightDisjunction.like {
-          case rdd =>
-            rdd.collect.toList must_= List(
-              Data.Obj(ListMap(
-                JoinDir.Left.name -> Data.Obj(ListMap(("age" -> Data.Int(24)), ("country" -> Data.Str("Poland")))),
-                JoinDir.Right.name -> Data.Obj(ListMap(("age" -> Data.Int(24)), ("country" -> Data.Str("US"))))
-              )
-            ))
-        })
-      }.unsafePerformSync
-    }
-
-    "equiJoin.leftOuter" in {
-
-      withSparkContext { sc =>
-
-        val src: RDD[Data] = sc.parallelize(List(
-          Data.Obj(ListMap(("age" -> Data.Int(24)), ("country" -> Data.Str("Poland")))),
-          Data.Obj(ListMap(("age" -> Data.Int(32)), ("country" -> Data.Str("Poland")))),
-          Data.Obj(ListMap(("age" -> Data.Int(24)), ("country" -> Data.Str("US")))),
-          Data.Obj(ListMap(("age" -> Data.Int(14)), ("country" -> Data.Str("UK"))))
-        ))
-
-        def func(country: String): FreeMap =
-          Free.roll(MapFuncs.Eq(ProjectFieldR(HoleF, StrLit("country")), StrLit(country)))
-
-        def left: FreeQS = Free.roll(QCT.inj(Filter(HoleQS, func("Poland"))))
-        def right: FreeQS = Free.roll(QCT.inj(Filter(HoleQS, func("US"))))
-        def key: FreeMap = ProjectFieldR(HoleF, StrLit("age"))
-        def combine: JoinFunc = Free.roll(ConcatMaps(
-          Free.roll(MakeMap(StrLit(JoinDir.Left.name), LeftSideF)),
-          Free.roll(MakeMap(StrLit(JoinDir.Right.name), RightSideF))
-        ))
-
-        val equiJoin = quasar.qscript.EquiJoin(src, left, right, key, key, LeftOuter, combine)
-
-        val program: SparkState[RDD[Data]] = compileJoin(equiJoin)
-        program.eval(sc).run.map(_ must beRightDisjunction.like {
-          case rdd =>
-            rdd.collect.toList must_= List(
-              Data.Obj(ListMap(
-                JoinDir.Left.name -> Data.Obj(ListMap(("age" -> Data.Int(32)), ("country" -> Data.Str("Poland")))),
-                JoinDir.Right.name -> Data.Null
-              )),
-              Data.Obj(ListMap(
-                JoinDir.Left.name -> Data.Obj(ListMap(("age" -> Data.Int(24)), ("country" -> Data.Str("Poland")))),
-                JoinDir.Right.name -> Data.Obj(ListMap(("age" -> Data.Int(24)), ("country" -> Data.Str("US"))))
-              ))
-              )
-        })
-      }.unsafePerformSync
-    }
-
-    "equiJoin.rightOuter" in {
-
-      withSparkContext { sc =>
-
-        val src: RDD[Data] = sc.parallelize(List(
-          Data.Obj(ListMap(("age" -> Data.Int(24)), ("country" -> Data.Str("Poland")))),
-          Data.Obj(ListMap(("age" -> Data.Int(32)), ("country" -> Data.Str("US")))),
-          Data.Obj(ListMap(("age" -> Data.Int(24)), ("country" -> Data.Str("US")))),
-          Data.Obj(ListMap(("age" -> Data.Int(14)), ("country" -> Data.Str("UK"))))
-        ))
-
-        def func(country: String): FreeMap =
-          Free.roll(MapFuncs.Eq(ProjectFieldR(HoleF, StrLit("country")), StrLit(country)))
-
-        def left: FreeQS = Free.roll(QCT.inj(Filter(HoleQS, func("Poland"))))
-        def right: FreeQS = Free.roll(QCT.inj(Filter(HoleQS, func("US"))))
-        def key: FreeMap = ProjectFieldR(HoleF, StrLit("age"))
-        def combine: JoinFunc = Free.roll(ConcatMaps(
-          Free.roll(MakeMap(StrLit(JoinDir.Left.name), LeftSideF)),
-          Free.roll(MakeMap(StrLit(JoinDir.Right.name), RightSideF))
-        ))
-
-        val equiJoin = quasar.qscript.EquiJoin(src, left, right, key, key, RightOuter, combine)
-
-        val program: SparkState[RDD[Data]] = compileJoin(equiJoin)
-        program.eval(sc).run.map(_ must beRightDisjunction.like {
-          case rdd =>
-            rdd.collect.toList must_= List(
-              Data.Obj(ListMap(
-                JoinDir.Left.name ->  Data.Null,
-                JoinDir.Right.name -> Data.Obj(ListMap(("age" -> Data.Int(32)), ("country" -> Data.Str("US"))))
-              )),
-              Data.Obj(ListMap(
-                JoinDir.Left.name -> Data.Obj(ListMap(("age" -> Data.Int(24)), ("country" -> Data.Str("Poland")))),
-                JoinDir.Right.name -> Data.Obj(ListMap(("age" -> Data.Int(24)), ("country" -> Data.Str("US"))))
-=======
               def bucket: FreeMap = ProjectFieldR(HoleF, StrLit("country"))
               def reducers: List[ReduceFunc[FreeMap]] = List(Avg(ProjectFieldR(HoleF, StrLit("height"))))
               def repair: Free[MapFunc, ReduceIndex] = Free.point(ReduceIndex(0))
@@ -654,7 +351,6 @@
                 "age" -> Data.Int(34),
                 "height" -> Data.Dec(1.56),
                 "country" -> Data.Str("Austria")
->>>>>>> 81e4bde3
               ))
           })
         })
@@ -682,60 +378,6 @@
                 Data.Obj(ListMap(("age" -> Data.Int(28)), "height" -> Data.Dec(1.56), "country" -> Data.Str("Poland"))),
                 Data.Obj(ListMap(("age" -> Data.Int(23)), "height" -> Data.Dec(1.56), "country" -> Data.Str("US")))
               )
-<<<<<<< HEAD
-        })
-      }.unsafePerformSync
-    }
-
-    "equiJoin.fullOuter" in {
-
-      withSparkContext { sc =>
-
-        val src: RDD[Data] = sc.parallelize(List(
-          Data.Obj(ListMap(("age" -> Data.Int(24)), ("country" -> Data.Str("Poland")))),
-          Data.Obj(ListMap(("age" -> Data.Int(27)), ("country" -> Data.Str("Poland")))),
-          Data.Obj(ListMap(("age" -> Data.Int(32)), ("country" -> Data.Str("US")))),
-          Data.Obj(ListMap(("age" -> Data.Int(24)), ("country" -> Data.Str("US")))),
-          Data.Obj(ListMap(("age" -> Data.Int(14)), ("country" -> Data.Str("UK"))))
-        ))
-
-        def func(country: String): FreeMap =
-          Free.roll(MapFuncs.Eq(ProjectFieldR(HoleF, StrLit("country")), StrLit(country)))
-
-        def left: FreeQS = Free.roll(QCT.inj(Filter(HoleQS, func("Poland"))))
-        def right: FreeQS = Free.roll(QCT.inj(Filter(HoleQS, func("US"))))
-        def key: FreeMap = ProjectFieldR(HoleF, StrLit("age"))
-        def combine: JoinFunc = Free.roll(ConcatMaps(
-          Free.roll(MakeMap(StrLit(JoinDir.Left.name), LeftSideF)),
-          Free.roll(MakeMap(StrLit(JoinDir.Right.name), RightSideF))
-        ))
-
-        val equiJoin = quasar.qscript.EquiJoin(src, left, right, key, key, FullOuter, combine)
-
-        val program: SparkState[RDD[Data]] = compileJoin(equiJoin)
-        program.eval(sc).run.map(_ must beRightDisjunction.like {
-          case rdd =>
-            rdd.collect.toList must_= List(
-              Data.Obj(ListMap(
-                JoinDir.Left.name ->  Data.Null,
-                JoinDir.Right.name -> Data.Obj(ListMap(("age" -> Data.Int(32)), ("country" -> Data.Str("US"))))
-              )),
-              Data.Obj(ListMap(
-                JoinDir.Left.name ->  Data.Obj(ListMap(("age" -> Data.Int(27)), ("country" -> Data.Str("Poland")))),
-                JoinDir.Right.name -> Data.Null
-              )),
-              Data.Obj(ListMap(
-                "left" ->  Data.Null,
-                "right" -> Data.Obj(ListMap(("age" -> Data.Int(32)), ("country" -> Data.Str("US"))))
-              )),
-              Data.Obj(ListMap(
-                JoinDir.Left.name -> Data.Obj(ListMap(("age" -> Data.Int(24)), ("country" -> Data.Str("Poland")))),
-                JoinDir.Right.name -> Data.Obj(ListMap(("age" -> Data.Int(24)), ("country" -> Data.Str("US"))))
-              ))
-              )
-        })
-      }.unsafePerformSync
-=======
           })
         })
       }
@@ -910,22 +552,9 @@
           })
         })
       }
->>>>>>> 81e4bde3
     }
   }
 
-  private def withSpark[T](run: SparkContext => Task[MatchResult[Any]]): Result = {
-    newSc.flatMap {
-      case Some(sc) =>
-        run(sc).map(_.toResult)
-            .onFinish(κ(Task.delay {
-              sc.stop()
-            }))
-      case None => Task.now(skipped("skipped because QUASAR_SPARK_LOCAL is not set"))
-    }.unsafePerformSync
-  }
-
-<<<<<<< HEAD
   private def withSparkContext[A](f: SparkContext => Task[A]): Task[A] = {
     val config = new SparkConf().setMaster("local").setAppName("PlannerSpec")
     for {
@@ -933,34 +562,4 @@
       result <- f(sc).onFinish(_ => Task.delay(sc.stop))
     } yield result
   }
-=======
-  private def newSc(): Task[Option[SparkContext]] = (for {
-    uriStr <- console.readEnv("QUASAR_SPARK_LOCAL")
-    uriData <- OptionT(Task.now(DataCodec.parse(uriStr)(DataCodec.Precise).toOption))
-    slData <- uriData match {
-      case Data.Obj(m) => OptionT(Task.delay(m.get("sparklocal")))
-      case _ => OptionT.none[Task, Data]
-    }
-    uri <- slData match {
-      case Data.Obj(m) => OptionT(Task.delay(m.get("connectionUri")))
-      case _ => OptionT.none[Task, Data]
-    }
-    masterAndRoot <- uri match {
-      case Data.Str(s) => s.point[OptionT[Task, ?]]
-      case _ => OptionT.none[Task, String]
-    }
-  } yield {
-    val master = masterAndRoot.split('|')(0)
-    val config = new SparkConf().setMaster(master).setAppName(this.getClass().getName())
-    new SparkContext(config)
-  }).run
-
-  private def constFreeQS(v: Int): FreeQS =
-    Free.roll(QCT.inj(quasar.qscript.Map(Free.roll(QCT.inj(Unreferenced())), IntLit(v))))
-
-  private val emptyFF: (SparkContext, AFile) => Task[RDD[String]] =
-    (sc: SparkContext, file: AFile) => Task.delay {
-      sc.parallelize(List())
-    }
->>>>>>> 81e4bde3
 }