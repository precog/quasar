--- conflicted
+++ resolved
@@ -1,17 +1,4 @@
 {
-<<<<<<< HEAD
-  "name": "cities with largest individual zip codes",
-  "backends": {
-    "postgresql": "pending",
-    "marklogic":  "skip",
-    "couchbase":  "skip",
-    "spark_local": "skip",
-    "fallback": "skip",
-    "spark_hdfs": "skip"
-  },
-  "note": "This is tricky because the sort key does not appear in the result. The
-          result can be verified by running a similar query with 'select city, pop'.",
-=======
     "name": "cities with largest individual zip codes",
     "backends": {
         "couchbase":  "skip",
@@ -25,7 +12,6 @@
     "NB": "This is tricky because the sort key does not appear in the result.
            The result can be verified by running a similar query with
           `select city, pop`.",
->>>>>>> 4a42accd
 
     "data": "zips.data",
 
