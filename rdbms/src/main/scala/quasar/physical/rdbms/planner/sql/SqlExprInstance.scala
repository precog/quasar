--- conflicted
+++ resolved
@@ -67,11 +67,7 @@
       case Neg(v)              => f(v) ∘ Neg.apply
       case WithIds(v)          => f(v) ∘ WithIds.apply
 
-<<<<<<< HEAD
-      case Select(selection, from, filterOpt, groupBy, order) =>
-=======
-      case Select(selection, from, joinOpt, filterOpt, order) =>
->>>>>>> b0c2f229
+      case Select(selection, from, joinOpt, filterOpt, groupBy, order) =>
         val newOrder = order.traverse(o => f(o.v).map(newV => OrderBy(newV, o.sortDir)))
         val sel = f(selection.v) ∘ (i => Selection(i, selection.alias ∘ (a => Id[B](a.v))))
 
@@ -87,7 +83,7 @@
           filterOpt.traverse(i => f(i.v) ∘ Filter.apply) ⊛
           groupBy.traverse(i => i.v.traverse(f) ∘ GroupBy.apply) ⊛
           newOrder)(
-          Select(_, _, _, _, _)
+          Select(_, _, _, _, _, _)
         )
       case Union(left, right) => (f(left) ⊛ f(right))(Union.apply)
       case Case(wt, Else(e)) =>
