--- conflicted
+++ resolved
@@ -964,12 +964,8 @@
           y != 0 ==>
             binary(Modulo(_, _).embed, Data.Int(x), Data.Int(y), Data.Int(BigInt(x) % BigInt(y)))
         }
-<<<<<<< HEAD
 
         // TODO analyze and optionally shortCircuit per connector
-=======
-        // TODO: figure out what domain can be tested here
->>>>>>> cffc57a3
         // "any doubles" >> prop { (x: Double, y: Double) =>
         //   y != 0 ==>
         //     binary(Modulo(_, _).embed, Data.Dec(x), Data.Dec(y), Data.Dec(BigDecimal(x).remainder(BigDecimal(y))))
