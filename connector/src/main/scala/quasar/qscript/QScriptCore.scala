/*
 * Copyright 2014–2016 SlamData Inc.
 *
 * Licensed under the Apache License, Version 2.0 (the "License");
 * you may not use this file except in compliance with the License.
 * You may obtain a copy of the License at
 *
 *     http://www.apache.org/licenses/LICENSE-2.0
 *
 * Unless required by applicable law or agreed to in writing, software
 * distributed under the License is distributed on an "AS IS" BASIS,
 * WITHOUT WARRANTIES OR CONDITIONS OF ANY KIND, either express or implied.
 * See the License for the specific language governing permissions and
 * limitations under the License.
 */

package quasar.qscript

import quasar.Predef._
import quasar.RenderTree
import quasar.contrib.matryoshka._
import quasar.fp._

import matryoshka._
import monocle.macros.Lenses
import scalaz._, Scalaz._

sealed abstract class QScriptCore[T[_[_]], A] extends Product with Serializable

/** A data-level transformation.
  */
@Lenses final case class Map[T[_[_]], A](src: A, f: FreeMap[T])
    extends QScriptCore[T, A]

@Lenses final case class ReduceIndex(idx: Int) {
  def incr(j: Int): ReduceIndex = ReduceIndex(idx + j)
}

object ReduceIndex {
  val Empty = ReduceIndex(-1)

  implicit def equal: Equal[ReduceIndex] =
    Equal.equalBy(_.idx)

  implicit def show: Show[ReduceIndex] =
    Show.show {
      case ReduceIndex(idx) =>
        Cord("ReduceIndex(") ++ idx.show ++ Cord(")")
    }
}

/** Flattens nested structure, converting each value into a data set, which are
  * then unioned.
  *
  * `struct` is an expression that evaluates to an array or object, which is
  * then “exploded” into multiple values. `repair` is applied across the new
  * set, integrating the exploded values into the original set.
  *
  * E.g., in:
  *     LeftShift(x,
  *               ProjectField(SrcHole, "bar"),
  *               ConcatMaps(LeftSide, MakeMap("bar", RightSide)))```
  * If `x` consists of things that look like `{ foo: 7, bar: [1, 2, 3] }`, then
  * that’s what [[LeftSide]] is. And [[RightSide]] is values like `1`, `2`, and
  * `3`, because that’s what you get from flattening the struct.So then our
  * right-biased [[quasar.qscript.MapFuncs.ConcatMaps]] says to concat
  * `{ foo: 7, bar: [1, 2, 3] }` with `{ bar: 1 }`, resulting in
  * `{ foo: 7, bar: 1 }` (then again with `{ foo: 7, bar: 2 }` and
  * `{ foo: 7, bar: 3 }`, finishing up the handling of that one element in the
  * original (`x`) dataset.
  */
@Lenses final case class LeftShift[T[_[_]], A](
  src: A,
  struct: FreeMap[T],
  repair: JoinFunc[T])
    extends QScriptCore[T, A]

/** Performs a reduction over a dataset, with the dataset partitioned by the
  * result of the bucket MapFunc. So, rather than many-to-one, this is many-to-fewer.
  *
  * `bucket` partitions the values into buckets based on the result of the
  * expression, `reducers` applies the provided reduction to each expression,
  * and repair finally turns those reduced expressions into a final value.
  *
  * @group MRA
  */
// TODO: type level guarantees about indexing with `repair` into `reducers`
@Lenses final case class Reduce[T[_[_]], A](
  src: A,
  bucket: FreeMap[T],
  reducers: List[ReduceFunc[FreeMap[T]]],
  repair: FreeMapA[T, ReduceIndex])
    extends QScriptCore[T, A]

/** Sorts values within a bucket. This could be represented with
  *     LeftShift(Map(Reduce(src, bucket, UnshiftArray(_)), _.sort(order)),
  *               RightSide)
  * but backends tend to provide sort directly, so this avoids backends having
  * to recognize the pattern. We could provide an algebra
  *     (Sort :+: QScript)#λ => QScript
  * so that a backend without a native sort could eliminate this node.
  */
@Lenses final case class Sort[T[_[_]], A](
  src: A,
  bucket: FreeMap[T],
  order: List[(FreeMap[T], SortDir)])
    extends QScriptCore[T, A]

/** Creates a new dataset that contains the elements from the datasets created
  * by each branch. Duplicate values should be eliminated.
  */
@Lenses final case class Union[T[_[_]], A](
  src: A,
  lBranch: FreeQS[T],
  rBranch: FreeQS[T])
    extends QScriptCore[T, A]

/** Eliminates some values from a dataset, based on the result of `f` (which
  * must evaluate to a boolean value for each element in the set).
  */
@Lenses final case class Filter[T[_[_]], A](src: A, f: FreeMap[T])
    extends QScriptCore[T, A]

/** Chooses a subset of values from a dataset, given a count. */
@Lenses final case class Subset[T[_[_]], A]
  (src: A, from: FreeQS[T], op: SelectionOp, count: FreeQS[T])
    extends QScriptCore[T, A]

/** A placeholder value that can appear in plans, but will never be referenced
  * in the result. We consider this a wart. It should be implemented as an
  * arbitrary value with minimal cost to generate (since it will simply be
  * discarded).
  */
@Lenses final case class Unreferenced[T[_[_]], A]()
    extends QScriptCore[T, A]

object QScriptCore {
  implicit def equal[T[_[_]]: EqualT]: Delay[Equal, QScriptCore[T, ?]] =
    new Delay[Equal, QScriptCore[T, ?]] {
      def apply[A](eq: Equal[A]) =
        Equal.equal {
          case (Map(a1, f1), Map(a2, f2)) => f1 ≟ f2 && eq.equal(a1, a2)
          case (LeftShift(a1, s1, r1), LeftShift(a2, s2, r2)) =>
            eq.equal(a1, a2) && s1 ≟ s2 && r1 ≟ r2
          case (Reduce(a1, b1, f1, r1), Reduce(a2, b2, f2, r2)) =>
            b1 ≟ b2 && f1 ≟ f2 && r1 ≟ r2 && eq.equal(a1, a2)
          case (Sort(a1, b1, o1), Sort(a2, b2, o2)) =>
            b1 ≟ b2 && o1 ≟ o2 && eq.equal(a1, a2)
          case (Union(a1, l1, r1), Union(a2, l2, r2)) =>
            eq.equal(a1, a2) && l1 ≟ l2 && r1 ≟ r2
          case (Filter(a1, f1), Filter(a2, f2)) => f1 ≟ f2 && eq.equal(a1, a2)
          case (Subset(a1, f1, s1, c1), Subset(a2, f2, s2, c2)) => eq.equal(a1, a2) && f1 ≟ f2 && s1 ≟ s2 && c1 ≟ c2
          case (Unreferenced(), Unreferenced()) => true
          case (_, _) => false
        }
    }

  implicit def traverse[T[_[_]]]: Traverse[QScriptCore[T, ?]] =
    new Traverse[QScriptCore[T, ?]] {
      def traverseImpl[G[_]: Applicative, A, B](
        fa: QScriptCore[T, A])(
        f: A => G[B]) =
        fa match {
          case Map(a, func)               => f(a) ∘ (Map[T, B](_, func))
          case LeftShift(a, s, r)         => f(a) ∘ (LeftShift(_, s, r))
          case Reduce(a, b, func, repair) => f(a) ∘ (Reduce(_, b, func, repair))
          case Sort(a, b, o)              => f(a) ∘ (Sort(_, b, o))
          case Union(a, l, r)             => f(a) ∘ (Union(_, l, r))
          case Filter(a, func)            => f(a) ∘ (Filter(_, func))
          case Subset(a, from, sel, c)    => f(a) ∘ (Subset(_, from, sel, c))
          case Unreferenced()             => (Unreferenced[T, B](): QScriptCore[T, B]).point[G]
        }
    }

  implicit def show[T[_[_]]: ShowT]: Delay[Show, QScriptCore[T, ?]] =
    new Delay[Show, QScriptCore[T, ?]] {
      def apply[A](s: Show[A]): Show[QScriptCore[T, A]] =
        Show.show {
          case Map(src, mf) => Cord("Map(") ++
            s.show(src) ++ Cord(",") ++
            mf.show ++ Cord(")")
          case LeftShift(src, struct, repair) => Cord("LeftShift(") ++
            s.show(src) ++ Cord(",") ++
            struct.show ++ Cord(",") ++
            repair.show ++ Cord(")")
          case Reduce(a, b, red, rep) => Cord("Reduce(") ++
            s.show(a) ++ Cord(",") ++
            b.show ++ Cord(",") ++
            red.show ++ Cord(",") ++
            rep.show ++ Cord(")")
          case Sort(a, b, o) => Cord("Sort(") ++
            s.show(a) ++ Cord(",") ++
            b.show ++ Cord(",") ++
            o.show ++ Cord(")")
          case Union(src, l, r) => Cord("Union(") ++
            s.show(src) ++ Cord(",") ++
            l.show ++ Cord(",") ++
            r.show ++ Cord(")")
          case Filter(a, func) => Cord("Filter(") ++
            s.show(a) ++ Cord(",") ++
            func.show ++ Cord(")")
          case Subset(a, f, sel, c) => Cord("Subset(") ++
            s.show(a) ++ Cord(",") ++
            f.show ++ Cord(",") ++
            sel.show ++ Cord(",") ++
            c.show ++ Cord(")")
          case Unreferenced() => Cord("Unreferenced")
        }
    }

  implicit def renderTree[T[_[_]]: ShowT]:
      Delay[RenderTree, QScriptCore[T, ?]] =
    RenderTree.delayFromShow

  implicit def mergeable[T[_[_]]: Recursive: Corecursive: EqualT: ShowT]:
      Mergeable.Aux[T, QScriptCore[T, ?]] =
    new Mergeable[QScriptCore[T, ?]] {
      type IT[F[_]] = T[F]

      def mergeSrcs(
        left: FreeMap[T],
        right: FreeMap[T],
        p1: QScriptCore[IT, ExternallyManaged],
        p2: QScriptCore[IT, ExternallyManaged]) = {
        val norm = TTypes.normalizable[T]

        (p1, p2) match {
          case (Unreferenced(), Unreferenced()) =>
            SrcMerge[QScriptCore[IT, ExternallyManaged], FreeMap[IT]](
              Unreferenced(),
              HoleF,
              HoleF).some
          case (Map(_, m1), Map(_, m2)) =>
            // TODO: optimize cases where one side is a subset of the other
            val (mf, lv, rv) = concat(m1 >> left, m2 >> right)
            SrcMerge[QScriptCore[IT, ExternallyManaged], FreeMap[IT]](
              Map(Extern, mf),
              lv,
              rv).some
          case (
            Reduce(_, bucket1, func1, rep1),
            Reduce(_, bucket2, func2, rep2)) =>
            val mapL = bucket1 >> left
            val mapR = bucket2 >> right

            (mapL ≟ mapR).option {
              val funcL = func1.map(_.map(_ >> left))
              val funcR = func1.map(_.map(_ >> right))
              val (newRep, lrep, rrep) = concat(rep1, rep2.map(_.incr(func1.length)))

              SrcMerge[QScriptCore[IT, ExternallyManaged], FreeMap[IT]](
                Reduce(Extern, mapL, funcL ++ funcR, newRep),
                lrep,
                rrep)
            }

          case (
            LeftShift(_, struct1, repair1),
            LeftShift(_, struct2, repair2)) =>
            val (repair, repL, repR) = concat(repair1, repair2)

<<<<<<< HEAD
=======
            val norm = Normalizable.normalizable[T]
>>>>>>> ca391540
            val lFunc: FreeMap[IT] = norm.freeMF(struct1 >> left)
            val rFunc: FreeMap[IT] = norm.freeMF(struct2 >> right)

            val proj0: FreeMap[IT] =
              Free.roll(MapFuncs.ProjectIndex(HoleF[IT], MapFuncs.IntLit[IT, Hole](0)))
            val proj1: FreeMap[IT] =
              Free.roll(MapFuncs.ProjectIndex(HoleF[IT], MapFuncs.IntLit[IT, Hole](1)))

            def constructMerge(
              struct: FreeMap[IT],
              projL: Option[FreeMap[IT]],
              projR: Option[FreeMap[IT]]) =
              SrcMerge[QScriptCore[IT, ExternallyManaged], FreeMap[IT]](
                LeftShift(Extern, struct, repair),
                projL.fold(repL)(repL >> _),
                projR.fold(repR)(repR >> _)).some

            (lFunc, rFunc) match {
              case (lm, rm) if lm ≟ rm =>
                constructMerge(lm, None, None)

              case (lm, rm) =>
                (lm.resume, rm.resume) match {
                  case (-\/(l), -\/(zip @ MapFuncs.ZipMapKeys(r))) if Free.roll(l) ≟ r =>
                    constructMerge(Free.roll(zip), Some(proj1), None)

                  case (-\/(zip @ MapFuncs.ZipMapKeys(l)), -\/(r)) if l ≟ Free.roll(r) =>
                    constructMerge(Free.roll(zip), None, Some(proj1))

                  case (-\/(l), -\/(MapFuncs.DupMapKeys(r))) if Free.roll(l) ≟ r =>
                    constructMerge(Free.roll(MapFuncs.ZipMapKeys(r)), Some(proj1), Some(proj0))

                  case (-\/(MapFuncs.DupMapKeys(l)), -\/(r)) if l ≟ Free.roll(r) =>
                    constructMerge(Free.roll(MapFuncs.ZipMapKeys(l)), Some(proj0), Some(proj1))

                  case (_, _) => None
                }
            }
          case (Filter(s1, c1), Filter(_, c2)) =>
            val lCond = norm.freeMF(c1 >> left)
            val rCond = norm.freeMF(c2 >> right)
            (lCond ≟ rCond).option(SrcMerge(Filter(s1, lCond), left, right))

          case (Sort(s1, b1, o1), Sort(_, b2, o2)) =>
            val lBucket = norm.freeMF(b1 >> left)
            val rBucket = norm.freeMF(b2 >> right)
            val lOrder = o1.map(_.leftMap(o => norm.freeMF(o >> left)))
            val rOrder = o2.map(_.leftMap(o => norm.freeMF(o >> right)))
            (lBucket ≟ rBucket && lOrder ≟ rOrder).option(
                SrcMerge(Sort(s1, lBucket, lOrder), left, right))

          case (Subset(s1, f1, o1, c1), Subset(_, f2, o2, c2)) =>
            val from1 = rebaseBranch(f1, left)
            val from2 = rebaseBranch(f2, right)
            val count1 = rebaseBranch(c1, left)
            val count2 = rebaseBranch(c2, right)
            (from1 ≟ from2 && o1 ≟ o2 && count1 ≟ count2).option(
              SrcMerge(Subset(s1, from1, o1, count1), HoleF, HoleF))

          case (Union(s1, l1, r1), Union(_, l2, r2)) =>
            val left1 = rebaseBranch(l1, left)
            val left2 = rebaseBranch(l2, right)
            val right1 = rebaseBranch(r1, left)
            val right2 = rebaseBranch(r2, right)
            (left1 ≟ left2 && right1 ≟ right2).option(
              SrcMerge(Union(s1, left1, right1), HoleF, HoleF))

          case (_, _) => None
        }
      }
    }
}<|MERGE_RESOLUTION|>--- conflicted
+++ resolved
@@ -222,7 +222,7 @@
         right: FreeMap[T],
         p1: QScriptCore[IT, ExternallyManaged],
         p2: QScriptCore[IT, ExternallyManaged]) = {
-        val norm = TTypes.normalizable[T]
+        val norm = Normalizable.normalizable[T]
 
         (p1, p2) match {
           case (Unreferenced(), Unreferenced()) =>
@@ -259,10 +259,6 @@
             LeftShift(_, struct2, repair2)) =>
             val (repair, repL, repR) = concat(repair1, repair2)
 
-<<<<<<< HEAD
-=======
-            val norm = Normalizable.normalizable[T]
->>>>>>> ca391540
             val lFunc: FreeMap[IT] = norm.freeMF(struct1 >> left)
             val rFunc: FreeMap[IT] = norm.freeMF(struct2 >> right)
 
