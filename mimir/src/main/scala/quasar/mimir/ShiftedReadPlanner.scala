/*
 * Copyright 2014–2018 SlamData Inc.
 *
 * Licensed under the Apache License, Version 2.0 (the "License");
 * you may not use this file except in compliance with the License.
 * You may obtain a copy of the License at
 *
 *     http://www.apache.org/licenses/LICENSE-2.0
 *
 * Unless required by applicable law or agreed to in writing, software
 * distributed under the License is distributed on an "AS IS" BASIS,
 * WITHOUT WARRANTIES OR CONDITIONS OF ANY KIND, either express or implied.
 * See the License for the specific language governing permissions and
 * limitations under the License.
 */

package quasar.mimir

import slamdata.Predef._

import quasar.blueeyes.json.JValue
import quasar.contrib.fs2.convert.toStreamT
import quasar.contrib.pathy._
import quasar.contrib.scalaz._, eitherT._
import quasar.contrib.scalaz.concurrent.task._
import quasar.fs._
import quasar.mimir.MimirCake._
import quasar.precog.common.RValue
import quasar.qscript._
import quasar.yggdrasil.UnknownSize
import quasar.yggdrasil.TransSpecModule.paths.{Key, Value}
import quasar.yggdrasil.bytecode.JType
import quasar.yggdrasil.table.Slice

import cats.arrow.FunctionK
import cats.effect.{Effect, IO}
import matryoshka._
import pathy.Path._
import scalaz._, Scalaz._
import scalaz.concurrent.Task

import scala.concurrent.ExecutionContext

final class ShiftedReadPlanner[T[_[_]]: BirecursiveT: EqualT: ShowT, F[_]: Monad](
    lift: FileSystemErrT[CakeM, ?] ~> F) {

  def plan(implicit ex: ExecutionContext): AlgebraM[F, Const[ShiftedRead[AFile], ?], MimirRepr] = {
    case Const(ShiftedRead(path, status)) => {
      type X[A] = EitherT[CakeM, FileSystemError, A]

      val pathStr: String = pathy.Path.posixCodec.printPath(path)

      val loaded: X[MimirRepr] =
        for {
          connectors <- cake[X]
          (_, lwfs) = connectors

          repr <- MimirRepr.meld[X, LightweightFileSystem](
            new DepFn1[Cake, λ[`P <: Cake` => X[P#Table]]] {
              def apply(P: Cake): X[P.Table] = {

                val read: EitherT[Task, FileSystemError, P.Table] =
                  P.Table.constString(Set(pathStr))
                    .load(JType.JUniverseT)
                    .mapT(_.to[Task])
                    .leftMap { err =>
                      val msg = err.messages.toList.reduce(_ + ";" + _)
                      FileSystemError.readFailed(posixCodec.printPath(path), msg)
                    }

                val et: Task[FileSystemError \/ P.Table] = for {
                  precogRead <- read.run

                  et <- precogRead match {
                    // read from mimir
                    case right @ \/-(_) =>
                      Task.now(right: FileSystemError \/ P.Table)

                    // read from the lwc
                    case -\/(_) =>
                      lwfs.read(path) flatMap {
                        case Some(stream) =>
                          val slices = stream.chunks.map { ch =>
                            Slice.fromRValues(
                              ch.toList.toStream.map(data =>
                                RValue.fromJValueRaw(JValue.fromData(data))))
                          }.translate(Lambda[FunctionK[Task, IO]](Effect[Task].toIO(_)))

                          // TODO leaks resources
                          val resultIO = toStreamT(slices).map(_.unsafeValue) map { slicesT =>
                            import P.trans._

                            // TODO depending on the id status we may not need to wrap the table
<<<<<<< HEAD
                            P.Table.fromRValues(values.toVector)
=======
                            P.Table(slicesT, UnknownSize)
>>>>>>> a9384193
                              .transform(OuterObjectConcat(
                                WrapObject(
                                  Scan(Leaf(Source), P.freshIdScanner),
                                  Key.name),
                                WrapObject(
                                  Leaf(Source),
                                  Value.name))).right[FileSystemError]
                          }

                          resultIO.to[Task]

                        case None =>
                          Task.now(FileSystemError.readFailed(
                            posixCodec.printPath(path),
                            "read from lightweight connector failed").left[P.Table])
                      }
                  }
                } yield et

                EitherT.eitherT(et.liftM[CakeMT[?[_], ?]])
              }
            })
        } yield {
          import repr.P.trans._

          status match {
            case IdOnly =>
              repr.map(_.transform(constants.SourceKey.Single))

            case IncludeId =>
              val ids = constants.SourceKey.Single
              val values = constants.SourceValue.Single

              // note that ids are already an array
              repr.map(_.transform(InnerArrayConcat(ids, WrapArray(values))))

            case ExcludeId =>
              repr.map(_.transform(constants.SourceValue.Single))
          }
        }

      lift(loaded)
    }
  }
}<|MERGE_RESOLUTION|>--- conflicted
+++ resolved
@@ -80,22 +80,19 @@
                     case -\/(_) =>
                       lwfs.read(path) flatMap {
                         case Some(stream) =>
-                          val slices = stream.chunks.map { ch =>
-                            Slice.fromRValues(
-                              ch.toList.toStream.map(data =>
-                                RValue.fromJValueRaw(JValue.fromData(data))))
-                          }.translate(Lambda[FunctionK[Task, IO]](Effect[Task].toIO(_)))
+                          val slices: fs2.Stream[IO, Slice] = ???
+                          // val slices: fs2.Stream[IO, Slice] = stream.chunks.map { ch =>
+                          //   Slice.fromRValues(
+                          //     ch.toList.toVector.map(data =>
+                          //       RValue.fromJValueRaw(JValue.fromData(data))))
+                          // }.translate(Lambda[FunctionK[Task, IO]](Effect[Task].toIO(_)))
 
                           // TODO leaks resources
                           val resultIO = toStreamT(slices).map(_.unsafeValue) map { slicesT =>
                             import P.trans._
 
                             // TODO depending on the id status we may not need to wrap the table
-<<<<<<< HEAD
-                            P.Table.fromRValues(values.toVector)
-=======
                             P.Table(slicesT, UnknownSize)
->>>>>>> a9384193
                               .transform(OuterObjectConcat(
                                 WrapObject(
                                   Scan(Leaf(Source), P.freshIdScanner),
