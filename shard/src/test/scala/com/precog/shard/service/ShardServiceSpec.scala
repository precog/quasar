--- conflicted
+++ resolved
@@ -416,9 +416,6 @@
   protected def executor(implicit shardQueryMonad: JobQueryTFMonad): QueryExecutor[JobQueryTF, StreamT[JobQueryTF, Slice]] = {
     new QueryExecutor[JobQueryTF, StreamT[JobQueryTF, Slice]] {
       def execute(apiKey: APIKey, query: String, prefix: Path, opts: QueryOptions) = {
-<<<<<<< HEAD
-        shardQueryMonad.point(success(wrap(JNum(2))))
-=======
         if (query == "bad query") {
           val mu: Future[Any] = shardQueryMonad.jobId map { jobId =>
             jobManager.addMessage(jobId, JobManager.channels.Error, JString("ERROR!"))
@@ -429,7 +426,6 @@
         } else {
           shardQueryMonad.point(success(wrap(JArray(List(JNum(2))))))
         }
->>>>>>> ebb9e381
       }
     }
   }
