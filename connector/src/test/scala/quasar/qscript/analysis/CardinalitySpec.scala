/*
 * Copyright 2014–2017 SlamData Inc.
 *
 * Licensed under the Apache License, Version 2.0 (the "License");
 * you may not use this file except in compliance with the License.
 * You may obtain a copy of the License at
 *
 *     http://www.apache.org/licenses/LICENSE-2.0
 *
 * Unless required by applicable law or agreed to in writing, software
 * distributed under the License is distributed on an "AS IS" BASIS,
 * WITHOUT WARRANTIES OR CONDITIONS OF ANY KIND, either express or implied.
 * See the License for the specific language governing permissions and
 * limitations under the License.
 */

package quasar.qscript.analysis

import slamdata.Predef._
import quasar.fp.ski.κ
import quasar.contrib.pathy.{AFile, ADir, APath}
import quasar.qscript._
import quasar.common.{JoinType, SortDir}


import matryoshka.data.Fix
import pathy.Path._
import org.specs2.scalaz.DisjunctionMatchers
import scalaz._, Scalaz._

class CardinalitySpec extends quasar.Qspec with QScriptHelpers with DisjunctionMatchers {

  sequential

  val empty: APath => Id[Int] = κ(0)

  import qstdsl._

  "Cardinality" should {

    "Read" should {
      "always returns 1 for any file" in {
        val compile = Cardinality.read[AFile].calculate(empty)
        val afile = rootDir </> dir("path") </> dir("to") </> file("file")
        compile(Const[Read[AFile], Int](Read(afile))) must_== 1
      }

      "always returns 1 for any dir" in {
        val compile = Cardinality.read[ADir].calculate(empty)
        val adir = rootDir </> dir("path") </> dir("to") </> dir("dir")
        compile(Const[Read[ADir], Int](Read(adir))) must_== 1
      }
    }

    "ShiftedRead" should {
      "returns what 'pathCard' is returning for given file" in {
        val fileCardinality = 50
        val pathCard = κ(fileCardinality)
        val compile = Cardinality.shiftedRead[AFile].calculate[Id](pathCard)
        val afile = rootDir </> dir("path") </> dir("to") </> file("file")
        compile(Const[ShiftedRead[AFile], Int](ShiftedRead(afile, ExcludeId))) must_== fileCardinality
      }

      "returns what 'pathCard' is returning for given dir" in {
        val dirCardinality = 55
        val pathCard = κ(dirCardinality)
        val compile = Cardinality.shiftedRead[ADir].calculate[Id](pathCard)
        val adir = rootDir </> dir("path") </> dir("to") </> dir("dir")
        compile(Const[ShiftedRead[ADir], Int](ShiftedRead(adir, ExcludeId))) must_== dirCardinality
      }
    }

    "QScriptCore" should {
      val compile = Cardinality.qscriptCore[Fix].calculate(empty)
      "Map" should {
        "returns cardinality of already processed part of qscript" in {
          val cardinality = 40
          val map = quasar.qscript.Map(cardinality, func.ProjectKeyS(func.Hole, "key"))
          compile(map) must_== cardinality
        }
      }
      /**
        *  Cardinality depends on how many buckets there are created. If it is Constant
        *  then cardinality == 1 otherwise it is something in range [0, card]. Middle
        *  value is chosen however same as with Filter we might consider returning
        *  a Tuple2[Int, Int] as a range of values instead of Int
        */
      "Reduce" should {
        "returns cardinality of 1 when bucket is Const" in {
          val bucket: List[FreeMap] = Nil
          val repair: FreeMapA[ReduceIndex] = func.ReduceIndex(0.right)
          val reduce = Reduce(100, bucket, List.empty, repair)
          compile(reduce) must_== 1
        }
        "returns cardinality of half fo already processed part of qscript" in {
          val cardinality = 100
          val bucket: List[FreeMap] = List(func.ProjectKeyS(func.Hole, "country"))
          val repair: FreeMapA[ReduceIndex] = func.ReduceIndex(0.right)
          val reduce = Reduce(cardinality, bucket, List.empty, repair)
          compile(reduce) must_== cardinality / 2
        }
      }
      "Sort" should {
        "returns cardinality of already processed part of qscript" in {
          val cardinality = 60
          def bucket = List(func.ProjectKeyS(func.Hole, "key"))
          def order = (func.ProjectKeyS(func.Hole, "key"), SortDir.asc).wrapNel
          val sort = quasar.qscript.Sort(cardinality, bucket, order)
          compile(sort) must_== cardinality
        }
      }
      "Filter" should {
        /**
          * Since filter can return cardinality of a range [0, card] a middle value
          * was chosen - card / 2.
          * It is worth considering changing signature of Cardinality typeclass to
          * return Tuple2[Int, Int] representing range. Then the result would be
          * range (0, card)
          */
        "returns half of cardinality of already processed part of qscript" in {
          val cardinality = 50
          def fun: FreeMap = func.Lt(func.ProjectKeyS(func.Hole, "age"), func.Constant(json.int(24)))
          val filter = quasar.qscript.Filter(cardinality, fun)
          compile(filter) must_== cardinality / 2
        }
      }
      "Subset" should {
        "returns cardinality equal to count if sel is Take & count is constant" in {
          val count = 20
          val cardinality = 50
          def fromQS: FreeQS = free.Hole
          def countQS: FreeQS = constFreeQS(count)

          val take = quasar.qscript.Subset(cardinality, fromQS, Take, countQS)
          compile(take) must_== count
        }
        "returns cardinality equal to count if sel is Sample & count is constant" in {
          val count = 20
          val cardinality = 50
          def fromQS: FreeQS = free.Hole
          def countQS: FreeQS = constFreeQS(count)

          val take = quasar.qscript.Subset(cardinality, fromQS, Sample, countQS)
          compile(take) must_== count
        }
        "returns cardinality equal to (card - count) if sel is Drop & count is constant" in {
          val count = 20
          val cardinality = 50
          def fromQS: FreeQS = free.Hole
          def countQS: FreeQS = constFreeQS(count)

          val take = quasar.qscript.Subset(cardinality, fromQS, Drop, countQS)
          compile(take) must_== cardinality - count
        }
        "returns cardinality equal to card / 2 regardles of sel if count is NOT constant" in {
          val cardinality = 50
          def fromQS: FreeQS = free.Hole
          def countQS: FreeQS = free.Hole

          compile(quasar.qscript.Subset(cardinality, fromQS, Take, countQS)) must_== cardinality / 2
          compile(quasar.qscript.Subset(cardinality, fromQS, Sample, countQS)) must_== cardinality / 2
          compile(quasar.qscript.Subset(cardinality, fromQS, Drop, countQS)) must_== cardinality / 2
        }
      }
      "LeftShift" should {
        /**
          * Question why 10x not 5x or 1000x ?
          * LeftShifts flattens the structure. Thus the range has potentail size
          * from [cardinality, infinity]. It is really hard to determin a concrete value
          * just by spectating a static information. To get more accurate data we will
          * most probably need some statistics.
          * Other approach is to change the Cardinality typeclss to return Option[Int]
          * and all occurance of LeftShift would return None
          * For now the x10 approach was proposed as a value.
          */
        "returns cardinality of 10 x cardinality of already processed part of qscript" in {
          val cardinality = 60
          val fun: FreeMap =
            func.Eq(func.ProjectKeyS(func.Hole, "key"), func.Constant(json.str("value")))
          val joinFunc: JoinFunc = func.LeftSide
<<<<<<< HEAD
          val leftShift = LeftShift(cardinality, fun, IdOnly, ShiftType.Array, joinFunc)
=======
          val leftShift = LeftShift(cardinality, fun, IdOnly, ShiftType.Array, OnUndefined.Omit, joinFunc)
>>>>>>> d47f2592
          compile(leftShift) must_== cardinality * 10
        }
      }
      "Union" should {
        "returns cardinality of sum lBranch + rBranch" in {
          val cardinality = 100
          def fun(country: String): FreeMap =
            func.Eq(func.ProjectKeyS(func.Hole, "country"), func.Constant(json.str(country)))
          def left: FreeQS = free.Map(free.Hole, func.ProjectKeyS(func.Hole, "key"))
          def right: FreeQS = free.Filter(free.Hole, fun("US"))
          val union = quasar.qscript.Union(cardinality, left, right)
          compile(union) must_== cardinality + (cardinality / 2)
        }
      }
      "Unreferenced" should {
        "returns cardinality of 1" in {
          compile(Unreferenced()) must_== 1
        }
      }
    }

    "ProjectBucket"  should {
      "returns cardinality of already processed part of qscript" in {
        val compile = Cardinality.projectBucket[Fix].calculate(empty)
        val cardinality = 45
        def fun: FreeMap = func.Lt(func.ProjectKeyS(func.Hole, "age"), func.Constant(json.int(24)))
        val bucket = BucketKey(cardinality, fun, fun)
        compile(bucket) must_== cardinality
      }
    }

    "EquiJoin" should {
      "returns cardinality of multiplication lBranch * rBranch" in {
        val compile = Cardinality.equiJoin[Fix].calculate(empty)
        val cardinality = 100
        val fun: FreeMap =
          func.Eq(func.ProjectKeyS(func.Hole, "key"), func.Constant(json.str("val")))
        def left: FreeQS = free.Map(free.Hole, func.ProjectKeyS(func.Hole, "key"))
        def right: FreeQS = free.Filter(free.Hole, fun)
        val joinFunc: JoinFunc = func.LeftSide
        val join = quasar.qscript.EquiJoin(cardinality, left, right, List((fun, fun)), JoinType.Inner, joinFunc)
        compile(join) must_== cardinality * (cardinality / 2)
      }
    }

    "ThetaJoin" should {
      "return cardinality of multiplication lBranch * rBranch" in {
        val compile = Cardinality.thetaJoin[Fix].calculate(empty)
        val cardinality = 100
        val fun: FreeMap =
          func.Eq(func.ProjectKeyS(func.Hole, "key"), func.Constant(json.str("val")))
        def left: FreeQS = free.Map(free.Hole, func.ProjectKeyS(func.Hole, "key"))
        def right: FreeQS = free.Filter(free.Hole, fun)
        val joinFunc: JoinFunc = func.LeftSide
        val join = quasar.qscript.ThetaJoin(cardinality, left, right, joinFunc, JoinType.Inner, joinFunc)
        compile(join) must_== cardinality * (cardinality / 2)
      }
    }

    "DeadEnd" should {
      "return cardinality of 1" in {
        val compile = Cardinality.deadEnd.calculate(empty)
        compile(Const(Root)) must_== 1
      }
    }
  }

  private def constFreeQS(v: Int): FreeQS =
    free.Map(free.Unreferenced, func.Constant(json.int(v)))
}<|MERGE_RESOLUTION|>--- conflicted
+++ resolved
@@ -178,11 +178,7 @@
           val fun: FreeMap =
             func.Eq(func.ProjectKeyS(func.Hole, "key"), func.Constant(json.str("value")))
           val joinFunc: JoinFunc = func.LeftSide
-<<<<<<< HEAD
-          val leftShift = LeftShift(cardinality, fun, IdOnly, ShiftType.Array, joinFunc)
-=======
           val leftShift = LeftShift(cardinality, fun, IdOnly, ShiftType.Array, OnUndefined.Omit, joinFunc)
->>>>>>> d47f2592
           compile(leftShift) must_== cardinality * 10
         }
       }
