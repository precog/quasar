--- conflicted
+++ resolved
@@ -321,19 +321,12 @@
         logger.warn("Skipping insert with an empty batch on %s".format(baseDir.getCanonicalPath))
       } else {
         val (skipValues, keepValues) = batch.partition(_._1 <= currentState.maxOffset)
-<<<<<<< HEAD
         if (keepValues.isEmpty) {
           logger.debug("Skipping entirely seen batch of %d rows prior to offset %d".format(batch.flatMap(_._2).size, currentState.maxOffset))
         } else {
           val values = keepValues.flatMap(_._2)
           val offset = keepValues.map(_._1).max
 
-=======
-        val values = keepValues.flatMap(_._2)
-        val offset = keepValues.map(_._1).max
-
-        if (offset > currentState.maxOffset) {
->>>>>>> 56275b09
           logger.debug("Inserting %d rows, skipping %d rows at offset %d for %s".format(values.length, skipValues.length, offset, baseDir.getCanonicalPath))
           blockState.rawLog.write(offset, values)
 
@@ -351,11 +344,6 @@
             chef ! Prepare(toCook.id, cookSequence.getAndIncrement, cookedDir, toCook)
           }
           logger.debug("Insert complete on %d rows at offset %d for %s".format(values.length, offset, baseDir.getCanonicalPath))
-<<<<<<< HEAD
-=======
-        } else {
-          logger.debug("Skipping %d existing rows at offset %d".format(values.size, offset))
->>>>>>> 56275b09
         }
       }
       sender ! ()
