--- conflicted
+++ resolved
@@ -1,14 +1,8 @@
 {
     "name": "filter on is not null",
     "backends": {
-<<<<<<< HEAD
-        "mimir": "skip",
-        "marklogic_json": "pending",
-=======
-        "mimir":"pending",
-        "mongodb_q_3_2":  "pending",
->>>>>>> fc732bd4
-        "postgresql":     "pending"
+        "mimir": "pending",
+        "postgresql": "pending"
     },
     "description": "expression with `is not null` should be true whenever the same filter is satisfied",
     "data": "nulls.data",
