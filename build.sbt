import github.GithubPlugin._
import quasar.project._
import quasar.project.build._

import java.lang.Integer
import scala.{List, Predef, None, Some, sys, Unit}, Predef.{any2ArrowAssoc, assert, augmentString}
import scala.collection.Seq
import scala.collection.immutable.Map

import de.heikoseeberger.sbtheader.HeaderPlugin
import de.heikoseeberger.sbtheader.license.Apache2_0
import sbt._, Aggregation.KeyValue, Keys._
import sbt.std.Transform.DummyTaskMap
import sbt.TestFrameworks.Specs2
import sbtrelease._, ReleaseStateTransformations._, Utilities._
import scoverage._

val BothScopes = "test->test;compile->compile"

// Exclusive execution settings
lazy val ExclusiveTests = config("exclusive") extend Test

val ExclusiveTest = Tags.Tag("exclusive-test")

def exclusiveTasks(tasks: Scoped*) =
  tasks.flatMap(inTask(_)(tags := Seq((ExclusiveTest, 1))))

lazy val checkHeaders =
  taskKey[Unit]("Fail the build if createHeaders is not up-to-date")

lazy val buildSettings = Seq(
  organization := "org.quasar-analytics",
  headers := Map(
    ("scala", Apache2_0("2014–2016", "SlamData Inc.")),
    ("java",  Apache2_0("2014–2016", "SlamData Inc."))),
  scalaVersion := "2.11.8",
  outputStrategy := Some(StdoutOutput),
  initialize := {
    val version = sys.props("java.specification.version")
    assert(
      Integer.parseInt(version.split("\\.")(1)) >= 8,
      "Java 8 or above required, found " + version)
  },
  autoCompilerPlugins := true,
  autoAPIMappings := true,
  exportJars := true,
  resolvers ++= Seq(
    Resolver.sonatypeRepo("releases"),
    Resolver.sonatypeRepo("snapshots"),
    "JBoss repository" at "https://repository.jboss.org/nexus/content/repositories/",
    "Scalaz Bintray Repo" at "http://dl.bintray.com/scalaz/releases",
    "bintray/non" at "http://dl.bintray.com/non/maven"),
  addCompilerPlugin("org.spire-math" %% "kind-projector"   % "0.8.0"),
  addCompilerPlugin("org.scalamacros" % "paradise"         % "2.1.0" cross CrossVersion.full),
  addCompilerPlugin("com.milessabin"  % "si2712fix-plugin" % "1.2.0" cross CrossVersion.full),

  ScoverageKeys.coverageHighlighting := true,

  // NB: These options need scalac 2.11.7 ∴ sbt > 0.13 for meta-project
  scalacOptions ++= BuildInfo.scalacOptions ++ Seq(
    "-target:jvm-1.8",
    // Try again once the new backend is more stable. Specifically, it would appear the Op class in Zip
    // causes problems when recompiling code in sbt without running `clean` in between.
    //"-Ybackend:GenBCode",
    "-Ydelambdafy:method",
    "-Ywarn-unused-import"),
  scalacOptions in (Test, console) --= Seq(
    "-Yno-imports",
    "-Ywarn-unused-import"),
  wartremoverWarnings in (Compile, compile) ++= Warts.allBut(
    Wart.Any,
    Wart.AsInstanceOf,
    Wart.Equals,
    Wart.ExplicitImplicitTypes, // - see puffnfresh/wartremover#226
    Wart.ImplicitConversion,    // - see puffnfresh/wartremover#242
    Wart.IsInstanceOf,
    Wart.NoNeedForMonad,        // - see puffnfresh/wartremover#159
    Wart.Nothing,
    Wart.Overloading,
    Wart.Product,               // _ these two are highly correlated
    Wart.Serializable,          // /
    Wart.ToString),
  // Normal tests exclude those tagged in Specs2 with 'exclusive'.
  testOptions in Test := Seq(Tests.Argument(Specs2, "exclude", "exclusive")),
  // Exclusive tests include only those tagged with 'exclusive'.
  testOptions in ExclusiveTests := Seq(Tests.Argument(Specs2, "include", "exclusive")),
  // Tasks tagged with `ExclusiveTest` should be run exclusively.
  concurrentRestrictions in Global := Seq(Tags.exclusive(ExclusiveTest)),

  console <<= console in Test, // console alias test:console

  licenses += (("Apache 2", url("http://www.apache.org/licenses/LICENSE-2.0"))),

  checkHeaders := {
    if ((createHeaders in Compile).value.nonEmpty)
      sys.error("headers not all present")
  })

lazy val publishSettings = Seq(
  organizationName := "SlamData Inc.",
  organizationHomepage := Some(url("http://quasar-analytics.org")),
  homepage := Some(url("https://github.com/quasar-analytics/quasar")),
  licenses := Seq("Apache 2.0" -> url("http://www.apache.org/licenses/LICENSE-2.0")),
  publishTo := {
    val nexus = "https://oss.sonatype.org/"
    if (isSnapshot.value)
      Some("snapshots" at nexus + "content/repositories/snapshots")
    else
      Some("releases"  at nexus + "service/local/staging/deploy/maven2")
  },
  publishMavenStyle := true,
  publishArtifact in Test := false,
  pomIncludeRepository := { _ => false },
  releasePublishArtifactsAction := PgpKeys.publishSigned.value,
  releaseCrossBuild := true,
  autoAPIMappings := true,
  scmInfo := Some(
    ScmInfo(
      url("https://github.com/quasar-analytics/quasar"),
      "scm:git@github.com:quasar-analytics/quasar.git"
    )
  ),
  developers := List(
    Developer(
      id = "slamdata",
      name = "SlamData Inc.",
      email = "contact@slamdata.com",
      url = new URL("http://slamdata.com")
    )
  )
)

// Build and publish a project, excluding its tests.
lazy val commonSettings = buildSettings ++ publishSettings

// Include to also publish a project's tests
lazy val publishTestsSettings = Seq(
  publishArtifact in (Test, packageBin) := true
)

// Include to prevent publishing any artifacts for a project
lazy val noPublishSettings = Seq(
  publishTo := Some(Resolver.file("nopublish repository", file("target/nopublishrepo"))),
  publish := {},
  publishLocal := {},
  publishArtifact := false
)

lazy val oneJarSettings =
  com.github.retronym.SbtOneJar.oneJarSettings ++
  githubSettings ++
  Seq(
    GithubKeys.assets := { Seq(oneJar.value) },
    GithubKeys.repoSlug := "quasar-analytics/quasar",

    releaseVersionFile := file("version.sbt"),
    releaseUseGlobalVersion := true,
    releaseProcess := Seq[ReleaseStep](
      checkSnapshotDependencies,
      inquireVersions,
      runTest,
      setReleaseVersion,
      commitReleaseVersion,
      pushChanges))

lazy val root = project.in(file("."))
  .settings(commonSettings)
  .settings(noPublishSettings)
  .aggregate(
        foundation,
//     / / | | \ \
//
   ejson, effect, js,
//          |
          core,
//      / / | \ \
  mongodb, skeleton, postgresql, // sparkcore,
//      \ \ | / /
          main,
//        /  \
      repl,   web,
//        \  /
           it)
  .enablePlugins(AutomateHeaderPlugin)

// common components

lazy val foundation = project
  .settings(name := "quasar-foundation-internal")
  .settings(commonSettings)
  .settings(publishTestsSettings)
  .settings(libraryDependencies ++= Dependencies.core)
  .enablePlugins(AutomateHeaderPlugin)

lazy val ejson = project
  .settings(name := "quasar-ejson-internal")
  .dependsOn(foundation % BothScopes)
  .settings(commonSettings)
  .settings(libraryDependencies ++= Dependencies.core)
  .enablePlugins(AutomateHeaderPlugin)

lazy val effect = project
  .settings(name := "quasar-effect-internal")
  .dependsOn(foundation % BothScopes)
  .settings(commonSettings)
  .settings(libraryDependencies ++= Dependencies.core)
  .enablePlugins(AutomateHeaderPlugin)

lazy val js = project
  .settings(name := "quasar-js-internal")
  .dependsOn(foundation % BothScopes)
  .settings(commonSettings)
  .settings(libraryDependencies ++= Dependencies.core)
  .enablePlugins(AutomateHeaderPlugin)

lazy val core = project
  .settings(name := "quasar-core-internal")
  .dependsOn(ejson % BothScopes, foundation % BothScopes)
  .dependsOn(ejson % BothScopes, effect % BothScopes, js % BothScopes, foundation % BothScopes)
  .settings(commonSettings)
  .settings(publishTestsSettings)
  .settings(
    libraryDependencies ++= Dependencies.core,
    ScoverageKeys.coverageMinimum := 79,
    ScoverageKeys.coverageFailOnMinimum := true,
    buildInfoKeys := Seq[BuildInfoKey](version, ScoverageKeys.coverageEnabled),
    buildInfoPackage := "quasar.build")
  .enablePlugins(AutomateHeaderPlugin, BuildInfoPlugin)

lazy val main = project
  .settings(name := "quasar-main-internal")
  .dependsOn(
    mongodb    % BothScopes,
    skeleton   % BothScopes,
<<<<<<< HEAD
    sparkcore  % BothScopes,
=======
    // sparkcore   % BothScopes,
>>>>>>> f5278be3
    postgresql % BothScopes)
  .settings(commonSettings)
  .enablePlugins(AutomateHeaderPlugin)

// filesystems (backends)

lazy val mongodb = project
  .settings(name := "quasar-mongodb-internal")
  .dependsOn(core % BothScopes)
  .settings(commonSettings)
  .settings(libraryDependencies +=
    "org.mongodb" % "mongodb-driver-async" % "3.2.2")
  .enablePlugins(AutomateHeaderPlugin)

lazy val skeleton = project
  .settings(name := "quasar-skeleton-internal")
  .dependsOn(core % BothScopes)
  .settings(commonSettings)
  .enablePlugins(AutomateHeaderPlugin)

lazy val postgresql = project
  .settings(name := "quasar-postgresql-internal")
  .dependsOn(core % BothScopes)
  .settings(commonSettings)
  .enablePlugins(AutomateHeaderPlugin)

<<<<<<< HEAD
lazy val sparkcore = project
  .settings(name := "quasar-sparkcore-internal")
  .dependsOn(core % BothScopes)
  .settings(commonSettings)
  .settings(libraryDependencies +=
    "org.apache.spark" % "spark-core_2.11" % "1.6.2")
  .enablePlugins(AutomateHeaderPlugin)
=======
// FIXME: Disabled because it breaks the Travis build
// lazy val sparkcore = project
//   .settings(name := "quasar-sparkcore-internal")
//   .dependsOn(core % BothScopes)
//   .settings(oneJarSettings: _*)
//   .settings(publishSettings: _*)
//   .settings(libraryDependencies +=
//     "org.apache.spark"  %  "spark-core_2.11"           % "1.6.2")
//   .enablePlugins(AutomateHeaderPlugin)
>>>>>>> f5278be3


// frontends

// TODO: Get SQL here

// interfaces

lazy val repl = project
  .settings(name := "quasar-repl")
  .dependsOn(main % BothScopes)
  .settings(commonSettings)
  .settings(noPublishSettings)
  .settings(oneJarSettings)
  .settings(
    fork in run := true,
    connectInput in run := true,
    outputStrategy := Some(StdoutOutput))
  .enablePlugins(AutomateHeaderPlugin)

lazy val web = project
  .settings(name := "quasar-web")
  .dependsOn(main % BothScopes)
  .settings(commonSettings)
  .settings(publishTestsSettings)
  .settings(oneJarSettings)
  .settings(
    mainClass in Compile := Some("quasar.server.Server"),
    libraryDependencies ++= Dependencies.web)
  .enablePlugins(AutomateHeaderPlugin)

// integration tests

lazy val it = project
  .configs(ExclusiveTests)
  .dependsOn(
    main % BothScopes,
    web  % BothScopes)
  .settings(commonSettings)
  .settings(noPublishSettings)
  // Configure various test tasks to run exclusively in the `ExclusiveTests` config.
  .settings(inConfig(ExclusiveTests)(Defaults.testTasks): _*)
  .settings(inConfig(ExclusiveTests)(exclusiveTasks(test, testOnly, testQuick)): _*)
  .enablePlugins(AutomateHeaderPlugin)<|MERGE_RESOLUTION|>--- conflicted
+++ resolved
@@ -232,11 +232,7 @@
   .dependsOn(
     mongodb    % BothScopes,
     skeleton   % BothScopes,
-<<<<<<< HEAD
-    sparkcore  % BothScopes,
-=======
-    // sparkcore   % BothScopes,
->>>>>>> f5278be3
+//  sparkcore  % BothScopes,
     postgresql % BothScopes)
   .settings(commonSettings)
   .enablePlugins(AutomateHeaderPlugin)
@@ -263,7 +259,7 @@
   .settings(commonSettings)
   .enablePlugins(AutomateHeaderPlugin)
 
-<<<<<<< HEAD
+/* FIXME: Disabled because it breaks the Travis build
 lazy val sparkcore = project
   .settings(name := "quasar-sparkcore-internal")
   .dependsOn(core % BothScopes)
@@ -271,17 +267,7 @@
   .settings(libraryDependencies +=
     "org.apache.spark" % "spark-core_2.11" % "1.6.2")
   .enablePlugins(AutomateHeaderPlugin)
-=======
-// FIXME: Disabled because it breaks the Travis build
-// lazy val sparkcore = project
-//   .settings(name := "quasar-sparkcore-internal")
-//   .dependsOn(core % BothScopes)
-//   .settings(oneJarSettings: _*)
-//   .settings(publishSettings: _*)
-//   .settings(libraryDependencies +=
-//     "org.apache.spark"  %  "spark-core_2.11"           % "1.6.2")
-//   .enablePlugins(AutomateHeaderPlugin)
->>>>>>> f5278be3
+*/
 
 
 // frontends
