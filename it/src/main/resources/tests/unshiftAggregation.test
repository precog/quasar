{
    "name": "unshift aggregation",
    "NB": "Couchbase pending due to different ordering of pop array. Enable once group contents ordering is possible.",
    "backends": {
        "couchbase":  "pending",
        "marklogic_json": "ignoreFieldOrder",
        "mimir":"pendingIgnoreFieldOrder",
        "mongodb_2_6": "ignoreFieldOrder",
        "mongodb_3_0": "ignoreFieldOrder",
        "mongodb_3_2": "ignoreFieldOrder",
        "mongodb_3_4": "ignoreFieldOrder",
<<<<<<< HEAD
        "mongodb_read_only": "ignoreFieldOrder",
        "mongodb_q_3_2": "ignoreFieldOrder",
	"spark_cassandra": "pending"
=======
        "mongodb_read_only": "ignoreFieldOrder"
>>>>>>> 2efde00a
    },
    "data": "zips.data",
    "query": "select state, city, [pop ...] as pop from zips group by state, city",
    "predicate": "atLeast",
    "ignoreResultOrder": true,
    "expected": [
        { "state": "AK", "city": "ANCHORAGE",   "pop": [14436, 15891, 12534, 32383, 20128, 29857, 17094, 18356, 15192, 8116] },
        { "state": "AK", "city": "KETCHIKAN",   "pop": [13886, 422]                                                          },
        { "state": "AK", "city": "POINT BAKER", "pop": [426]                                                                 }
    ]
}<|MERGE_RESOLUTION|>--- conflicted
+++ resolved
@@ -2,20 +2,15 @@
     "name": "unshift aggregation",
     "NB": "Couchbase pending due to different ordering of pop array. Enable once group contents ordering is possible.",
     "backends": {
-        "couchbase":  "pending",
-        "marklogic_json": "ignoreFieldOrder",
-        "mimir":"pendingIgnoreFieldOrder",
-        "mongodb_2_6": "ignoreFieldOrder",
-        "mongodb_3_0": "ignoreFieldOrder",
-        "mongodb_3_2": "ignoreFieldOrder",
-        "mongodb_3_4": "ignoreFieldOrder",
-<<<<<<< HEAD
+        "couchbase":         "pending",
+        "marklogic_json":    "ignoreFieldOrder",
+        "mimir":             "pendingIgnoreFieldOrder",
+        "mongodb_2_6":       "ignoreFieldOrder",
+        "mongodb_3_0":       "ignoreFieldOrder",
+        "mongodb_3_2":       "ignoreFieldOrder",
+        "mongodb_3_4":       "ignoreFieldOrder",
         "mongodb_read_only": "ignoreFieldOrder",
-        "mongodb_q_3_2": "ignoreFieldOrder",
-	"spark_cassandra": "pending"
-=======
-        "mongodb_read_only": "ignoreFieldOrder"
->>>>>>> 2efde00a
+	"spark_cassandra":   "pending"
     },
     "data": "zips.data",
     "query": "select state, city, [pop ...] as pop from zips group by state, city",
