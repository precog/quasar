--- conflicted
+++ resolved
@@ -1,8 +1,7 @@
 {
     "name": "select reduction from nested select",
     "backends": {
-<<<<<<< HEAD
-        "mimir":"skip",
+        "mimir":"ignoreFieldOrder",
         "couchbase": "skip",
         "marklogic_json": "skip",
         "marklogic_xml": "skip",
@@ -13,19 +12,6 @@
         "mongodb_3_4": "skip",
         "spark_hdfs": "skip",
         "spark_local": "skip"
-=======
-        "mimir": "ignoreFieldOrder",
-        "couchbase": "pending",
-        "marklogic_json": "pending",
-        "marklogic_xml": "pending",
-        "mongodb_read_only": "pending",
-        "mongodb_2_6": "pending",
-        "mongodb_3_0": "pending",
-        "mongodb_3_2": "pending",
-        "mongodb_3_4": "pending",
-        "mongodb_q_3_2": "pending",
-        "spark_local": "pending"
->>>>>>> aef8c790
     },
     "NB": "spark_hdfs and spark_local not on par with master",
     "data": "patients.data",
