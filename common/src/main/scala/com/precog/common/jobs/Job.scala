/*
 *  ____    ____    _____    ____    ___     ____ 
 * |  _ \  |  _ \  | ____|  / ___|  / _/    / ___|        Precog (R)
 * | |_) | | |_) | |  _|   | |     | |  /| | |  _         Advanced Analytics Engine for NoSQL Data
 * |  __/  |  _ <  | |___  | |___  |/ _| | | |_| |        Copyright (C) 2010 - 2013 SlamData, Inc.
 * |_|     |_| \_\ |_____|  \____|   /__/   \____|        All Rights Reserved.
 *
 * This program is free software: you can redistribute it and/or modify it under the terms of the 
 * GNU Affero General Public License as published by the Free Software Foundation, either version 
 * 3 of the License, or (at your option) any later version.
 *
 * This program is distributed in the hope that it will be useful, but WITHOUT ANY WARRANTY; 
 * without even the implied warranty of MERCHANTABILITY or FITNESS FOR A PARTICULAR PURPOSE. See 
 * the GNU Affero General Public License for more details.
 *
 * You should have received a copy of the GNU Affero General Public License along with this 
 * program. If not, see <http://www.gnu.org/licenses/>.
 *
 */
package com.precog.common
package jobs

import com.precog.common.json._
import com.precog.common.security._
<<<<<<< HEAD

import blueeyes.json._
import blueeyes.json.serialization.{ Decomposer, Extractor }
import blueeyes.json.serialization.DefaultSerialization.{ DateTimeExtractor => _, DateTimeDecomposer => _, _ }
import blueeyes.json.serialization.IsoSerialization._
=======
>>>>>>> e01d2c56

import blueeyes.json.{ serialization => _, _ }
import blueeyes.json.serialization.DefaultSerialization.{ DateTimeExtractor => _, DateTimeDecomposer => _, _ }

import org.joda.time.DateTime

import shapeless._
<<<<<<< HEAD
import scalaz._
import scalaz.syntax.std.boolean._
=======
>>>>>>> e01d2c56

import scalaz._

<<<<<<< HEAD
object Job {
  implicit val iso = Iso.hlist(Job.apply _, Job.unapply _)
  val schemaV1 = "id" :: "apiKey" :: "name" :: "jobType" :: "state" :: "expires" :: HNil
  implicit val decomposerV1: Decomposer[Job] = decomposerV[Job](schemaV1, Some("1.0"))
  implicit val extractorV1: Extractor[Job] = extractorV[Job](schemaV1, Some("1.0"))
}

case class Status(job: JobId, id: StatusId, message: String, progress: BigDecimal, unit: String, info: Option[JValue])
=======
case class Job(id: JobId, apiKey: APIKey, name: String, jobType: String, data: Option[JValue], state: JobState)
case class Status(job: JobId, id: StatusId, message: String, progress: BigDecimal, unit: String, info: Option[JValue])
case class Message(job: JobId, id: MessageId, channel: String, value: JValue)

object Job {
  implicit val jobIso = Iso.hlist(Job.apply _, Job.unapply _)

  val schema = "id" :: "apiKey" :: "name" :: "type" :: "data" :: "state" :: HNil

  implicit val (decomposer, extractor) = serialization[Job](schema)
}
>>>>>>> e01d2c56

object Status {
  import scalaz.syntax.apply._

  def fromMessage(message: Message): Option[Status] = {
    (message.channel == Message.channels.Status) option {
      ((message.value \ "message").validated[String] |@|
       (message.value \ "progress").validated[BigDecimal] |@|
       (message.value \ "unit").validated[String]) { (msg, progress, unit) =>
        Status(message.job, message.id, msg, progress, unit, message.value \? "info")
      }
    } flatMap {
      _.toOption
    } 
  }

  def toMessage(status: Status): Message = {
    Message(status.job, status.id, Message.channels.Status, JObject(
      jfield("message", status.message) ::
      jfield("progress", status.progress) ::
      jfield("unit", status.unit) ::
      (status.info map (jfield("info", _) :: Nil) getOrElse Nil)
    ))
  }
}

<<<<<<< HEAD
case class Message(job: JobId, id: MessageId, channel: String, value: JValue)

=======
>>>>>>> e01d2c56
object Message {
  object channels {
    val Status = "status"
    val Errors = "errors"
    val Warnings = "warnings"
  }
<<<<<<< HEAD

  implicit val iso = Iso.hlist(Message.apply _, Message.unapply _)
  val schemaV1 = "jobId" :: "id" :: "channel" :: "value" :: HNil
  implicit val decomposerV1: Decomposer[Message] = decomposerV[Message](schemaV1, Some("1.0"))
  implicit val extractorV1: Extractor[Message] = extractorV[Message](schemaV1, Some("1.0"))
}
=======

  implicit val messageIso = Iso.hlist(Message.apply _, Message.unapply _)

  val schema = "jobId" :: "id" :: "channel" :: "value" :: HNil

  implicit val (decomposer, extractor) = serialization[Message](schema)
}
>>>>>>> e01d2c56
<|MERGE_RESOLUTION|>--- conflicted
+++ resolved
@@ -22,14 +22,11 @@
 
 import com.precog.common.json._
 import com.precog.common.security._
-<<<<<<< HEAD
 
 import blueeyes.json._
 import blueeyes.json.serialization.{ Decomposer, Extractor }
 import blueeyes.json.serialization.DefaultSerialization.{ DateTimeExtractor => _, DateTimeDecomposer => _, _ }
 import blueeyes.json.serialization.IsoSerialization._
-=======
->>>>>>> e01d2c56
 
 import blueeyes.json.{ serialization => _, _ }
 import blueeyes.json.serialization.DefaultSerialization.{ DateTimeExtractor => _, DateTimeDecomposer => _, _ }
@@ -37,37 +34,33 @@
 import org.joda.time.DateTime
 
 import shapeless._
-<<<<<<< HEAD
+
 import scalaz._
 import scalaz.syntax.std.boolean._
-=======
->>>>>>> e01d2c56
 
-import scalaz._
-
-<<<<<<< HEAD
+case class Job(id: JobId, apiKey: APIKey, name: String, jobType: String, data: Option[JValue], state: JobState)
 object Job {
   implicit val iso = Iso.hlist(Job.apply _, Job.unapply _)
-  val schemaV1 = "id" :: "apiKey" :: "name" :: "jobType" :: "state" :: "expires" :: HNil
+  val schemaV1 = "id" :: "apiKey" :: "name" :: "type" :: "data" :: "state" :: HNil
   implicit val decomposerV1: Decomposer[Job] = decomposerV[Job](schemaV1, Some("1.0"))
   implicit val extractorV1: Extractor[Job] = extractorV[Job](schemaV1, Some("1.0"))
 }
 
+case class Message(job: JobId, id: MessageId, channel: String, value: JValue)
+object Message {
+  object channels {
+    val Status = "status"
+    val Errors = "errors"
+    val Warnings = "warnings"
+  }
+
+  implicit val iso = Iso.hlist(Message.apply _, Message.unapply _)
+  val schemaV1 = "jobId" :: "id" :: "channel" :: "value" :: HNil
+  implicit val decomposerV1: Decomposer[Message] = decomposerV[Message](schemaV1, Some("1.0"))
+  implicit val extractorV1: Extractor[Message] = extractorV[Message](schemaV1, Some("1.0"))
+}
+
 case class Status(job: JobId, id: StatusId, message: String, progress: BigDecimal, unit: String, info: Option[JValue])
-=======
-case class Job(id: JobId, apiKey: APIKey, name: String, jobType: String, data: Option[JValue], state: JobState)
-case class Status(job: JobId, id: StatusId, message: String, progress: BigDecimal, unit: String, info: Option[JValue])
-case class Message(job: JobId, id: MessageId, channel: String, value: JValue)
-
-object Job {
-  implicit val jobIso = Iso.hlist(Job.apply _, Job.unapply _)
-
-  val schema = "id" :: "apiKey" :: "name" :: "type" :: "data" :: "state" :: HNil
-
-  implicit val (decomposer, extractor) = serialization[Job](schema)
-}
->>>>>>> e01d2c56
-
 object Status {
   import scalaz.syntax.apply._
 
@@ -92,31 +85,3 @@
     ))
   }
 }
-
-<<<<<<< HEAD
-case class Message(job: JobId, id: MessageId, channel: String, value: JValue)
-
-=======
->>>>>>> e01d2c56
-object Message {
-  object channels {
-    val Status = "status"
-    val Errors = "errors"
-    val Warnings = "warnings"
-  }
-<<<<<<< HEAD
-
-  implicit val iso = Iso.hlist(Message.apply _, Message.unapply _)
-  val schemaV1 = "jobId" :: "id" :: "channel" :: "value" :: HNil
-  implicit val decomposerV1: Decomposer[Message] = decomposerV[Message](schemaV1, Some("1.0"))
-  implicit val extractorV1: Extractor[Message] = extractorV[Message](schemaV1, Some("1.0"))
-}
-=======
-
-  implicit val messageIso = Iso.hlist(Message.apply _, Message.unapply _)
-
-  val schema = "jobId" :: "id" :: "channel" :: "value" :: HNil
-
-  implicit val (decomposer, extractor) = serialization[Message](schema)
-}
->>>>>>> e01d2c56
