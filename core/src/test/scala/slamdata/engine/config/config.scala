--- conflicted
+++ resolved
@@ -2,7 +2,6 @@
 
 import slamdata.Predef._
 import slamdata.fp._
-import slamdata.engine._, Evaluator._
 import slamdata.engine.fs.{Path => EnginePath}
 
 import pathy._, Path._
@@ -102,21 +101,10 @@
     }
 
     "fail on a config with incorrect mounting" in {
-<<<<<<< HEAD
       withTestConfigFile(fp =>
         Config.toFile(BrokenTestConfig, fp) *>
         Config.loadAndTest(fp).run
-      ).run must beLeftDisjunction(InvalidConfig("mounting(s) failed"))
-=======
-      val fileName = scala.util.Random.nextInt.toString + testConfigFile
-      val rez = (for {
-        _ <- liftE[EnvironmentError](Config.write(BrokenTestConfig, Some(fileName)))
-        config <- Config.loadAndTest(Some(fileName))
-      } yield config).run.run must beLeftDisjunction
-      java.nio.file.Files.delete(java.nio.file.Paths.get(fileName))
-
-      rez
->>>>>>> 605686ff
+      ).run must beLeftDisjunction
     }
   }
 
