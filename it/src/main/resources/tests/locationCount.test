--- conflicted
+++ resolved
@@ -1,19 +1,15 @@
 {
     "name": "job postings by city ",
     "backends": {
-        "mimir": "skip",
         "couchbase":         "pending",
         "marklogic_json":    "pending",
         "marklogic_xml":     "skip",
+        "mimir": "skip",
         "mongodb_2_6":       "pending",
         "mongodb_3_0":       "pending",
         "mongodb_3_2":       "pending",
-<<<<<<< HEAD
+        "mongodb_3_4":       "pending",
         "mongodb_read_only": "pending",
-=======
-        "mongodb_3_4":       "pending",
-        "mongodb_q_3_2":     "pending",
->>>>>>> 6bfef4e9
         "postgresql":        "pending",
         "spark_hdfs":        "pending",
         "spark_local":       "pending"
