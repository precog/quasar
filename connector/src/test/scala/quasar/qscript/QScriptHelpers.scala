--- conflicted
+++ resolved
@@ -35,66 +35,37 @@
   import quasar.frontend.fixpoint.lpf
 
   type QS[A] =
-<<<<<<< HEAD
-    (QScriptCore[Fix, ?] :\:
-      ThetaJoin[Fix, ?] :\:
-      Const[Read[APath], ?] :/: Const[DeadEnd, ?])#M[A]
-
-  type QST[A] = QScriptTotal[Fix, A]
-
-  val DE =            implicitly[Const[DeadEnd, ?] :<: QS]
-  val R  =        implicitly[Const[Read[APath], ?] :<: QS]
-  val QC =          implicitly[QScriptCore[Fix, ?] :<: QS]
-  val TJ =            implicitly[ThetaJoin[Fix, ?] :<: QS]
-  val EJ =             implicitly[EquiJoin[Fix, ?] :<: QST]
-  val SR = implicitly[Const[ShiftedRead[APath], ?] :<: QST]
-  implicit val QS: Injectable.Aux[QS, QScriptTotal[Fix, ?]] =
-    Injectable.coproduct(Injectable.inject[QScriptCore[Fix, ?], QScriptTotal[Fix, ?]],
-      Injectable.coproduct(Injectable.inject[ThetaJoin[Fix, ?], QScriptTotal[Fix, ?]],
-        Injectable.coproduct(Injectable.inject[Const[Read[APath], ?], QScriptTotal[Fix, ?]],
-          Injectable.inject[Const[DeadEnd, ?], QScriptTotal[Fix, ?]])))
-  def QST[F[_]](implicit ev: Injectable.Aux[F, QScriptTotal[Fix, ?]]) = ev
-=======
     (QScriptCore :\:
       ThetaJoin :\:
-      Const[Read, ?] :/: Const[DeadEnd, ?])#M[A]
+      Const[Read[APath], ?] :/: Const[DeadEnd, ?])#M[A]
 
   implicit val QS: Injectable.Aux[QS, QST] =
     ::\::[QScriptCore](
       ::\::[ThetaJoin](
-        ::/::[Fix, Const[Read, ?], Const[DeadEnd, ?]]))
+        ::/::[Fix, Const[Read[APath], ?], Const[DeadEnd, ?]]))
 
-  val DE = implicitly[Const[DeadEnd, ?] :<: QS]
-  val R  =    implicitly[Const[Read, ?] :<: QS]
-  val QC =       implicitly[QScriptCore :<: QS]
-  val TJ =         implicitly[ThetaJoin :<: QS]
+  val DE =     implicitly[Const[DeadEnd, ?] :<: QS]
+  val R  = implicitly[Const[Read[APath], ?] :<: QS]
+  val QC =           implicitly[QScriptCore :<: QS]
+  val TJ =             implicitly[ThetaJoin :<: QS]
 
   type QST[A] = QScriptTotal[A]
 
   def QST[F[_]](implicit ev: Injectable.Aux[F, QST]) = ev
->>>>>>> 4a355f94
 
   val RootR: QS[Fix[QS]] = DE.inj(Const[DeadEnd, Fix[QS]](Root))
   val UnreferencedR: QS[Fix[QS]] = QC.inj(Unreferenced[Fix, Fix[QS]]())
   def ReadR(path: APath): QS[Fix[QS]] = R.inj(Const(Read(path)))
 
-<<<<<<< HEAD
-  val DET =            implicitly[Const[DeadEnd, ?] :<: QST]
-  val RT  =        implicitly[Const[Read[AFile], ?] :<: QST]
-  val QCT =          implicitly[QScriptCore[Fix, ?] :<: QST]
-  val TJT =            implicitly[ThetaJoin[Fix, ?] :<: QST]
-  val EJT =             implicitly[EquiJoin[Fix, ?] :<: QST]
-  val PBT =        implicitly[ProjectBucket[Fix, ?] :<: QST]
-  val SRT = implicitly[Const[ShiftedRead[APath], ?] :<: QST]
-=======
-  val DET =     implicitly[Const[DeadEnd, ?] :<: QST]
-  val RT  =        implicitly[Const[Read, ?] :<: QST]
-  val QCT =           implicitly[QScriptCore :<: QST]
-  val TJT =             implicitly[ThetaJoin :<: QST]
-  val EJT =              implicitly[EquiJoin :<: QST]
-  val PBT =         implicitly[ProjectBucket :<: QST]
-  val SRT = implicitly[Const[ShiftedRead, ?] :<: QST]
->>>>>>> 4a355f94
+  val DET  =            implicitly[Const[DeadEnd, ?] :<: QST]
+  val RTP  =        implicitly[Const[Read[APath], ?] :<: QST]
+  val RTF  =        implicitly[Const[Read[AFile], ?] :<: QST]
+  val QCT  =                  implicitly[QScriptCore :<: QST]
+  val TJT  =                    implicitly[ThetaJoin :<: QST]
+  val EJT  =                     implicitly[EquiJoin :<: QST]
+  val PBT  =                implicitly[ProjectBucket :<: QST]
+  val SRT  = implicitly[Const[ShiftedRead[APath], ?] :<: QST]
+  val SRTF = implicitly[Const[ShiftedRead[AFile], ?] :<: QST]
 
   def ProjectFieldR[A](src: FreeMapA[A], field: FreeMapA[A]):
       FreeMapA[A] =
