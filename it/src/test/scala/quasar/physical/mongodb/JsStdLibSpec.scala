--- conflicted
+++ resolved
@@ -46,9 +46,9 @@
         if x == 0 && y < 0 =>
       Skipped("Infinity is not translated properly?").left
 
-<<<<<<< HEAD
     case (date.ExtractIsoYear, _)      => Skipped("Returns incorrect year at beginning and end.").left
-=======
+
+/** FIXME: Determine which of these are needed
     case (relations.Cond, _)           => Skipped("TODO").left
 
     case (relations.Eq, List(Data.Date(_), Data.Timestamp(_))) => Skipped("TODO").left
@@ -61,7 +61,7 @@
     case (date.ExtractIsoYear, _)      => Skipped("TODO").left
     case (date.ExtractWeek, _)         => Skipped("TODO").left
     case (date.ExtractQuarter, _)      => Skipped("TODO").left
->>>>>>> 5f7a7285
+*/
 
     case (structural.ConcatOp, _)      => Skipped("TODO").left
 
