package blueeyes.concurrent
package test

import scala.annotation.tailrec  
import org.specs.matcher.Matcher
import org.specs.specification.FailureExceptionWithResult

import java.util.concurrent.{TimeoutException,  TimeUnit, CountDownLatch}

import blueeyes.util.metrics.Duration
import blueeyes.util.metrics.Duration._
import blueeyes.util.RichThrowableImplicits._

import scalaz.Scalaz._
import scalaz.{Validation, Success, Failure}

trait FutureMatchers {
  case class FutureTimeouts(retries: Int, duration: Duration)

  implicit val defaultFutureTimeouts: FutureTimeouts = FutureTimeouts(10, 100L.milliseconds)

  private sealed trait Outcome
  private case class Done(matchResult: (Boolean, String, String)) extends Outcome
  private case class Retry(failureMessage: String) extends Outcome

  /*
   analytics.get("/foo") must whenDelivered {
     beSome(2)
   }
   */
  case class whenDelivered[A](inner: Matcher[A])(implicit timeouts: FutureTimeouts) extends Matcher[Future[A]]() {
    def apply(future: => Future[A]): (Boolean, String, String) = {
      retry(future, timeouts.retries, timeouts.retries)
    }

    @tailrec
    private def retry(future: => Future[A], retries: Int, totalRetries: Int): (Boolean, String, String) = {
      val start = System.currentTimeMillis

      val delivered = future

      val latch = new CountDownLatch(1)

      delivered.deliverTo(_ => latch.countDown())
      delivered.ifCanceled(_ => latch.countDown())

      val result = try {
        val countedDown = latch.await(timeouts.duration.length, timeouts.duration.unit)

        delivered.value match {
          case Some(value) => 
            val result = inner(value) 

            if (result.success || retries <= 0) Done(result)
            else Retry(result.koMessage)

          case None => 
            if (countedDown) Retry("Delivery of future was canceled on retry " + (timeouts.retries - retries) + ": " + delivered.error.map(_.fullStackTrace))
            else Retry("Retried " + (totalRetries - retries) + " times with interval of " + timeouts.duration)
        }
      } catch {        
        case (_ : TimeoutException | _ : InterruptedException) => Retry("Delivery of future timed out")
        case failure: FailureExceptionWithResult[_] => Retry("Assertion failed on retry " + (totalRetries - retries) + ": " + failure.getMessage)
        case ex: Throwable => Retry("Caught exception in matching delivered value: " + ex.fullStackTrace)
      }  

      result match {
        case Done(result) => result

        case Retry(_) if (retries > 0) => {
          val end = System.currentTimeMillis
<<<<<<< HEAD
          Thread.sleep(timeouts.duration.milliseconds.length.min(end - start))
=======
          Thread.sleep(0L.max(timeouts.duration.milliseconds.length - (end - start)))
>>>>>>> c33cbbfc
          print(".")
          retry(future, retries - 1, totalRetries)
        }

        case Retry(message) => 
          println
          (false, "Enough timeout exceptions.", message)
      }
    }
  }
}<|MERGE_RESOLUTION|>--- conflicted
+++ resolved
@@ -69,11 +69,7 @@
 
         case Retry(_) if (retries > 0) => {
           val end = System.currentTimeMillis
-<<<<<<< HEAD
-          Thread.sleep(timeouts.duration.milliseconds.length.min(end - start))
-=======
           Thread.sleep(0L.max(timeouts.duration.milliseconds.length - (end - start)))
->>>>>>> c33cbbfc
           print(".")
           retry(future, retries - 1, totalRetries)
         }
