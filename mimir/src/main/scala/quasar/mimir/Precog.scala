--- conflicted
+++ resolved
@@ -47,13 +47,9 @@
 import fs2.async
 import fs2.interop.scalaz._
 
-<<<<<<< HEAD
-import scalaz.{-\/, \/-, Monad}
-=======
 import org.slf4s.Logging
 
 import scalaz.Monad
->>>>>>> cf29b43e
 import scalaz.concurrent.Task
 import scalaz.std.scalaFuture.futureInstance
 
@@ -103,15 +99,7 @@
 
     val gated = vfsStr.mergeHaltBoth(vfsShutdownSignal.discrete.noneTerminate.drain)
 
-<<<<<<< HEAD
-    gated.run.unsafePerformAsync {
-      case -\/(_) => vfsLatch.countDown()
-      case \/-(_) => ()
-    }
-
-=======
-    Precog.startTask(gated.run).unsafePerformSync
->>>>>>> cf29b43e
+    Precog.startTask(gated.run, vfsLatch.countDown()).unsafePerformSync
     vfsLatch.await()      // sigh....
   }
 
@@ -174,6 +162,11 @@
     Task.delay(new Precog(dataDir))
 
   // utility function for running a Task in the background
-  def startTask(ta: Task[_]): Task[Unit] =
-    Task.delay(ta.unsafePerformAsync(_.fold(log.error(s"exception in background task", _), _ => ())))
+  def startTask(ta: Task[_], cb: => Unit): Task[Unit] =
+    Task.delay(ta.unsafePerformAsync(_.fold(
+      ex => {
+        log.error(s"exception in background task", ex)
+        cb
+      },
+      _ => ())))
 }