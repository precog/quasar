--- conflicted
+++ resolved
@@ -78,7 +78,6 @@
       case (Str, AnonField(value)) => success(value)
       case (Const(Data.Str(_)), AnonField(value)) => success(value)
 
-<<<<<<< HEAD
       case (Str, NamedField(name, value)) => success(value | missingFieldType)
       case (Const(Data.Str(field)), NamedField(name, value)) => 
         success(if (field == name) value else missingFieldType)
@@ -124,15 +123,6 @@
           }
         }
       }
-=======
-      case (Str, NamedField(_, value)) => success(value)
-      case (Const(Data.Str(field)), NamedField(name, value)) if (field == name) => success(value)
-
-      case (_, x : Product) => x.flatten.toList.map(_.objectField(field)).reduce(_ ||| _)
-      case (_, x : Coproduct) => 
-        implicit val lub = Type.TypeLubSemigroup
-        x.flatten.toList.map(_.objectField(field)).reduce(_ +++ _)
->>>>>>> 74fc9178
 
       case _ => failure(nel(TypeError(AnyObject, this), Nil))
     }
@@ -203,7 +193,6 @@
   private def succeed[A](v: A): ValidationNel[TypeError, A] = Validation.success(v)
 
   def simplify(tpe: Type): Type = mapUp(tpe) {
-<<<<<<< HEAD
     case x : Product => {
       val ts = x.flatten.toList.filter(_ != Top)
       if (ts.contains(Bottom)) Bottom else Product(ts.distinct)
@@ -213,10 +202,6 @@
       if (ts.contains(Top)) Top else Coproduct(ts.distinct)
     }
     case x => x
-=======
-    case x : Product => Product(x.flatten.toList.filter(_ != Top).distinct)
-    case x : Coproduct => Coproduct(x.flatten.toList.distinct)
->>>>>>> 74fc9178
   }
 
   def glb(left: Type, right: Type): Type = (left, right) match {
