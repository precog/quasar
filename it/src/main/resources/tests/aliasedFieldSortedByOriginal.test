{
    "name": "select aliased field sorted by original name",
    "backends": {
        "postgresql": "pending",
<<<<<<< HEAD
        "marklogic":  "pending",
        "couchbase":  "skip"
=======
        "marklogic":  "skip",
        "couchbase":  "pending"
>>>>>>> d33594b8
    },
    "data": "zips.data",
    "query": "SELECT state AS `Result Alias`, COUNT(*) FROM zips GROUP BY state ORDER BY state",
    "predicate": "containsAtLeast",
    "expected": [{ "1":  195, "Result Alias": "AK" },
                 { "1":  567, "Result Alias": "AL" },
                 { "1":  578, "Result Alias": "AR" },
                 { "1":  270, "Result Alias": "AZ" },
                 { "1": 1516, "Result Alias": "CA" },
                 { "1":  414, "Result Alias": "CO" },
                 { "1":  263, "Result Alias": "CT" },
                 { "1":   24, "Result Alias": "DC" },
                 { "1":   53, "Result Alias": "DE" },
                 { "1":  804, "Result Alias": "FL" }]
}<|MERGE_RESOLUTION|>--- conflicted
+++ resolved
@@ -2,13 +2,8 @@
     "name": "select aliased field sorted by original name",
     "backends": {
         "postgresql": "pending",
-<<<<<<< HEAD
-        "marklogic":  "pending",
+        "marklogic":  "skip",
         "couchbase":  "skip"
-=======
-        "marklogic":  "skip",
-        "couchbase":  "pending"
->>>>>>> d33594b8
     },
     "data": "zips.data",
     "query": "SELECT state AS `Result Alias`, COUNT(*) FROM zips GROUP BY state ORDER BY state",
