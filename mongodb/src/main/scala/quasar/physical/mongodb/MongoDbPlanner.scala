/*
 * Copyright 2014–2017 SlamData Inc.
 *
 * Licensed under the Apache License, Version 2.0 (the "License");
 * you may not use this file except in compliance with the License.
 * You may obtain a copy of the License at
 *
 *     http://www.apache.org/licenses/LICENSE-2.0
 *
 * Unless required by applicable law or agreed to in writing, software
 * distributed under the License is distributed on an "AS IS" BASIS,
 * WITHOUT WARRANTIES OR CONDITIONS OF ANY KIND, either express or implied.
 * See the License for the specific language governing permissions and
 * limitations under the License.
 */

package quasar.physical.mongodb

import slamdata.Predef.{Map => _, _}
import quasar._, Planner._, Type.{Const => _, Coproduct => _, _}
import quasar.common.{PhaseResult, PhaseResults, PhaseResultTell, SortDir}
import quasar.connector.BackendModule
import quasar.contrib.matryoshka._
import quasar.contrib.pathy.{ADir, AFile}
import quasar.contrib.scalaz._, eitherT._
import quasar.ejson.EJson
import quasar.ejson.implicits._
import quasar.fp._
import quasar.fp.ski._
import quasar.fs.{FileSystemError, MonadFsErr}, FileSystemError.qscriptPlanningFailed
import quasar.javascript._
import quasar.jscore, jscore.{JsCore, JsFn}
import quasar.namegen._
import quasar.physical.mongodb.WorkflowBuilder.{Subset => _, _}
import quasar.physical.mongodb.accumulator._
import quasar.physical.mongodb.expression._
import quasar.physical.mongodb.planner._
import quasar.physical.mongodb.planner.common._
import quasar.physical.mongodb.workflow.{ExcludeId => _, IncludeId => _, _}
import quasar.qscript.{Coalesce => _, _}
import quasar.std.StdLib._ // TODO: remove this

import java.time.Instant
import matryoshka.{Hole => _, _}
import matryoshka.data._
import matryoshka.implicits._
import matryoshka.patterns._
import org.bson.BsonDocument
import scalaz._, Scalaz.{ToIdOps => _, _}

// TODO: This is generalizable to an arbitrary `Recursive` type, I think.
sealed abstract class InputFinder[T[_[_]]] {
  def apply[A](t: FreeMap[T]): FreeMap[T]
}

final case class Here[T[_[_]]]() extends InputFinder[T] {
  def apply[A](a: FreeMap[T]): FreeMap[T] = a
}

final case class There[T[_[_]]](index: Int, next: InputFinder[T])
    extends InputFinder[T] {
  def apply[A](a: FreeMap[T]): FreeMap[T] =
    a.resume.fold(fa => next(fa.toList.apply(index)), κ(a))
}

object MongoDbPlanner {
  import fixExprOp._

  type Partial[T[_[_]], In, Out] = (PartialFunction[List[In], Out], List[InputFinder[T]])

  type OutputM[A]      = PlannerError \/ A
  type ExecTimeR[F[_]] = MonadReader_[F, Instant]

  implicit def mongoQScriptToQScriptTotal[T[_[_]]]: Injectable.Aux[fs.MongoQScript[T, ?], QScriptTotal[T, ?]] =
    ::\::[QScriptCore[T, ?]](::/::[T, EquiJoin[T, ?], Const[ShiftedRead[AFile], ?]])


  @SuppressWarnings(Array("org.wartremover.warts.Recursion"))
  def generateTypeCheck[In, Out](or: (Out, Out) => Out)(f: PartialFunction[Type, In => Out]):
      Type => Option[In => Out] =
        typ => f.lift(typ).fold(
          typ match {
            case Type.Interval => generateTypeCheck(or)(f)(Type.Dec)
            case Type.Arr(_) => generateTypeCheck(or)(f)(Type.AnyArray)
            case Type.Timestamp
               | Type.Timestamp ⨿ Type.Date
               | Type.Timestamp ⨿ Type.Date ⨿ Type.Time =>
              generateTypeCheck(or)(f)(Type.Date)
            case Type.Timestamp ⨿ Type.Date ⨿ Type.Time ⨿ Type.Interval =>
              // Just repartition to match the right cases
              generateTypeCheck(or)(f)(Type.Interval ⨿ Type.Date)
            case Type.Int ⨿ Type.Dec ⨿ Type.Interval ⨿ Type.Str ⨿ (Type.Timestamp ⨿ Type.Date ⨿ Type.Time) ⨿ Type.Bool =>
              // Just repartition to match the right cases
              generateTypeCheck(or)(f)(
                Type.Int ⨿ Type.Dec ⨿ Type.Interval ⨿ Type.Str ⨿ (Type.Date ⨿ Type.Bool))
            case a ⨿ b =>
              (generateTypeCheck(or)(f)(a) ⊛ generateTypeCheck(or)(f)(b))(
                (a, b) => ((expr: In) => or(a(expr), b(expr))))
            case _ => None
          })(
          Some(_))

  def processMapFuncExpr
    [T[_[_]]: BirecursiveT: ShowT, M[_]: Monad: ExecTimeR: MonadFsErr, EX[_]: Traverse, A]
    (funcHandler: MapFunc[T, ?] ~> OptionFree[EX, ?], staticHandler: StaticHandler[T, EX])
    (fm: FreeMapA[T, A])
    (recovery: A => Fix[ExprOp])
    (implicit inj: EX :<: ExprOp)
      : M[Fix[ExprOp]] = {

    val alg: AlgebraM[M, CoEnvMapA[T, A, ?], Fix[ExprOp]] =
      interpretM[M, MapFunc[T, ?], A, Fix[ExprOp]](
        recovery(_).point[M],
        expression(funcHandler))

    def convert(e: EX[FreeMapA[T, A]]): M[Fix[ExprOp]] =
      inj(e.map(_.cataM(alg))).sequence.map(_.embed)

    staticHandler.handle(fm).map(convert) getOrElse fm.cataM(alg)
  }

  def getSelector
    [T[_[_]]: BirecursiveT: ShowT, M[_]: Monad: MonadFsErr, EX[_]: Traverse]
    (fm: FreeMap[T], galg: GAlgebra[(T[MapFunc[T, ?]], ?), MapFunc[T, ?], OutputM[PartialSelector[T]]])
    (implicit inj: EX :<: ExprOp)
      : OutputM[PartialSelector[T]] =
    fm.zygo(
      interpret[MapFunc[T, ?], Hole, T[MapFunc[T, ?]]](
        κ(MFC(MapFuncsCore.Undefined[T, T[MapFunc[T, ?]]]()).embed),
        _.embed),
      ginterpret[(T[MapFunc[T, ?]], ?), MapFunc[T, ?], Hole, OutputM[PartialSelector[T]]](
        κ(defaultSelector[T].point[OutputM]), galg))

  def processMapFunc[T[_[_]]: BirecursiveT: ShowT, M[_]: Monad: MonadFsErr: ExecTimeR, A]
    (fm: FreeMapA[T, A])(recovery: A => JsCore)
      : M[JsCore] =
    fm.cataM(interpretM[M, MapFunc[T, ?], A, JsCore](recovery(_).point[M], javascript))

  // FIXME: This is temporary. Should go away when the connector is complete.
  def unimplemented[M[_]: MonadFsErr, A](label: String): M[A] =
    raiseErr(qscriptPlanningFailed(InternalError.fromMsg(s"unimplemented $label")))

  // TODO: Should have a JsFn version of this for $reduce nodes.
  val accumulator: ReduceFunc[Fix[ExprOp]] => AccumOp[Fix[ExprOp]] = {
    import quasar.qscript.ReduceFuncs._

    {
      case Arbitrary(a)     => $first(a)
      case First(a)         => $first(a)
      case Last(a)          => $last(a)
      case Avg(a)           => $avg(a)
      case Count(_)         => $sum($literal(Bson.Int32(1)))
      case Max(a)           => $max(a)
      case Min(a)           => $min(a)
      case Sum(a)           => $sum(a)
      case UnshiftArray(a)  => $push(a)
      case UnshiftMap(k, v) => ???
    }
  }

  private def unpack[T[_[_]]: BirecursiveT, F[_]: Traverse](t: Free[F, T[F]]): T[F] =
    t.cata(interpret[F, T[F], T[F]](ι, _.embed))

  // NB: it's only safe to emit "core" expr ops here, but we always use the
  // largest type in WorkflowOp, so they're immediately injected into ExprOp.
  val check = new Check[Fix[ExprOp], ExprOp]

  def ejsonToExpression[M[_]: Applicative: MonadFsErr, EJ]
    (v: BsonVersion)(ej: EJ)(implicit EJ: Recursive.Aux[EJ, EJson])
      : M[Fix[ExprOp]] =
    ej.cataM(BsonCodec.fromEJson(v)).fold(pe => raiseErr(qscriptPlanningFailed(pe)), $literal(_).point[M])

  // TODO: Use `JsonCodec.encode` and avoid failing.
  def ejsonToJs[M[_]: Applicative: MonadFsErr, EJ: Show]
    (ej: EJ)(implicit EJ: Recursive.Aux[EJ, EJson])
      : M[JsCore] =
    ej.cata(Data.fromEJson).toJs.fold(
      raiseErr[M, JsCore](qscriptPlanningFailed(NonRepresentableEJson(ej.shows))))(
      _.point[M])

  def expression[
    T[_[_]]: RecursiveT: ShowT,
    M[_]: Monad: ExecTimeR: MonadFsErr,
    EX[_]: Traverse](funcHandler: MapFunc[T, ?] ~> OptionFree[EX, ?])(
    implicit inj: EX :<: ExprOp
  ): AlgebraM[M, MapFunc[T, ?], Fix[ExprOp]] = {

    import MapFuncsCore._
    import MapFuncsDerived._

    def handleCommon(mf: MapFunc[T, Fix[ExprOp]]): Option[Fix[ExprOp]] =
      funcHandler(mf).map(t => unpack(t.mapSuspension(inj)))

    def execTime(implicit ev: ExecTimeR[M]): M[Bson.Date] =
      OptionT[M, Bson.Date](ev.ask.map(Bson.Date.fromInstant(_)))
        .getOrElseF(raiseErr(
          qscriptPlanningFailed(InternalError.fromMsg("Could not get the current timestamp"))))


    val handleSpecialCore: MapFuncCore[T, Fix[ExprOp]] => M[Fix[ExprOp]] = {
      case Constant(v1) => unimplemented[M, Fix[ExprOp]]("Constant expression")
      case Now() => execTime map ($literal(_))

      case Date(a1) => unimplemented[M, Fix[ExprOp]]("Date expression")
      case Time(a1) => unimplemented[M, Fix[ExprOp]]("Time expression")
      case Timestamp(a1) => unimplemented[M, Fix[ExprOp]]("Timestamp expression")
      case Interval(a1) => unimplemented[M, Fix[ExprOp]]("Interval expression")
      case StartOfDay(a1) => unimplemented[M, Fix[ExprOp]]("StartOfDay expression")
      case TemporalTrunc(a1, a2) => unimplemented[M, Fix[ExprOp]]("TemporalTrunc expression")

      case IfUndefined(a1, a2) => unimplemented[M, Fix[ExprOp]]("IfUndefined expression")

      case Within(a1, a2) => unimplemented[M, Fix[ExprOp]]("Within expression")

      case ExtractIsoYear(a1) =>
        unimplemented[M, Fix[ExprOp]]("ExtractIsoYear expression")
      case Integer(a1) => unimplemented[M, Fix[ExprOp]]("Integer expression")
      case Decimal(a1) => unimplemented[M, Fix[ExprOp]]("Decimal expression")
      case ToString(a1) => unimplemented[M, Fix[ExprOp]]("ToString expression")

      case MakeArray(a1) => unimplemented[M, Fix[ExprOp]]("MakeArray expression")
      case MakeMap(a1, a2) => unimplemented[M, Fix[ExprOp]]("MakeMap expression")
      case ConcatMaps(a1, a2) => unimplemented[M, Fix[ExprOp]]("ConcatMap expression")
      case ProjectField($var(dv), $literal(Bson.Text(field))) =>
        $var(dv \ BsonField.Name(field)).point[M]
      case ProjectField(a1, a2) => unimplemented[M, Fix[ExprOp]](s"ProjectField expression")
      case ProjectIndex(a1, a2)  => unimplemented[M, Fix[ExprOp]]("ProjectIndex expression")
      case DeleteField(a1, a2)  => unimplemented[M, Fix[ExprOp]]("DeleteField expression")

      // NB: Quasar strings are arrays of characters. However, MongoDB
      //     represent strings and arrays as distinct types. Moreoever, SQL^2
      //     exposes two functions: `array_length` to obtain the length of an
      //     array and `length` to obtain the length of a string. This
      //     distinction, however, is lost when LP is translated into
      //     QScript. There's only one `Length` MapFunc. The workaround here
      //     detects calls to array_length or length indirectly through the
      //     typechecks inserted around calls to `Length` or `ArrayLength` in
      //     LP typechecks.

      case Length(a1) => unimplemented[M, Fix[ExprOp]]("Length expression")
      case Guard(expr, Type.Str, cont @ $strLenCP(_), fallback) =>
        $cond(check.isString(expr), cont, fallback).point[M]
      case Guard(expr, Type.FlexArr(_, _, _), $strLenCP(str), fallback) =>
        $cond(check.isArray(expr), $size(str), fallback).point[M]

      // NB: This is maybe a NOP for Fix[ExprOp]s, as they (all?) safely
      //     short-circuit when given the wrong type. However, our guards may be
      //     more restrictive than the operation, in which case we still want to
      //     short-circuit, so …
      case Guard(expr, typ, cont, fallback) =>
        // NB: Even if certain checks aren’t needed by ExprOps, we have to
        //     maintain them because we may convert ExprOps to JS.
        //     Hopefully BlackShield will eliminate the need for this.
        @SuppressWarnings(Array("org.wartremover.warts.Recursion"))
        def exprCheck: Type => Option[Fix[ExprOp] => Fix[ExprOp]] =
          generateTypeCheck[Fix[ExprOp], Fix[ExprOp]]($or(_, _)) {
            case Type.Null => check.isNull
            case Type.Int
               | Type.Dec
               | Type.Int ⨿ Type.Dec
               | Type.Int ⨿ Type.Dec ⨿ Type.Interval => check.isNumber
            case Type.Str => check.isString
            case Type.Obj(map, _) =>
              ((expr: Fix[ExprOp]) => {
                val basic = check.isObject(expr)
                expr match {
                  case $var(dv) =>
                    map.foldLeft(
                      basic)(
                      (acc, pair) =>
                      exprCheck(pair._2).fold(
                        acc)(
                        e => $and(acc, e($var(dv \ BsonField.Name(pair._1))))))
                  case _ => basic // FIXME: Check fields
                }
              })
            case Type.FlexArr(_, _, _) => check.isArray
            case Type.Binary => check.isBinary
            case Type.Id => check.isId
            case Type.Bool => check.isBoolean
            case Type.Date => check.isDateOrTimestamp // FIXME: use isDate here when >= 3.0
            // NB: Some explicit coproducts for adjacent types.
            case Type.Int ⨿ Type.Dec ⨿ Type.Str => check.isNumberOrString
            case Type.Int ⨿ Type.Dec ⨿ Type.Interval ⨿ Type.Str => check.isNumberOrString
            case Type.Date ⨿ Type.Bool => check.isDateTimestampOrBoolean
            case Type.Syntaxed => check.isSyntaxed
          }
        exprCheck(typ).fold(cont)(f => $cond(f(expr), cont, fallback)).point[M]

      case Range(_, _)     => unimplemented[M, Fix[ExprOp]]("Range expression")
      case Search(_, _, _) => unimplemented[M, Fix[ExprOp]]("Search expression")
      case Split(_, _)     => unimplemented[M, Fix[ExprOp]]("Split expression")
    }

    val handleSpecialDerived: MapFuncDerived[T, Fix[ExprOp]] => M[Fix[ExprOp]] = {
      case Abs(a1) => unimplemented[M, Fix[ExprOp]]("Abs expression")
      case Ceil(a1) => unimplemented[M, Fix[ExprOp]]("Ceil expression")
      case Floor(a1) => unimplemented[M, Fix[ExprOp]]("Floor expression")
      case Trunc(a1) => unimplemented[M, Fix[ExprOp]]("Trunc expression")
      case Round(a1) => unimplemented[M, Fix[ExprOp]]("Round expression")
      case FloorScale(a1, a2) => unimplemented[M, Fix[ExprOp]]("FloorScale expression")
      case CeilScale(a1, a2) => unimplemented[M, Fix[ExprOp]]("CeilScale expression")
      case RoundScale(a1, a2) => unimplemented[M, Fix[ExprOp]]("RoundScale expression")
    }

    val handleSpecial: MapFunc[T, Fix[ExprOp]] => M[Fix[ExprOp]] = {
      case MFC(mfc) => handleSpecialCore(mfc)
      case MFD(mfd) => handleSpecialDerived(mfd)
    }

    mf => handleCommon(mf).cata(_.point[M], handleSpecial(mf))
  }

  def javascript[T[_[_]]: BirecursiveT: ShowT, M[_]: Applicative: MonadFsErr: ExecTimeR]
      : AlgebraM[M, MapFunc[T, ?], JsCore] = {
    import jscore.{
      Add => _, In => _,
      Lt => _, Lte => _, Gt => _, Gte => _, Eq => _, Neq => _,
      And => _, Or => _, Not => _,
      _}

    import MapFuncsCore._
    import MapFuncsDerived._

    val mjs = quasar.physical.mongodb.javascript[JsCore](_.embed)
    import mjs._

    // NB: Math.trunc is not present in MongoDB.
    def trunc(expr: JsCore): JsCore =
      Let(Name("x"), expr,
        BinOp(jscore.Sub,
          ident("x"),
          BinOp(jscore.Mod, ident("x"), Literal(Js.Num(1, false)))))

    def execTime(implicit ev: ExecTimeR[M]): M[JsCore] =
      ev.ask map (ts => Literal(Js.Str(ts.toString)))

    def handleCommon(mf: MapFunc[T, JsCore]): Option[JsCore] =
      JsFuncHandler.handle[MapFunc[T, ?]].apply(mf).map(unpack[Fix, JsCoreF])

    val handleSpecialCore: MapFuncCore[T, JsCore] => M[JsCore] = {
      case Constant(v1) => ejsonToJs[M, T[EJson]](v1)
      case Undefined() => ident("undefined").point[M]
      case JoinSideName(n) =>
        raiseErr[M, JsCore](qscriptPlanningFailed(UnexpectedJoinSide(n)))
      case Now() => execTime map (ts => New(Name("ISODate"), List(ts)))
      case Length(a1) =>
        Call(ident("NumberLong"), List(Select(a1, "length"))).point[M]
      case Date(a1) =>
        If(Call(Select(Call(ident("RegExp"), List(Literal(Js.Str("^" + string.dateRegex + "$")))), "test"), List(a1)),
          Call(ident("ISODate"), List(a1)),
          ident("undefined")).point[M]
      case Time(a1) =>
        If(Call(Select(Call(ident("RegExp"), List(Literal(Js.Str("^" + string.timeRegex + "$")))), "test"), List(a1)),
          a1,
          ident("undefined")).point[M]
      case Timestamp(a1) =>
        If(Call(Select(Call(ident("RegExp"), List(Literal(Js.Str("^" + string.timestampRegex + "$")))), "test"), List(a1)),
          Call(ident("ISODate"), List(a1)),
          ident("undefined")).point[M]
      case Interval(a1) => unimplemented[M, JsCore]("Interval JS")
      case TimeOfDay(a1) => {
        def pad2(x: JsCore) =
          Let(Name("x"), x,
            If(
              BinOp(jscore.Lt, ident("x"), Literal(Js.Num(10, false))),
              BinOp(jscore.Add, Literal(Js.Str("0")), ident("x")),
              ident("x")))
        def pad3(x: JsCore) =
          Let(Name("x"), x,
            If(
              BinOp(jscore.Lt, ident("x"), Literal(Js.Num(100, false))),
              BinOp(jscore.Add, Literal(Js.Str("00")), ident("x")),
              If(
                BinOp(jscore.Lt, ident("x"), Literal(Js.Num(10, false))),
                BinOp(jscore.Add, Literal(Js.Str("0")), ident("x")),
                ident("x"))))
        Let(Name("t"), a1,
          binop(jscore.Add,
            pad2(Call(Select(ident("t"), "getUTCHours"), Nil)),
            Literal(Js.Str(":")),
            pad2(Call(Select(ident("t"), "getUTCMinutes"), Nil)),
            Literal(Js.Str(":")),
            pad2(Call(Select(ident("t"), "getUTCSeconds"), Nil)),
            Literal(Js.Str(".")),
            pad3(Call(Select(ident("t"), "getUTCMilliseconds"), Nil)))).point[M]
      }
      case ToTimestamp(a1) => New(Name("Date"), List(a1)).point[M]

      case ExtractCentury(date) =>
        Call(ident("NumberLong"), List(
          Call(Select(ident("Math"), "ceil"), List(
            BinOp(jscore.Div,
              Call(Select(date, "getUTCFullYear"), Nil),
              Literal(Js.Num(100, false))))))).point[M]
      case ExtractDayOfMonth(date) => Call(Select(date, "getUTCDate"), Nil).point[M]
      case ExtractDecade(date) =>
        Call(ident("NumberLong"), List(
          trunc(
            BinOp(jscore.Div,
              Call(Select(date, "getUTCFullYear"), Nil),
              Literal(Js.Num(10, false)))))).point[M]
      case ExtractDayOfWeek(date) =>
        Call(Select(date, "getUTCDay"), Nil).point[M]
      case ExtractDayOfYear(date) =>
        Call(ident("NumberInt"), List(
          Call(Select(ident("Math"), "floor"), List(
            BinOp(jscore.Add,
              BinOp(jscore.Div,
                BinOp(Sub,
                  date,
                  New(Name("Date"), List(
                    Call(Select(date, "getFullYear"), Nil),
                    Literal(Js.Num(0, false)),
                    Literal(Js.Num(0, false))))),
                Literal(Js.Num(86400000, false))),
              Literal(Js.Num(1, false))))))).point[M]
      case ExtractEpoch(date) =>
        Call(ident("NumberLong"), List(
          BinOp(jscore.Div,
            Call(Select(date, "valueOf"), Nil),
            Literal(Js.Num(1000, false))))).point[M]
      case ExtractHour(date) => Call(Select(date, "getUTCHours"), Nil).point[M]
      case ExtractIsoDayOfWeek(date) =>
        Let(Name("x"), Call(Select(date, "getUTCDay"), Nil),
          If(
            BinOp(jscore.Eq, ident("x"), Literal(Js.Num(0, false))),
            Literal(Js.Num(7, false)),
            ident("x"))).point[M]
      case ExtractIsoYear(date) =>
        Call(Select(date, "getUTCFullYear"), Nil).point[M]
      case ExtractMicroseconds(date) =>
        BinOp(jscore.Mult,
          BinOp(jscore.Add,
            Call(Select(date, "getUTCMilliseconds"), Nil),
            BinOp(jscore.Mult,
              Call(Select(date, "getUTCSeconds"), Nil),
              Literal(Js.Num(1000, false)))),
          Literal(Js.Num(1000, false))).point[M]
      case ExtractMillennium(date) =>
        Call(ident("NumberLong"), List(
          Call(Select(ident("Math"), "ceil"), List(
            BinOp(jscore.Div,
              Call(Select(date, "getUTCFullYear"), Nil),
              Literal(Js.Num(1000, false))))))).point[M]
      case ExtractMilliseconds(date) =>
        BinOp(jscore.Add,
          Call(Select(date, "getUTCMilliseconds"), Nil),
          BinOp(jscore.Mult,
            Call(Select(date, "getUTCSeconds"), Nil),
            Literal(Js.Num(1000, false)))).point[M]
      case ExtractMinute(date) =>
        Call(Select(date, "getUTCMinutes"), Nil).point[M]
      case ExtractMonth(date) =>
        BinOp(jscore.Add,
          Call(Select(date, "getUTCMonth"), Nil),
          Literal(Js.Num(1, false))).point[M]
      case ExtractQuarter(date) =>
        Call(ident("NumberInt"), List(
          BinOp(jscore.Add,
            BinOp(jscore.BitOr,
              BinOp(jscore.Div,
                Call(Select(date, "getUTCMonth"), Nil),
                Literal(Js.Num(3, false))),
              Literal(Js.Num(0, false))),
            Literal(Js.Num(1, false))))).point[M]
      case ExtractSecond(date) =>
        BinOp(jscore.Add,
          Call(Select(date, "getUTCSeconds"), Nil),
          BinOp(jscore.Div,
            Call(Select(date, "getUTCMilliseconds"), Nil),
            Literal(Js.Num(1000, false)))).point[M]
      case ExtractWeek(date) =>
        Call(ident("NumberInt"), List(
          Call(Select(ident("Math"), "floor"), List(
            BinOp(jscore.Add,
              BinOp(jscore.Div,
                Let(Name("startOfYear"),
                  New(Name("Date"), List(
                    Call(Select(date, "getFullYear"), Nil),
                    Literal(Js.Num(0, false)),
                    Literal(Js.Num(1, false)))),
                  BinOp(jscore.Add,
                    BinOp(Div,
                      BinOp(Sub, date, ident("startOfYear")),
                      Literal(Js.Num(86400000, false))),
                    BinOp(jscore.Add,
                      Call(Select(ident("startOfYear"), "getDay"), Nil),
                      Literal(Js.Num(1, false))))),
                Literal(Js.Num(7, false))),
              Literal(Js.Num(1, false))))))).point[M]

      case ExtractYear(date) => Call(Select(date, "getUTCFullYear"), Nil).point[M]

      case Negate(a1)       => UnOp(Neg, a1).point[M]
      case Add(a1, a2)      => BinOp(jscore.Add, a1, a2).point[M]
      case Multiply(a1, a2) => BinOp(Mult, a1, a2).point[M]
      case Subtract(a1, a2) => BinOp(Sub, a1, a2).point[M]
      case Divide(a1, a2)   => BinOp(Div, a1, a2).point[M]
      case Modulo(a1, a2)   => BinOp(Mod, a1, a2).point[M]
      case Power(a1, a2)    => Call(Select(ident("Math"), "pow"), List(a1, a2)).point[M]

      case Not(a1)     => UnOp(jscore.Not, a1).point[M]
      case Eq(a1, a2)  => BinOp(jscore.Eq, a1, a2).point[M]
      case Neq(a1, a2) => BinOp(jscore.Neq, a1, a2).point[M]
      case Lt(a1, a2)  => BinOp(jscore.Lt, a1, a2).point[M]
      case Lte(a1, a2) => BinOp(jscore.Lte, a1, a2).point[M]
      case Gt(a1, a2)  => BinOp(jscore.Gt, a1, a2).point[M]
      case Gte(a1, a2) => BinOp(jscore.Gte, a1, a2).point[M]
      case IfUndefined(a1, a2) =>
        // TODO: Only evaluate `value` once.
        If(BinOp(jscore.Eq, a1, ident("undefined")), a2, a1).point[M]
      case And(a1, a2) => BinOp(jscore.And, a1, a2).point[M]
      case Or(a1, a2)  => BinOp(jscore.Or, a1, a2).point[M]
      case Between(a1, a2, a3) =>
        Call(ident("&&"), List(
          Call(ident("<="), List(a2, a1)),
          Call(ident("<="), List(a1, a3)))).point[M]
      case Cond(a1, a2, a3) => If(a1, a2, a3).point[M]

      case Within(a1, a2) =>
        BinOp(jscore.Neq,
          Literal(Js.Num(-1, false)),
          Call(Select(a2, "indexOf"), List(a1))).point[M]

      // TODO: move these to JsFuncHandler
      case Lower(a1) => Call(Select(a1, "toLowerCase"), Nil).point[M]
      case Upper(a1) => Call(Select(a1, "toUpperCase"), Nil).point[M]
      case Bool(a1) =>
        If(BinOp(jscore.Eq, a1, Literal(Js.Str("true"))),
          Literal(Js.Bool(true)),
          If(BinOp(jscore.Eq, a1, Literal(Js.Str("false"))),
            Literal(Js.Bool(false)),
            ident("undefined"))).point[M]
      case Integer(a1) =>
        If(Call(Select(Call(ident("RegExp"), List(Literal(Js.Str("^" + string.intRegex + "$")))), "test"), List(a1)),
          Call(ident("NumberLong"), List(a1)),
          ident("undefined")).point[M]
      case Decimal(a1) =>
        If(Call(Select(Call(ident("RegExp"), List(Literal(Js.Str("^" + string.floatRegex + "$")))), "test"), List(a1)),
          Call(ident("parseFloat"), List(a1)),
          ident("undefined")).point[M]
      case Null(a1) =>
        If(BinOp(jscore.Eq, a1, Literal(Js.Str("null"))),
          Literal(Js.Null),
          ident("undefined")).point[M]
      case ToString(a1) =>
        If(isInt(a1),
          // NB: This is a terrible way to turn an int into a string, but the
          //     only one that doesn’t involve converting to a decimal and
          //     losing precision.
          Call(Select(Call(ident("String"), List(a1)), "replace"), List(
            Call(ident("RegExp"), List(
              Literal(Js.Str("[^-0-9]+")),
              Literal(Js.Str("g")))),
            Literal(Js.Str("")))),
          If(binop(jscore.Or, isTimestamp(a1), isDate(a1)),
            Call(Select(a1, "toISOString"), Nil),
            Call(ident("String"), List(a1)))).point[M]
      case Search(a1, a2, a3) =>
        Call(
          Select(
            New(Name("RegExp"), List(
              a2,
              If(a3, Literal(Js.Str("im")), Literal(Js.Str("m"))))),
            "test"),
          List(a1)).point[M]
      case Substring(a1, a2, a3) =>
        Call(Select(a1, "substr"), List(a2, a3)).point[M]
      case Split(a1, a2) =>
        Call(Select(a1, "split"), List(a2)).point[M]

      case MakeMap(Embed(LiteralF(Js.Str(str))), a2) => Obj(ListMap(Name(str) -> a2)).point[M]
      // TODO: pull out the literal, and handle this case in other situations
      case MakeMap(a1, a2) => Obj(ListMap(Name("__Quasar_non_string_map") ->
       Arr(List(Arr(List(a1, a2)))))).point[M]
      case ConcatArrays(Embed(ArrF(a1)), Embed(ArrF(a2))) =>
        Arr(a1 |+| a2).point[M]
      case ConcatArrays(a1, a2) =>
        If(BinOp(jscore.Or, isArray(a1), isArray(a2)),
          Call(Select(a1, "concat"), List(a2)),
          BinOp(jscore.Add, a1, a2)).point[M]
      case ConcatMaps(Embed(ObjF(o1)), Embed(ObjF(o2))) =>
        Obj(o1 ++ o2).point[M]
      case ConcatMaps(a1, a2) => SpliceObjects(List(a1, a2)).point[M]
      case ProjectField(a1, a2) => Access(a1, a2).point[M]
      case ProjectIndex(a1, a2) => Access(a1, a2).point[M]
      case DeleteField(a1, a2)  => Call(ident("remove"), List(a1, a2)).point[M]

      case Guard(expr, typ, cont, fallback) =>
        val jsCheck: Type => Option[JsCore => JsCore] =
          generateTypeCheck[JsCore, JsCore](BinOp(jscore.Or, _, _)) {
            case Type.Null             => isNull
            case Type.Dec              => isDec
            case Type.Int
               | Type.Int ⨿ Type.Dec
               | Type.Int ⨿ Type.Dec ⨿ Type.Interval
                => isAnyNumber
            case Type.Str              => isString
            case Type.Obj(_, _) ⨿ Type.FlexArr(_, _, _)
                => isObjectOrArray
            case Type.Obj(_, _)        => isObject
            case Type.FlexArr(_, _, _) => isArray
            case Type.Binary           => isBinary
            case Type.Id               => isObjectId
            case Type.Bool             => isBoolean
            case Type.Date             => isDate
          }
        jsCheck(typ).fold[M[JsCore]](
          raiseErr(qscriptPlanningFailed(InternalError.fromMsg("uncheckable type"))))(
          f => If(f(expr), cont, fallback).point[M])

      // FIXME: Doesn't work for Char.
      case Range(start, end)        =>
        Call(
          Select(
            Call(Select(ident("Array"), "apply"), List(
              Literal(Js.Null),
              Call(ident("Array"), List(BinOp(Sub, end, start))))),
            "map"),
          List(
            Fun(List(Name("element"), Name("index")),
              BinOp(jscore.Add, ident("index"), start)))).point[M]
    }

    val handleSpecialDerived: MapFuncDerived[T, JsCore] => M[JsCore] = {
      case Abs(a1)   => unimplemented[M, JsCore]("Abs JS")
      case Ceil(a1)  => unimplemented[M, JsCore]("Ceil JS")
      case Floor(a1) => unimplemented[M, JsCore]("Floor JS")
      case Trunc(a1) => unimplemented[M, JsCore]("Trunc JS")
      case Round(a1) => unimplemented[M, JsCore]("Round JS")
      case FloorScale(a1, a2) => unimplemented[M, JsCore]("FloorScale JS")
      case CeilScale(a1, a2) => unimplemented[M, JsCore]("CeilScale JS")
      case RoundScale(a1, a2) => unimplemented[M, JsCore]("RoundScale JS")
    }

    val handleSpecial: MapFunc[T, JsCore] => M[JsCore] = {
      case MFC(mfc) => handleSpecialCore(mfc)
      case MFD(mfd) => handleSpecialDerived(mfd)
    }

    mf => handleCommon(mf).cata(_.point[M], handleSpecial(mf))
  }

  // TODO: Need this until the old connector goes away and we can redefine
  //       `Selector` as `Selector[A, B]`, where `A` is the field type
  //       (naturally `BsonField`), and `B` is the recursive parameter.
  type PartialSelector[T[_[_]]] = Partial[T, BsonField, Selector]

  def defaultSelector[T[_[_]]]: PartialSelector[T] = (
    { case List(field) =>
      Selector.Doc(ListMap(
        field -> Selector.Expr(Selector.Eq(Bson.Bool(true)))))
    },
    List(Here[T]()))

  def typeSelector[T[_[_]]: RecursiveT: ShowT]:
      GAlgebra[(T[MapFunc[T, ?]], ?), MapFunc[T, ?], OutputM[PartialSelector[T]]] = {

    import MapFuncsCore._

    def invoke2Nel(x: OutputM[PartialSelector[T]], y: OutputM[PartialSelector[T]])(f: (Selector, Selector) => Selector):
        OutputM[PartialSelector[T]] =
      (x ⊛ y) { case ((f1, p1), (f2, p2)) =>
        ({ case list =>
          f(f1(list.take(p1.size)), f2(list.drop(p1.size)))
        },
          p1.map(There(0, _)) ++ p2.map(There(1, _)))
      }

    {
      case MFC(And(a, b)) => invoke2Nel(a._2, b._2)(Selector.And.apply(_, _))
      case MFC(Or(a, b)) => invoke2Nel(a._2, b._2)(Selector.Or.apply(_, _))

      case node @ MFC(Guard((Embed(MFC(ProjectField(Embed(MFC(Undefined())), _))), _), typ, cont, _)) =>
        def selCheck: Type => Option[BsonField => Selector] =
          generateTypeCheck[BsonField, Selector](Selector.Or(_, _)) {
            case Type.Null => ((f: BsonField) =>  Selector.Doc(f -> Selector.Type(BsonType.Null)))
            case Type.Dec => ((f: BsonField) => Selector.Doc(f -> Selector.Type(BsonType.Dec)))
            case Type.Int =>
              ((f: BsonField) => Selector.Or(
                Selector.Doc(f -> Selector.Type(BsonType.Int32)),
                Selector.Doc(f -> Selector.Type(BsonType.Int64))))
            case Type.Int ⨿ Type.Dec ⨿ Type.Interval =>
              ((f: BsonField) =>
                Selector.Or(
                  Selector.Doc(f -> Selector.Type(BsonType.Int32)),
                  Selector.Doc(f -> Selector.Type(BsonType.Int64)),
                  Selector.Doc(f -> Selector.Type(BsonType.Dec))))
            case Type.Str => ((f: BsonField) => Selector.Doc(f -> Selector.Type(BsonType.Text)))
            case Type.Obj(_, _) =>
              ((f: BsonField) => Selector.Doc(f -> Selector.Type(BsonType.Doc)))

            // NB: Selector.Type(BsonType.Arr) will not match arrays, instead we use the suggestion in Mongo docs
            // See: https://docs.mongodb.com/manual/reference/operator/query/type/#document-querying-by-array-type
            case Type.FlexArr(_, _, _) =>
              ((f: BsonField) => Selector.Doc(f -> Selector.ElemMatch(Selector.Exists(true).right)))
            case Type.Binary =>
              ((f: BsonField) => Selector.Doc(f -> Selector.Type(BsonType.Binary)))
            case Type.Id =>
              ((f: BsonField) => Selector.Doc(f -> Selector.Type(BsonType.ObjectId)))
            case Type.Bool => ((f: BsonField) => Selector.Doc(f -> Selector.Type(BsonType.Bool)))
            case Type.Date =>
              ((f: BsonField) => Selector.Doc(f -> Selector.Type(BsonType.Date)))
          }
        selCheck(typ).fold[OutputM[PartialSelector[T]]](
          -\/(InternalError.fromMsg(node.map(_._1).shows)))(
          f =>
          \/-(cont._2.fold[PartialSelector[T]](
            κ(({ case List(field) => f(field) }, List(There(0, Here[T]())))),
            { case (f2, p2) => ({ case head :: tail => Selector.And(f(head), f2(tail)) }, There(0, Here[T]()) :: p2.map(There(1, _)))
            })))

      case node @ _ => -\/(InternalError fromMsg node.map(_._1).shows)
    }
  }


  /** The selector phase tries to turn expressions into MongoDB selectors – i.e.
    * Mongo query expressions. Selectors are only used for the filtering
    * pipeline op, so it's quite possible we build more stuff than is needed
    * (but it doesn’t matter, unneeded annotations will be ignored by the
    * pipeline phase).
    *
    * Like the expression op phase, this one requires bson field annotations.
    *
    * Most expressions cannot be turned into selector expressions without using
    * the "\$where" operator, which allows embedding JavaScript
    * code. Unfortunately, using this operator turns filtering into a full table
    * scan. We should do a pass over the tree to identify partial boolean
    * expressions which can be turned into selectors, factoring out the
    * leftovers for conversion using \$where.
    */
  def selector[T[_[_]]: RecursiveT: ShowT](v: BsonVersion):
      GAlgebra[(T[MapFunc[T, ?]], ?), MapFunc[T, ?], OutputM[PartialSelector[T]]] = { node =>
    import MapFuncsCore._

    type Output = OutputM[PartialSelector[T]]

    object IsBson {
      def unapply(x: (T[MapFunc[T, ?]], Output)): Option[Bson] =
        x._1.project match {
          case MFC(Constant(b)) => b.cataM(BsonCodec.fromEJson(v)).toOption
          case _ => None
        }
    }

    object IsBool {
      def unapply(v: (T[MapFunc[T, ?]], Output)): Option[Boolean] =
        v match {
          case IsBson(Bson.Bool(b)) => b.some
          case _                    => None
        }
    }

    object IsText {
      def unapply(v: (T[MapFunc[T, ?]], Output)): Option[String] =
        v match {
          case IsBson(Bson.Text(str)) => Some(str)
          case _                      => None
        }
    }

    object IsDate {
      def unapply(v: (T[MapFunc[T, ?]], Output)): Option[Data.Date] =
        v._1.project match {
          case MFC(Constant(d @ Data.Date(_))) => Some(d)
          case _                               => None
        }
    }

    val relFunc: MapFunc[T, _] => Option[Bson => Selector.Condition] = {
      case MFC(Eq(_, _))  => Some(Selector.Eq)
      case MFC(Neq(_, _)) => Some(Selector.Neq)
      case MFC(Lt(_, _))  => Some(Selector.Lt)
      case MFC(Lte(_, _)) => Some(Selector.Lte)
      case MFC(Gt(_, _))  => Some(Selector.Gt)
      case MFC(Gte(_, _)) => Some(Selector.Gte)
      case _              => None
    }

    val default: PartialSelector[T] = defaultSelector[T]

    def invoke(func: MapFunc[T, (T[MapFunc[T, ?]], Output)]): Output = {
      /**
        * All the relational operators require a field as one parameter, and
        * BSON literal value as the other parameter. So we have to try to
        * extract out both a field annotation and a selector and then verify
        * the selector is actually a BSON literal value before we can
        * construct the relational operator selector. If this fails for any
        * reason, it just means the given expression cannot be represented
        * using MongoDB's query operators, and must instead be written as
        * Javascript using the "$where" operator.
        */
      def relop
        (x: (T[MapFunc[T, ?]], Output), y: (T[MapFunc[T, ?]], Output))
        (f: Bson => Selector.Condition, r: Bson => Selector.Condition):
          Output =
        (x, y) match {
          case (_, IsBson(v2)) =>
            \/-(({ case List(f1) => Selector.Doc(ListMap(f1 -> Selector.Expr(f(v2)))) }, List(There(0, Here[T]()))))
          case (IsBson(v1), _) =>
            \/-(({ case List(f2) => Selector.Doc(ListMap(f2 -> Selector.Expr(r(v1)))) }, List(There(1, Here[T]()))))

          case (_, _) => -\/(InternalError fromMsg node.map(_._1).shows)
        }

      def relDateOp1(f: Bson.Date => Selector.Condition, date: Data.Date, g: Data.Date => Data.Timestamp, index: Int): Output =
        Bson.Date.fromInstant(g(date).value).fold[Output](
          -\/(NonRepresentableData(g(date))))(
          d => \/-((
            { case x :: Nil => Selector.Doc(x -> f(d)) },
            List(There(index, Here[T]())))))

      def relDateOp2(conj: (Selector, Selector) => Selector, f1: Bson.Date => Selector.Condition, f2: Bson.Date => Selector.Condition, date: Data.Date, g1: Data.Date => Data.Timestamp, g2: Data.Date => Data.Timestamp, index: Int): Output =
        ((Bson.Date.fromInstant(g1(date).value) \/> NonRepresentableData(g1(date))) ⊛
          (Bson.Date.fromInstant(g2(date).value) \/> NonRepresentableData(g2(date))))((d1, d2) =>
          (
            { case x :: Nil =>
              conj(
                Selector.Doc(x -> f1(d1)),
                Selector.Doc(x -> f2(d2)))
            },
            List(There(index, Here[T]()))))

      def invoke2Nel(x: Output, y: Output)(f: (Selector, Selector) => Selector):
          Output =
        (x ⊛ y) { case ((f1, p1), (f2, p2)) =>
          ({ case list =>
            f(f1(list.take(p1.size)), f2(list.drop(p1.size)))
          },
            p1.map(There(0, _)) ++ p2.map(There(1, _)))
        }

      val flipCore: MapFuncCore[T, _] => Option[MapFuncCore[T, _]] = {
        case Eq(a, b)  => Some(Eq(a, b))
        case Neq(a, b) => Some(Neq(a, b))
        case Lt(a, b)  => Some(Gt(a, b))
        case Lte(a, b) => Some(Gte(a, b))
        case Gt(a, b)  => Some(Lt(a, b))
        case Gte(a, b) => Some(Lte(a, b))
        case And(a, b) => Some(And(a, b))
        case Or(a, b)  => Some(Or(a, b))
        case _         => None
      }

      val flip: MapFunc[T, _] => Option[MapFunc[T, _]] = {
        case MFC(mfc) => flipCore(mfc).map(MFC(_))
        case _ => None
      }

      def reversibleRelop(x: (T[MapFunc[T, ?]], Output), y: (T[MapFunc[T, ?]], Output))(f: MapFunc[T, _]): Output =
        (relFunc(f) ⊛ flip(f).flatMap(relFunc))(relop(x, y)(_, _)).getOrElse(-\/(InternalError fromMsg "couldn’t decipher operation"))

      func match {
        case MFC(Constant(_))        => \/-(default)

        case MFC(Gt(_, IsDate(d2)))  => relDateOp1(Selector.Gte, d2, date.startOfNextDay, 0)
        case MFC(Lt(IsDate(d1), _))  => relDateOp1(Selector.Gte, d1, date.startOfNextDay, 1)

        case MFC(Lt(_, IsDate(d2)))  => relDateOp1(Selector.Lt,  d2, date.startOfDay, 0)
        case MFC(Gt(IsDate(d1), _))  => relDateOp1(Selector.Lt,  d1, date.startOfDay, 1)

        case MFC(Gte(_, IsDate(d2))) => relDateOp1(Selector.Gte, d2, date.startOfDay, 0)
        case MFC(Lte(IsDate(d1), _)) => relDateOp1(Selector.Gte, d1, date.startOfDay, 1)

        case MFC(Lte(_, IsDate(d2))) => relDateOp1(Selector.Lt,  d2, date.startOfNextDay, 0)
        case MFC(Gte(IsDate(d1), _)) => relDateOp1(Selector.Lt,  d1, date.startOfNextDay, 1)

        case MFC(Eq(_, IsDate(d2))) => relDateOp2(Selector.And(_, _), Selector.Gte, Selector.Lt, d2, date.startOfDay, date.startOfNextDay, 0)
        case MFC(Eq(IsDate(d1), _)) => relDateOp2(Selector.And(_, _), Selector.Gte, Selector.Lt, d1, date.startOfDay, date.startOfNextDay, 1)

        case MFC(Neq(_, IsDate(d2))) => relDateOp2(Selector.Or(_, _), Selector.Lt, Selector.Gte, d2, date.startOfDay, date.startOfNextDay, 0)
        case MFC(Neq(IsDate(d1), _)) => relDateOp2(Selector.Or(_, _), Selector.Lt, Selector.Gte, d1, date.startOfDay, date.startOfNextDay, 1)

        case MFC(Eq(a, b))  => reversibleRelop(a, b)(func)
        case MFC(Neq(a, b)) => reversibleRelop(a, b)(func)
        case MFC(Lt(a, b))  => reversibleRelop(a, b)(func)
        case MFC(Lte(a, b)) => reversibleRelop(a, b)(func)
        case MFC(Gt(a, b))  => reversibleRelop(a, b)(func)
        case MFC(Gte(a, b)) => reversibleRelop(a, b)(func)

        case MFC(Within(a, b)) =>
          relop(a, b)(
            Selector.In.apply _,
            x => Selector.ElemMatch(\/-(Selector.In(Bson.Arr(List(x))))))

        case MFC(Search(_, IsText(patt), IsBool(b))) =>
          \/-(({ case List(f1) =>
            Selector.Doc(ListMap(f1 -> Selector.Expr(Selector.Regex(patt, b, true, false, false)))) },
            List(There(0, Here[T]()))))

        case MFC(Between(_, IsBson(lower), IsBson(upper))) =>
          \/-(({ case List(f) => Selector.And(
            Selector.Doc(f -> Selector.Gte(lower)),
            Selector.Doc(f -> Selector.Lte(upper)))
          },
            List(There(0, Here[T]()))))

        case MFC(And(a, b)) => invoke2Nel(a._2, b._2)(Selector.And.apply _)
        case MFC(Or(a, b)) => invoke2Nel(a._2, b._2)(Selector.Or.apply _)
        case MFC(Not((_, v))) =>
          v.map { case (sel, inputs) => (sel andThen (_.negate), inputs.map(There(0, _))) }

        case MFC(Guard(_, typ, (_, cont), _)) => cont.map { case (sel, inputs) => (sel, inputs.map(There(1, _))) }

        case _ => -\/(InternalError fromMsg node.map(_._1).shows)
      }
    }

    invoke(node) <+> \/-(default)
  }

  /** Brings a [[WBM]] into our `M`. */
  def liftM[M[_]: Monad: MonadFsErr, A](meh: WBM[A]): M[A] =
    meh.fold(
      e => raiseErr(qscriptPlanningFailed(e)),
      _.point[M])

  def createFieldName(prefix: String, i: Int): String = prefix + i.toString

  trait Planner[F[_]] {
    type IT[G[_]]

    def plan
      [M[_]: Monad: ExecTimeR: MonadFsErr, WF[_]: Functor: Coalesce: Crush: Crystallize, EX[_]: Traverse]
      (cfg: PlannerConfig[IT, EX, WF])
      (implicit
        ev0: WorkflowOpCoreF :<: WF,
        ev1: RenderTree[WorkflowBuilder[WF]],
        ev2: WorkflowBuilder.Ops[WF],
        ev3: EX :<: ExprOp):
        AlgebraM[M, F, WorkflowBuilder[WF]]
  }

  object Planner {
    type Aux[T[_[_]], F[_]] = Planner[F] { type IT[G[_]] = T[G] }

    def apply[T[_[_]], F[_]](implicit ev: Planner.Aux[T, F]) = ev

    implicit def shiftedReadFile[T[_[_]]: BirecursiveT: ShowT]: Planner.Aux[T, Const[ShiftedRead[AFile], ?]] =
      new Planner[Const[ShiftedRead[AFile], ?]] {
        type IT[G[_]] = T[G]
        def plan
          [M[_]: Monad: ExecTimeR: MonadFsErr, WF[_]: Functor: Coalesce: Crush: Crystallize, EX[_]: Traverse]
          (cfg: PlannerConfig[T, EX, WF])
          (implicit
            ev0: WorkflowOpCoreF :<: WF,
            ev1: RenderTree[WorkflowBuilder[WF]],
            WB: WorkflowBuilder.Ops[WF],
            ev3: EX :<: ExprOp) =
          qs => Collection
            .fromFile(qs.getConst.path)
            .fold(
              e => raiseErr(qscriptPlanningFailed(PlanPathError(e))),
              coll => {
                val dataset = WB.read(coll)
                // TODO: exclude `_id` from the value here?
                qs.getConst.idStatus match {
                  case IdOnly    =>
                    getExprBuilder[T, M, WF, EX](
                      cfg.funcHandler, cfg.staticHandler)(
                      dataset,
                        Free.roll(MFC(MapFuncsCore.ProjectField[T, FreeMap[T]](HoleF[T], MapFuncsCore.StrLit("_id")))))
                  case IncludeId =>
                    getExprBuilder[T, M, WF, EX](
                      cfg.funcHandler, cfg.staticHandler)(
                      dataset,
                        MapFuncCore.StaticArray(List(
                          Free.roll(MFC(MapFuncsCore.ProjectField[T, FreeMap[T]](HoleF[T], MapFuncsCore.StrLit("_id")))),
                          HoleF)))
                  case ExcludeId => dataset.point[M]
                }
              })
      }

    implicit def qscriptCore[T[_[_]]: BirecursiveT: EqualT: ShowT]:
        Planner.Aux[T, QScriptCore[T, ?]] =
      new Planner[QScriptCore[T, ?]] {
        type IT[G[_]] = T[G]

        @SuppressWarnings(Array("org.wartremover.warts.Recursion"))
        def plan
          [M[_]: Monad: ExecTimeR: MonadFsErr,
            WF[_]: Functor: Coalesce: Crush: Crystallize,
            EX[_]: Traverse]
          (cfg: PlannerConfig[T, EX, WF])
          (implicit
            ev0: WorkflowOpCoreF :<: WF,
            ev1: RenderTree[WorkflowBuilder[WF]],
            WB: WorkflowBuilder.Ops[WF],
            ev3: EX :<: ExprOp) = {
          case qscript.Map(src, f) =>
            getExprBuilder[T, M, WF, EX](cfg.funcHandler, cfg.staticHandler)(src, f)
          case LeftShift(src, struct, id, repair) =>
            if (repair.contains(LeftSideF))
              (handleFreeMap[T, M, EX](cfg.funcHandler, cfg.staticHandler, struct) ⊛
                getJsMerge[T, M](
                  repair,
                  jscore.Select(jscore.Ident(JsFn.defaultName), "s"),
                  jscore.Select(jscore.Ident(JsFn.defaultName), "f")))((expr, j) =>
              ExprBuilder(
                FlatteningBuilder(
                  DocBuilder(
                    src,
                    ListMap(
                      BsonField.Name("s") -> docVarToExpr(DocVar.ROOT()),
                      BsonField.Name("f") -> expr)),
                  // TODO: Handle arrays properly
                  Set(StructureType.Object(DocField(BsonField.Name("f")), id))),
                -\&/(j)))
            else
              getExprBuilder[T, M, WF, EX](cfg.funcHandler, cfg.staticHandler)(src, struct) >>= (builder =>
                getExprBuilder[T, M, WF, EX](
                  cfg.funcHandler, cfg.staticHandler)(
                  FlatteningBuilder(
                    builder,
                    Set(StructureType.Object(DocVar.ROOT(), id))),
                    repair.as(SrcHole)))
          case Reduce(src, bucket, reducers, repair) =>
            (bucket.traverse(handleFreeMap[T, M, EX](cfg.funcHandler, cfg.staticHandler, _)) ⊛
              reducers.traverse(_.traverse(handleFreeMap[T, M, EX](cfg.funcHandler, cfg.staticHandler, _))))((b, red) => {
                getReduceBuilder[T, M, WF, EX](
                  cfg.funcHandler, cfg.staticHandler)(
                  // TODO: This work should probably be done in `toWorkflow`.
                  semiAlignExpr[λ[α => List[ReduceFunc[α]]]](red)(Traverse[List].compose).fold(
                    WB.groupBy(
                      DocBuilder(
                        src,
                        // FIXME: Doesn’t work with UnshiftMap
                        red.unite.zipWithIndex.map(_.map(i => BsonField.Name(createFieldName("f", i))).swap).toListMap ++
                          b.zipWithIndex.map(_.map(i => BsonField.Name(createFieldName("b", i))).swap).toListMap),
                      b.zipWithIndex.map(p => docVarToExpr(DocField(BsonField.Name(createFieldName("b", p._2))))),
                      red.zipWithIndex.map(ai =>
                        (BsonField.Name(createFieldName("f", ai._2)),
                          accumulator(ai._1.as($field(createFieldName("f", ai._2)))))).toListMap))(
                    exprs => WB.groupBy(src,
                      b,
                      exprs.zipWithIndex.map(ai =>
                        (BsonField.Name(createFieldName("f", ai._2)),
                          accumulator(ai._1))).toListMap)),
                    repair)
              }).join
          case Sort(src, bucket, order) =>
            val (keys, dirs) = (bucket.toIList.map((_, SortDir.asc)) <::: order).unzip
            keys.traverse(handleFreeMap[T, M, EX](cfg.funcHandler, cfg.staticHandler, _))
              .map(ks => WB.sortBy(src, ks.toList, dirs.toList))
          case Filter(src, cond0) => {
            // TODO: Apply elideMoreGeneralGuards to all FreeMap's in the plan, not only here
            cond0.transCataM(elideMoreGeneralGuards[M, T](Type.AnyObject)) >>= { cond =>
              val selectors = getSelector[T, M, EX](cond, selector[T](cfg.bsonVersion)).toOption
              val typeSelectors = getSelector[T, M, EX](cond, typeSelector[T]).toOption

              (selectors, typeSelectors) match {
                case (Some((_, Nil)), Some((typeSel, typeInputs))) =>
                  typeInputs.traverse(f => handleFreeMap[T, M, EX](cfg.funcHandler, cfg.staticHandler, f(cond)))
                    .map(WB.filter(src, _, typeSel))
                case (Some((sel, inputs)), Some((_, Nil))) =>
                  inputs.traverse(f => handleFreeMap[T, M, EX](cfg.funcHandler, cfg.staticHandler, f(cond)))
                    .map(WB.filter(src, _, sel))
                case (Some((sel, inputs)), Some((typeSel, typeInputs))) =>
                  typeInputs.traverse(f => handleFreeMap[T, M, EX](cfg.funcHandler, cfg.staticHandler, f(cond)))
                    .map(WB.filter(src, _, typeSel))
                    .flatMap(src0 =>
                      inputs.traverse(f => handleFreeMap[T, M, EX](cfg.funcHandler, cfg.staticHandler, f(cond)))
                        .map(WB.filter(src0, _, sel)))
                case (Some((sel, inputs)), None) =>
                  inputs.traverse(f => handleFreeMap[T, M, EX](cfg.funcHandler, cfg.staticHandler, f(cond)))
                    .map(WB.filter(src, _, sel))
                case _ =>
                  handleFreeMap[T, M, EX](cfg.funcHandler, cfg.staticHandler, cond).map {
                    // TODO: Postpone decision until we know whether we are going to
                    //       need mapReduce anyway.
                    case cond @ HasThat(_) => WB.filter(src, List(cond), {
                      case f :: Nil => Selector.Doc(f -> Selector.Eq(Bson.Bool(true)))
                    })
                    case \&/.This(js) => WB.filter(src, Nil, {
                      case Nil => Selector.Where(js(jscore.ident("this")).toJs)
                    })
                  }
              }
            }
          }
          case Union(src, lBranch, rBranch) =>
            (rebaseWB[T, M, WF, EX](cfg, lBranch, src) ⊛
              rebaseWB[T, M, WF, EX](cfg, rBranch, src))(
              UnionBuilder(_, _))
          case Subset(src, from, sel, count) =>
            (rebaseWB[T, M, WF, EX](cfg, from, src) ⊛
              (rebaseWB[T, M, WF, EX](cfg, count, src) >>= (HasInt[M, WF](_))))(
              sel match {
                case Drop => WB.skip
                case Take => WB.limit
                // TODO: Better sampling
                case Sample => WB.limit
              })
          case Unreferenced() =>
            CollectionBuilder($pure(Bson.Null), WorkflowBuilder.Root(), none).point[M]
        }
      }

    @SuppressWarnings(Array("org.wartremover.warts.Recursion"))
    implicit def equiJoin[T[_[_]]: BirecursiveT: EqualT: ShowT]:
        Planner.Aux[T, EquiJoin[T, ?]] =
      new Planner[EquiJoin[T, ?]] {
        type IT[G[_]] = T[G]
        def plan
          [M[_]: Monad: ExecTimeR: MonadFsErr, WF[_]: Functor: Coalesce: Crush: Crystallize, EX[_]: Traverse]
          (cfg: PlannerConfig[T, EX, WF])
          (implicit
            ev0: WorkflowOpCoreF :<: WF,
            ev1: RenderTree[WorkflowBuilder[WF]],
            ev2: WorkflowBuilder.Ops[WF],
            ev3: EX :<: ExprOp) =
          qs =>
        (rebaseWB[T, M, WF, EX](cfg, qs.lBranch, qs.src) ⊛
          rebaseWB[T, M, WF, EX](cfg, qs.rBranch, qs.src))(
          (lb, rb) => {
            val (lKey, rKey) = Unzip[List].unzip(qs.key)

            (lKey.traverse(handleFreeMap[T, M, EX](cfg.funcHandler, cfg.staticHandler, _)) ⊛
              rKey.traverse(handleFreeMap[T, M, EX](cfg.funcHandler, cfg.staticHandler, _)))(
              (lk, rk) =>
              liftM[M, WorkflowBuilder[WF]](cfg.joinHandler.run(
                qs.f,
                JoinSource(lb, lk),
                JoinSource(rb, rk))) >>=
                (getExprBuilder[T, M, WF, EX](cfg.funcHandler, cfg.staticHandler)(_, qs.combine >>= {
                  case LeftSide => Free.roll(MFC(MapFuncsCore.ProjectField(HoleF, MapFuncsCore.StrLit("left"))))
                  case RightSide => Free.roll(MFC(MapFuncsCore.ProjectField(HoleF, MapFuncsCore.StrLit("right"))))
                }))).join
          }).join
      }

    implicit def coproduct[T[_[_]], F[_], G[_]](
      implicit F: Planner.Aux[T, F], G: Planner.Aux[T, G]):
        Planner.Aux[T, Coproduct[F, G, ?]] =
      new Planner[Coproduct[F, G, ?]] {
        type IT[G[_]] = T[G]
        def plan
          [M[_]: Monad: ExecTimeR: MonadFsErr, WF[_]: Functor: Coalesce: Crush: Crystallize, EX[_]: Traverse]
          (cfg: PlannerConfig[T, EX, WF])
          (implicit
            ev0: WorkflowOpCoreF :<: WF,
            ev1: RenderTree[WorkflowBuilder[WF]],
            ev2: WorkflowBuilder.Ops[WF],
            ev3: EX :<: ExprOp) =
          _.run.fold(
            F.plan[M, WF, EX](cfg),
            G.plan[M, WF, EX](cfg))
      }

    // TODO: All instances below here only need to exist because of `FreeQS`,
    //       but can’t actually be called.

    def default[T[_[_]], F[_]](label: String): Planner.Aux[T, F] =
      new Planner[F] {
        type IT[G[_]] = T[G]

        def plan
          [M[_]: Monad: ExecTimeR: MonadFsErr, WF[_]: Functor: Coalesce: Crush: Crystallize, EX[_]: Traverse]
          (cfg: PlannerConfig[T, EX, WF])
          (implicit
            ev0: WorkflowOpCoreF :<: WF,
            ev1: RenderTree[WorkflowBuilder[WF]],
            ev2: WorkflowBuilder.Ops[WF],
            ev3: EX :<: ExprOp) =
          κ(raiseErr(qscriptPlanningFailed(InternalError.fromMsg(s"should not be reached: $label"))))
      }

    implicit def deadEnd[T[_[_]]]: Planner.Aux[T, Const[DeadEnd, ?]] =
      default("DeadEnd")

    implicit def read[T[_[_]], A]: Planner.Aux[T, Const[Read[A], ?]] =
      default("Read")

    implicit def shiftedReadDir[T[_[_]]]: Planner.Aux[T, Const[ShiftedRead[ADir], ?]] =
      default("ShiftedRead[ADir]")

    implicit def thetaJoin[T[_[_]]]: Planner.Aux[T, ThetaJoin[T, ?]] =
      default("ThetaJoin")

    implicit def projectBucket[T[_[_]]]: Planner.Aux[T, ProjectBucket[T, ?]] =
      default("ProjectBucket")
  }

  def getExpr[
    T[_[_]]: BirecursiveT: ShowT,
    M[_]: Monad: ExecTimeR: MonadFsErr, EX[_]: Traverse: Inject[?[_], ExprOp]]
    (funcHandler: MapFunc[T, ?] ~> OptionFree[EX, ?], staticHandler: StaticHandler[T, EX])(fm: FreeMap[T]
  ) : M[Fix[ExprOp]] =
    processMapFuncExpr[T, M, EX, Hole](funcHandler, staticHandler)(fm)(κ($$ROOT))

  def getJsFn[T[_[_]]: BirecursiveT: ShowT, M[_]: Monad: MonadFsErr: ExecTimeR]
    (fm: FreeMap[T])
      : M[JsFn] =
    processMapFunc[T, M, Hole](fm)(κ(jscore.Ident(JsFn.defaultName))) ∘
      (JsFn(JsFn.defaultName, _))

  def getBuilder
    [T[_[_]]: BirecursiveT: ShowT, M[_]: Monad: MonadFsErr, WF[_], EX[_]: Traverse, A]
    (handler: FreeMapA[T, A] => M[Expr])
    (src: WorkflowBuilder[WF], fm: FreeMapA[T, A])
    (implicit ev: EX :<: ExprOp)
      : M[WorkflowBuilder[WF]] =
    fm.project match {
      case MapFuncCore.StaticMap(elems) =>
        elems.traverse(_.bitraverse({
          case Embed(MapFuncCore.EC(ejson.Str(key))) => BsonField.Name(key).point[M]
          case key => raiseErr[M, BsonField.Name](qscriptPlanningFailed(InternalError.fromMsg(s"Unsupported object key: ${key.shows}")))
        },
          handler)) ∘
        (es => DocBuilder(src, es.toListMap))
      case _ => handler(fm) ∘ (ExprBuilder(src, _))
    }

  def getExprBuilder
    [T[_[_]]: BirecursiveT: ShowT, M[_]: Monad: ExecTimeR: MonadFsErr, WF[_], EX[_]: Traverse]
    (funcHandler: MapFunc[T, ?] ~> OptionFree[EX, ?], staticHandler: StaticHandler[T, EX])
    (src: WorkflowBuilder[WF], fm: FreeMap[T])
    (implicit ev: EX :<: ExprOp)
      : M[WorkflowBuilder[WF]] =
    getBuilder[T, M, WF, EX, Hole](handleFreeMap[T, M, EX](funcHandler, staticHandler, _))(src, fm)

  def getReduceBuilder
    [T[_[_]]: BirecursiveT: ShowT, M[_]: Monad: ExecTimeR: MonadFsErr, WF[_], EX[_]: Traverse]
    (funcHandler: MapFunc[T, ?] ~> OptionFree[EX, ?], staticHandler: StaticHandler[T, EX])
    (src: WorkflowBuilder[WF], fm: FreeMapA[T, ReduceIndex])
    (implicit ev: EX :<: ExprOp)
      : M[WorkflowBuilder[WF]] =
    getBuilder[T, M, WF, EX, ReduceIndex](handleRedRepair[T, M, EX](funcHandler, staticHandler, _))(src, fm)

  def getJsMerge[T[_[_]]: BirecursiveT: ShowT, M[_]: Monad: MonadFsErr: ExecTimeR]
    (jf: JoinFunc[T], a1: JsCore, a2: JsCore)
      : M[JsFn] =
    processMapFunc[T, M, JoinSide](
      jf) {
      case LeftSide => a1
      case RightSide => a2
    } ∘ (JsFn(JsFn.defaultName, _))

  def exprOrJs[M[_]: Applicative: MonadFsErr, A]
    (a: A)
    (exf: A => M[Fix[ExprOp]], jsf: A => M[JsFn])
      : M[Expr] = {
    // TODO: Return _both_ errors
    val js = jsf(a)
    val expr = exf(a)
    handleErr[M, Expr](
      (js ⊛ expr)(\&/.Both(_, _)))(
      _ => handleErr[M, Expr](js.map(-\&/))(_ => expr.map(\&/-)))
  }

  def handleFreeMap[T[_[_]]: BirecursiveT: ShowT, M[_]: Monad: ExecTimeR: MonadFsErr, EX[_]: Traverse]
    (funcHandler: MapFunc[T, ?] ~> OptionFree[EX, ?], staticHandler: StaticHandler[T, EX], fm: FreeMap[T])
    (implicit ev: EX :<: ExprOp)
      : M[Expr] =
    exprOrJs(fm)(getExpr[T, M, EX](funcHandler, staticHandler)(_), getJsFn[T, M])

  def handleRedRepair[T[_[_]]: BirecursiveT: ShowT, M[_]: Monad: ExecTimeR: MonadFsErr, EX[_]: Traverse]
    (funcHandler: MapFunc[T, ?] ~> OptionFree[EX, ?], staticHandler: StaticHandler[T, EX], jr: FreeMapA[T, ReduceIndex])
    (implicit ev: EX :<: ExprOp)
      : M[Expr] =
    exprOrJs(jr)(getExprRed[T, M, EX](funcHandler, staticHandler)(_), getJsRed[T, M])

  def getExprRed[T[_[_]]: BirecursiveT: ShowT, M[_]: Monad: ExecTimeR: MonadFsErr, EX[_]: Traverse]
    (funcHandler: MapFunc[T, ?] ~> OptionFree[EX, ?], staticHandler: StaticHandler[T, EX])
    (jr: FreeMapA[T, ReduceIndex])
    (implicit ev: EX :<: ExprOp)
      : M[Fix[ExprOp]] =
    processMapFuncExpr[T, M, EX, ReduceIndex](funcHandler, staticHandler)(jr)(_.idx.fold(
      i => $field("_id", i.toString),
      i => $field(createFieldName("f", i))))

  def getJsRed[T[_[_]]: BirecursiveT: ShowT, M[_]: Monad: MonadFsErr: ExecTimeR]
    (jr: Free[MapFunc[T, ?], ReduceIndex])
      : M[JsFn] =
    processMapFunc[T, M, ReduceIndex](jr)(_.idx.fold(
      i => jscore.Select(jscore.Select(jscore.Ident(JsFn.defaultName), "_id"), i.toString),
      i => jscore.Select(jscore.Ident(JsFn.defaultName), createFieldName("f", i)))) ∘
      (JsFn(JsFn.defaultName, _))

  def rebaseWB
    [T[_[_]]: EqualT, M[_]: Monad: ExecTimeR: MonadFsErr, WF[_]: Functor: Coalesce: Crush: Crystallize, EX[_]: Traverse]
    (cfg: PlannerConfig[T, EX, WF],
      free: FreeQS[T],
      src: WorkflowBuilder[WF])
    (implicit
      F: Planner.Aux[T, QScriptTotal[T, ?]],
      ev0: WorkflowOpCoreF :<: WF,
      ev1: RenderTree[WorkflowBuilder[WF]],
      ev2: WorkflowBuilder.Ops[WF],
      ev3: EX :<: ExprOp)
      : M[WorkflowBuilder[WF]] =
    free.cataM(
      interpretM[M, QScriptTotal[T, ?], qscript.Hole, WorkflowBuilder[WF]](κ(src.point[M]), F.plan(cfg)))

  // TODO: Need `Delay[Show, WorkflowBuilder]`
  @SuppressWarnings(Array("org.wartremover.warts.ToString"))
  def HasLiteral[M[_]: Applicative: MonadFsErr, WF[_]]
    (wb: WorkflowBuilder[WF])
    (implicit ev0: WorkflowOpCoreF :<: WF)
      : M[Bson] =
    asLiteral(wb).fold(
      raiseErr[M, Bson](qscriptPlanningFailed(NonRepresentableEJson(wb.toString))))(
      _.point[M])

  @SuppressWarnings(Array("org.wartremover.warts.ToString"))
  def HasInt[M[_]: Monad: MonadFsErr, WF[_]]
    (wb: WorkflowBuilder[WF])
    (implicit ev0: WorkflowOpCoreF :<: WF)
      : M[Long] =
    HasLiteral[M, WF](wb) >>= {
      case Bson.Int32(v) => v.toLong.point[M]
      case Bson.Int64(v) => v.point[M]
      case x => raiseErr(qscriptPlanningFailed(NonRepresentableEJson(x.toString)))
    }

  // This is maybe worth putting in Matryoshka?
  def findFirst[T[_[_]]: RecursiveT, F[_]: Functor: Foldable, A](
    f: PartialFunction[T[F], A]):
      CoalgebraM[A \/ ?, F, T[F]] =
    tf => (f.lift(tf) \/> tf.project).swap

<<<<<<< HEAD
  def elideMoreGeneralGuards[M[_]: Applicative: MonadFsErr, T[_[_]]: RecursiveT]
    (subType: Type)
      : CoEnvMap[T, FreeMap[T]] => M[CoEnvMap[T, FreeMap[T]]] = {
    def f: CoEnvMap[T, FreeMap[T]] => M[CoEnvMap[T, FreeMap[T]]] = {
      case free @ CoEnv(\/-(MFC(MapFuncsCore.Guard(Embed(CoEnv(-\/(SrcHole))), typ, cont, fb)))) =>
        if (typ.contains(subType)) cont.project.point[M]
        // TODO: Error if there is no overlap between the types.
        else {
          val union = subType ⨯ typ
          if (union ≟ Type.Bottom)
            raiseErr(qscriptPlanningFailed(InternalError.fromMsg(s"can only contain ${subType.shows}, but a(n) ${typ.shows} is expected")))
          else {
            CoEnv[Hole, MapFunc[T, ?], FreeMap[T]](MFC(MapFuncsCore.Guard[T, FreeMap[T]](HoleF[T], union, cont, fb)).right).point[M]
          }
        }
      case x => x.point[M]
    }
    f
  }

  def mapBeforeSort[T[_[_]]: BirecursiveT]: Trans[T] =
    new Trans[T] {
      def trans[F[_], G[_]: Functor]
          (GtoF: PrismNT[G, F])
          (implicit QC: QScriptCore[T, ?] :<: F) = {
        case qs @ Map(Embed(src), fm) =>
          GtoF.get(src) >>= QC.prj match {
            case Some(Sort(innerSrc, bucket, order)) =>
              val innerMap =
                GtoF.reverseGet(QC.inj(Map(
                  innerSrc,
                  MapFuncCore.StaticArray(List(fm, HoleF[T]))))).embed
              QC.inj(Map(
                GtoF.reverseGet(QC.inj(Sort(innerMap,
                  bucket.map(_ >> Free.roll[MapFunc[T, ?], Hole](MFC(MF.ProjectIndex(HoleF[T], MF.IntLit(1))))),
                  order.map {
                    case (fm, dir) =>
                      (fm >> Free.roll[MapFunc[T, ?], Hole](MFC(MF.ProjectIndex(HoleF[T], MF.IntLit(1)))), dir)
                  }))).embed,
                Free.roll(MFC(MF.ProjectIndex(HoleF[T], MF.IntLit(0))))))
            case _ => QC.inj(qs)
          }
        case x => QC.inj(x)
      }
  }

  object FreeShiftedRead {
    def unapply[T[_[_]]](fq: FreeQS[T])(
      implicit QSR: Const[ShiftedRead[AFile], ?] :<: QScriptTotal[T, ?]
    ) : Option[ShiftedRead[AFile]] = fq match {
      case Embed(CoEnv(\/-(QSR(qsr: Const[ShiftedRead[AFile], _])))) => qsr.getConst.some
      case _ => none
    }
  }

  // TODO: Allow backends to provide a “Read” type to the typechecker, which
  //       represents the type of values that can be stored in a collection.
  //       E.g., for MongoDB, it would be `Map(String, Top)`. This will help us
  //       generate more correct PatternGuards in the first place, rather than
  //       trying to strip out unnecessary ones after the fact
  // FIXME: This doesn’t yet traverse branches, so it leaves in some checks.
  def assumeReadType[M[_]: Monad: MonadFsErr, T[_[_]]: BirecursiveT: EqualT: ShowT, F[_]: Functor]
    (typ: Type)
    (implicit
      QC: QScriptCore[T, ?] :<: F,
      SR: Const[ShiftedRead[AFile], ?] :<: F)
      : QScriptCore[T, T[F]] => M[F[T[F]]] = {
    case f @ Filter(src, cond) =>
      src.project match {
        case QC(Filter(Embed(SR(Const(ShiftedRead(_, ExcludeId)))), _))
           | QC(Sort(Embed(SR(Const(ShiftedRead(_, ExcludeId)))), _, _))
           | QC(Sort(Embed(QC(Filter(Embed(SR(Const(ShiftedRead(_, ExcludeId)))), _))), _ , _))
           | QC(Subset(_, FreeShiftedRead(ShiftedRead(_, ExcludeId)), _ , _))
           | SR(Const(ShiftedRead(_, ExcludeId))) =>
          ((MapFuncCore.flattenAnd(cond))
            .traverse(_.transCataM(elideMoreGeneralGuards[M, T](typ))))
            .map(_.toList.filter {
              case MapFuncsCore.BoolLit(true) => false
              case _                      => true
            } match {
              case Nil    => src.project
              case h :: t => QC(Filter(src, t.foldLeft[FreeMap[T]](h)((acc, e) => Free.roll(MFC(MapFuncsCore.And(acc, e))))))
            })
        case _ => QC.inj(f).point[M]
      }
    case ls @ LeftShift(src, struct, id, repair) =>
      src.project match {
        case QC(Filter(Embed(SR(Const(ShiftedRead(_, ExcludeId)))), _))
           | QC(Sort(Embed(SR(Const(ShiftedRead(_, ExcludeId)))), _, _))
           | QC(Sort(Embed(QC(Filter(Embed(SR(Const(ShiftedRead(_, ExcludeId)))), _))), _ , _))
           | QC(Subset(_, FreeShiftedRead(ShiftedRead(_, ExcludeId)), _ , _))
           | SR(Const(ShiftedRead(_, ExcludeId))) =>
          struct.transCataM(elideMoreGeneralGuards[M, T](typ)) ∘
          (struct => QC.inj(LeftShift(src, struct, id, repair)))
        case _ => QC.inj(ls).point[M]
      }
    case m @ qscript.Map(src, mf) =>
      src.project match {
        case QC(Filter(Embed(SR(Const(ShiftedRead(_, ExcludeId)))), _))
           | QC(Sort(Embed(SR(Const(ShiftedRead(_, ExcludeId)))), _, _))
           | QC(Sort(Embed(QC(Filter(Embed(SR(Const(ShiftedRead(_, ExcludeId)))), _))), _ , _))
           | QC(Subset(_, FreeShiftedRead(ShiftedRead(_, ExcludeId)), _ , _))
           | SR(Const(ShiftedRead(_, ExcludeId))) =>
          mf.transCataM(elideMoreGeneralGuards[M, T](typ)) ∘
          (mf => QC.inj(qscript.Map(src, mf)))
        case _ => QC.inj(m).point[M]
      }
    case r @ Reduce(src, b, red, rep) =>
      src.project match {
        case QC(Filter(Embed(SR(Const(ShiftedRead(_, ExcludeId)))), _))
           | QC(Sort(Embed(SR(Const(ShiftedRead(_, ExcludeId)))), _, _))
           | QC(Sort(Embed(QC(Filter(Embed(SR(Const(ShiftedRead(_, ExcludeId)))), _))), _ , _))
           | QC(Subset(_, FreeShiftedRead(ShiftedRead(_, ExcludeId)), _ , _))
           | SR(Const(ShiftedRead(_, ExcludeId))) =>
          (b.traverse(_.transCataM(elideMoreGeneralGuards[M, T](typ))) ⊛
            red.traverse(_.traverse(_.transCataM(elideMoreGeneralGuards[M, T](typ)))))(
            (b, red) => QC.inj(Reduce(src, b, red, rep)))
        case _ => QC.inj(r).point[M]
      }

    case qc =>
      QC.inj(qc).point[M]
  }

=======
>>>>>>> 2bf42690
  // TODO: This should perhaps be _in_ PhaseResults or something
  def log[M[_]: Monad, A: RenderTree]
    (label: String, ma: M[A])
    (implicit mtell: MonadTell_[M, PhaseResults])
      : M[A] =
    ma.mproduct(a => mtell.tell(Vector(PhaseResult.tree(label, a)))) ∘ (_._1)

  def toMongoQScript[
      T[_[_]]: BirecursiveT: EqualT: RenderTreeT: ShowT,
      M[_]: Monad: MonadFsErr: PhaseResultTell]
      (anyDoc: Collection => OptionT[M, BsonDocument],
        qs: T[fs.MongoQScript[T, ?]])
      (implicit BR: Branches[T, fs.MongoQScript[T, ?]])
      : M[T[fs.MongoQScript[T, ?]]] = {

    type MQS[A] = fs.MongoQScript[T, A]
    type QST[A] = QScriptTotal[T, A]

    val O = new Optimize[T]
    val R = new Rewrite[T]

    // TODO: All of these need to be applied through branches. We may also be able to compose
    //       them with normalization as the last step and run until fixpoint. Currently plans are
    //       too sensitive to the order in which these are applied.
    for {
      mongoQS0 <- qs.transCataM(liftFGM(assumeReadType[M, T, MQS](Type.AnyObject)))
      mongoQS1 <- mongoQS0.transCataM(elideQuasarSigil[T, MQS, M](anyDoc))
      mongoQS2 =  mongoQS1.transCata[T[MQS]](R.normalizeEJ[MQS])
      mongoQS3 =  BR.branches.modify(
        _.transCata[FreeQS[T]](liftCo(R.normalizeEJCoEnv[QScriptTotal[T, ?]]))
        )(mongoQS2.project).embed
      _ <- BackendModule.logPhase[M](PhaseResult.tree("QScript Mongo", mongoQS3))

      // NB: Normalizing after these appears to revert the effects of `mapBeforeSort`.
      mongoQS4 =  Trans(mapBeforeSort[T], mongoQS3)
      mongoQS5 =  mongoQS4.transCata[T[MQS]](
                    liftFF[QScriptCore[T, ?], MQS, T[MQS]](
                      repeatedly(O.subsetBeforeMap[MQS, MQS](
                        reflNT[MQS]))))
      _ <- BackendModule.logPhase[M](PhaseResult.tree("QScript Mongo (Shuffle Maps)", mongoQS5))

      // TODO: Once field deletion is implemented for 3.4, this could be selectively applied, if necessary.
      mongoQS6 =  PreferProjection.preferProjection[MQS](mongoQS5)
      _ <- BackendModule.logPhase[M](PhaseResult.tree("QScript Mongo (Prefer Projection)", mongoQS6))
    } yield mongoQS6
  }

  def plan0
    [T[_[_]]: BirecursiveT: EqualT: RenderTreeT: ShowT,
      M[_]: Monad: PhaseResultTell: MonadFsErr: ExecTimeR,
      WF[_]: Functor: Coalesce: Crush: Crystallize,
      EX[_]: Traverse]
    (anyDoc: Collection => OptionT[M, BsonDocument],
      cfg: PlannerConfig[T, EX, WF])
    (qs: T[fs.MongoQScript[T, ?]])
    (implicit
      ev0: WorkflowOpCoreF :<: WF,
      ev1: WorkflowBuilder.Ops[WF],
      ev2: EX :<: ExprOp,
      ev3: RenderTree[Fix[WF]])
      : M[Crystallized[WF]] = {

    for {
      opt <- toMongoQScript[T, M](anyDoc, qs)
      wb  <- log(
        "Workflow Builder",
        opt.cataM[M, WorkflowBuilder[WF]](
          Planner[T, fs.MongoQScript[T, ?]].plan[M, WF, EX](cfg).apply(_) ∘
            (_.transCata[Fix[WorkflowBuilderF[WF, ?]]](repeatedly(WorkflowBuilder.normalize[WF, Fix[WorkflowBuilderF[WF, ?]]])))))
      wf1 <- log("Workflow (raw)", liftM[M, Fix[WF]](WorkflowBuilder.build[WBM, WF](wb)))
      wf2 <- log(
        "Workflow (crystallized)",
        Crystallize[WF].crystallize(wf1).point[M])
    } yield wf2
  }

  def planExecTime[
      T[_[_]]: BirecursiveT: EqualT: ShowT: RenderTreeT,
      M[_]: Monad: PhaseResultTell: MonadFsErr](
      qs: T[fs.MongoQScript[T, ?]],
      queryContext: fs.QueryContext,
      queryModel: MongoQueryModel,
      anyDoc: Collection => OptionT[M, BsonDocument],
      execTime: Instant)
      : M[Crystallized[WorkflowF]] = {
    val peek = anyDoc andThen (r => OptionT(r.run.liftM[ReaderT[?[_], Instant, ?]]))
    plan[T, ReaderT[M, Instant, ?]](qs, queryContext, queryModel, peek).run(execTime)
  }

  /** Translate the QScript plan to an executable MongoDB "physical"
    * plan, taking into account the current runtime environment as captured by
    * the given context.
    *
    * Internally, the type of the plan being built constrains which operators
    * can be used, but the resulting plan uses the largest, common type so that
    * callers don't need to worry about it.
    *
    * @param anyDoc returns any document in the given `Collection`
    */
  def plan[
      T[_[_]]: BirecursiveT: EqualT: ShowT: RenderTreeT,
      M[_]: Monad: PhaseResultTell: MonadFsErr: ExecTimeR](
      qs: T[fs.MongoQScript[T, ?]],
      queryContext: fs.QueryContext,
      queryModel: MongoQueryModel,
      anyDoc: Collection => OptionT[M, BsonDocument])
      : M[Crystallized[WorkflowF]] = {
    import MongoQueryModel._

    val bsonVersion = toBsonVersion(queryModel)

    queryModel match {
      case `3.4` =>
        val joinHandler: JoinHandler[Workflow3_2F, WBM] =
          JoinHandler.fallback[Workflow3_2F, WBM](
            JoinHandler.pipeline(queryContext.statistics, queryContext.indexes),
            JoinHandler.mapReduce)
        val cfg = PlannerConfig[T, Expr3_4, Workflow3_2F](
          joinHandler,
          FuncHandler.handle3_4(bsonVersion),
          StaticHandler.v3_2,
          bsonVersion)
        plan0[T, M, Workflow3_2F, Expr3_4](anyDoc, cfg)(qs)

      case `3.2` =>
        val joinHandler: JoinHandler[Workflow3_2F, WBM] =
          JoinHandler.fallback[Workflow3_2F, WBM](
            JoinHandler.pipeline(queryContext.statistics, queryContext.indexes),
            JoinHandler.mapReduce)
        val cfg = PlannerConfig[T, Expr3_2, Workflow3_2F](
          joinHandler,
          FuncHandler.handle3_2(bsonVersion),
          StaticHandler.v3_2,
          bsonVersion)
        plan0[T, M, Workflow3_2F, Expr3_2](anyDoc, cfg)(qs)

      case `3.0` =>
        val cfg = PlannerConfig[T, Expr3_0, Workflow2_6F](
          JoinHandler.mapReduce[WBM, Workflow2_6F],
          FuncHandler.handle3_0(bsonVersion),
          StaticHandler.v2_6,
          bsonVersion)
        plan0[T, M, Workflow2_6F, Expr3_0](anyDoc, cfg)(qs).map(_.inject[WorkflowF])

      case _ =>
        val cfg = PlannerConfig[T, Expr2_6, Workflow2_6F](
          JoinHandler.mapReduce[WBM, Workflow2_6F],
          FuncHandler.handle2_6(bsonVersion),
          StaticHandler.v2_6,
          bsonVersion)
        plan0[T, M, Workflow2_6F, Expr2_6](anyDoc, cfg)(qs).map(_.inject[WorkflowF])
    }
  }
}<|MERGE_RESOLUTION|>--- conflicted
+++ resolved
@@ -1047,7 +1047,7 @@
               .map(ks => WB.sortBy(src, ks.toList, dirs.toList))
           case Filter(src, cond0) => {
             // TODO: Apply elideMoreGeneralGuards to all FreeMap's in the plan, not only here
-            cond0.transCataM(elideMoreGeneralGuards[M, T](Type.AnyObject)) >>= { cond =>
+            cond0.transCataM(assumeReadType.elideMoreGeneralGuards[M, T](Type.AnyObject)) >>= { cond =>
               val selectors = getSelector[T, M, EX](cond, selector[T](cfg.bsonVersion)).toOption
               val typeSelectors = getSelector[T, M, EX](cond, typeSelector[T]).toOption
 
@@ -1322,133 +1322,6 @@
       CoalgebraM[A \/ ?, F, T[F]] =
     tf => (f.lift(tf) \/> tf.project).swap
 
-<<<<<<< HEAD
-  def elideMoreGeneralGuards[M[_]: Applicative: MonadFsErr, T[_[_]]: RecursiveT]
-    (subType: Type)
-      : CoEnvMap[T, FreeMap[T]] => M[CoEnvMap[T, FreeMap[T]]] = {
-    def f: CoEnvMap[T, FreeMap[T]] => M[CoEnvMap[T, FreeMap[T]]] = {
-      case free @ CoEnv(\/-(MFC(MapFuncsCore.Guard(Embed(CoEnv(-\/(SrcHole))), typ, cont, fb)))) =>
-        if (typ.contains(subType)) cont.project.point[M]
-        // TODO: Error if there is no overlap between the types.
-        else {
-          val union = subType ⨯ typ
-          if (union ≟ Type.Bottom)
-            raiseErr(qscriptPlanningFailed(InternalError.fromMsg(s"can only contain ${subType.shows}, but a(n) ${typ.shows} is expected")))
-          else {
-            CoEnv[Hole, MapFunc[T, ?], FreeMap[T]](MFC(MapFuncsCore.Guard[T, FreeMap[T]](HoleF[T], union, cont, fb)).right).point[M]
-          }
-        }
-      case x => x.point[M]
-    }
-    f
-  }
-
-  def mapBeforeSort[T[_[_]]: BirecursiveT]: Trans[T] =
-    new Trans[T] {
-      def trans[F[_], G[_]: Functor]
-          (GtoF: PrismNT[G, F])
-          (implicit QC: QScriptCore[T, ?] :<: F) = {
-        case qs @ Map(Embed(src), fm) =>
-          GtoF.get(src) >>= QC.prj match {
-            case Some(Sort(innerSrc, bucket, order)) =>
-              val innerMap =
-                GtoF.reverseGet(QC.inj(Map(
-                  innerSrc,
-                  MapFuncCore.StaticArray(List(fm, HoleF[T]))))).embed
-              QC.inj(Map(
-                GtoF.reverseGet(QC.inj(Sort(innerMap,
-                  bucket.map(_ >> Free.roll[MapFunc[T, ?], Hole](MFC(MF.ProjectIndex(HoleF[T], MF.IntLit(1))))),
-                  order.map {
-                    case (fm, dir) =>
-                      (fm >> Free.roll[MapFunc[T, ?], Hole](MFC(MF.ProjectIndex(HoleF[T], MF.IntLit(1)))), dir)
-                  }))).embed,
-                Free.roll(MFC(MF.ProjectIndex(HoleF[T], MF.IntLit(0))))))
-            case _ => QC.inj(qs)
-          }
-        case x => QC.inj(x)
-      }
-  }
-
-  object FreeShiftedRead {
-    def unapply[T[_[_]]](fq: FreeQS[T])(
-      implicit QSR: Const[ShiftedRead[AFile], ?] :<: QScriptTotal[T, ?]
-    ) : Option[ShiftedRead[AFile]] = fq match {
-      case Embed(CoEnv(\/-(QSR(qsr: Const[ShiftedRead[AFile], _])))) => qsr.getConst.some
-      case _ => none
-    }
-  }
-
-  // TODO: Allow backends to provide a “Read” type to the typechecker, which
-  //       represents the type of values that can be stored in a collection.
-  //       E.g., for MongoDB, it would be `Map(String, Top)`. This will help us
-  //       generate more correct PatternGuards in the first place, rather than
-  //       trying to strip out unnecessary ones after the fact
-  // FIXME: This doesn’t yet traverse branches, so it leaves in some checks.
-  def assumeReadType[M[_]: Monad: MonadFsErr, T[_[_]]: BirecursiveT: EqualT: ShowT, F[_]: Functor]
-    (typ: Type)
-    (implicit
-      QC: QScriptCore[T, ?] :<: F,
-      SR: Const[ShiftedRead[AFile], ?] :<: F)
-      : QScriptCore[T, T[F]] => M[F[T[F]]] = {
-    case f @ Filter(src, cond) =>
-      src.project match {
-        case QC(Filter(Embed(SR(Const(ShiftedRead(_, ExcludeId)))), _))
-           | QC(Sort(Embed(SR(Const(ShiftedRead(_, ExcludeId)))), _, _))
-           | QC(Sort(Embed(QC(Filter(Embed(SR(Const(ShiftedRead(_, ExcludeId)))), _))), _ , _))
-           | QC(Subset(_, FreeShiftedRead(ShiftedRead(_, ExcludeId)), _ , _))
-           | SR(Const(ShiftedRead(_, ExcludeId))) =>
-          ((MapFuncCore.flattenAnd(cond))
-            .traverse(_.transCataM(elideMoreGeneralGuards[M, T](typ))))
-            .map(_.toList.filter {
-              case MapFuncsCore.BoolLit(true) => false
-              case _                      => true
-            } match {
-              case Nil    => src.project
-              case h :: t => QC(Filter(src, t.foldLeft[FreeMap[T]](h)((acc, e) => Free.roll(MFC(MapFuncsCore.And(acc, e))))))
-            })
-        case _ => QC.inj(f).point[M]
-      }
-    case ls @ LeftShift(src, struct, id, repair) =>
-      src.project match {
-        case QC(Filter(Embed(SR(Const(ShiftedRead(_, ExcludeId)))), _))
-           | QC(Sort(Embed(SR(Const(ShiftedRead(_, ExcludeId)))), _, _))
-           | QC(Sort(Embed(QC(Filter(Embed(SR(Const(ShiftedRead(_, ExcludeId)))), _))), _ , _))
-           | QC(Subset(_, FreeShiftedRead(ShiftedRead(_, ExcludeId)), _ , _))
-           | SR(Const(ShiftedRead(_, ExcludeId))) =>
-          struct.transCataM(elideMoreGeneralGuards[M, T](typ)) ∘
-          (struct => QC.inj(LeftShift(src, struct, id, repair)))
-        case _ => QC.inj(ls).point[M]
-      }
-    case m @ qscript.Map(src, mf) =>
-      src.project match {
-        case QC(Filter(Embed(SR(Const(ShiftedRead(_, ExcludeId)))), _))
-           | QC(Sort(Embed(SR(Const(ShiftedRead(_, ExcludeId)))), _, _))
-           | QC(Sort(Embed(QC(Filter(Embed(SR(Const(ShiftedRead(_, ExcludeId)))), _))), _ , _))
-           | QC(Subset(_, FreeShiftedRead(ShiftedRead(_, ExcludeId)), _ , _))
-           | SR(Const(ShiftedRead(_, ExcludeId))) =>
-          mf.transCataM(elideMoreGeneralGuards[M, T](typ)) ∘
-          (mf => QC.inj(qscript.Map(src, mf)))
-        case _ => QC.inj(m).point[M]
-      }
-    case r @ Reduce(src, b, red, rep) =>
-      src.project match {
-        case QC(Filter(Embed(SR(Const(ShiftedRead(_, ExcludeId)))), _))
-           | QC(Sort(Embed(SR(Const(ShiftedRead(_, ExcludeId)))), _, _))
-           | QC(Sort(Embed(QC(Filter(Embed(SR(Const(ShiftedRead(_, ExcludeId)))), _))), _ , _))
-           | QC(Subset(_, FreeShiftedRead(ShiftedRead(_, ExcludeId)), _ , _))
-           | SR(Const(ShiftedRead(_, ExcludeId))) =>
-          (b.traverse(_.transCataM(elideMoreGeneralGuards[M, T](typ))) ⊛
-            red.traverse(_.traverse(_.transCataM(elideMoreGeneralGuards[M, T](typ)))))(
-            (b, red) => QC.inj(Reduce(src, b, red, rep)))
-        case _ => QC.inj(r).point[M]
-      }
-
-    case qc =>
-      QC.inj(qc).point[M]
-  }
-
-=======
->>>>>>> 2bf42690
   // TODO: This should perhaps be _in_ PhaseResults or something
   def log[M[_]: Monad, A: RenderTree]
     (label: String, ma: M[A])
