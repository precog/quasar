--- conflicted
+++ resolved
@@ -16,12 +16,8 @@
 
 package quasar.mimir
 
-<<<<<<< HEAD
-import quasar.blueeyes.util.Clock
 import quasar.contrib.fs2._
 import quasar.contrib.scalaz.concurrent._
-=======
->>>>>>> 2a02c523
 import quasar.niflheim.{Chef, V1CookedBlockFormat, V1SegmentFormat, VersionedSegmentFormat, VersionedCookedBlockFormat}
 
 import quasar.yggdrasil.table.VFSColumnarTableModule
@@ -114,13 +110,6 @@
   val masterChef: ActorRef =
     actorSystem.actorOf(props.withRouter(routerConfig))
 
-<<<<<<< HEAD
-  private val clock: Clock[IO] = Clock.System
-=======
-  // Members declared in quasar.yggdrasil.table.ColumnarTableModule
-  implicit def M: Monad[Future] = futureInstance
->>>>>>> 2a02c523
-
   // Members declared in quasar.yggdrasil.TableModule
   sealed trait TableCompanion extends VFSColumnarTableCompanion
   object Table extends TableCompanion
