--- conflicted
+++ resolved
@@ -233,11 +233,7 @@
 
       case MapFuncsCore.ConcatArrays(a1, a2) =>
         (Cond(
-<<<<<<< HEAD
-          Infix.And.spec[A](IsType(a1, JTextT), IsType(a2, JTextT)),
-=======
-          Infix.And.spec2[A](IsType(a1, StrAndDateT), IsType(a2, StrAndDateT)),
->>>>>>> edb33457
+          Infix.And.spec2[A](IsType(a1, JTextT), IsType(a2, JTextT)),
           concat.spec[A](a1, a2),
           OuterArrayConcat[A](a1, a2)): TransSpec[A]).point[F]
 
