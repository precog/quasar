/*
 * Copyright 2014–2017 SlamData Inc.
 *
 * Licensed under the Apache License, Version 2.0 (the "License");
 * you may not use this file except in compliance with the License.
 * You may obtain a copy of the License at
 *
 *     http://www.apache.org/licenses/LICENSE-2.0
 *
 * Unless required by applicable law or agreed to in writing, software
 * distributed under the License is distributed on an "AS IS" BASIS,
 * WITHOUT WARRANTIES OR CONDITIONS OF ANY KIND, either express or implied.
 * See the License for the specific language governing permissions and
 * limitations under the License.
 */

package quasar.mimir

import slamdata.Predef._

import quasar._
import quasar.common._
import quasar.connector._
import quasar.contrib.pathy._
import quasar.contrib.scalaz._, eitherT._
import quasar.fp._
import quasar.fp.numeric._
import quasar.fp.ski.κ
import quasar.fs._
import quasar.fs.mount._
import quasar.qscript._

import quasar.blueeyes.json.{JNum, JValue}
import quasar.precog.common.{CEmptyArray, Path}
import quasar.yggdrasil.bytecode.JType

import fs2.{async, Stream}
import fs2.async.mutable.{Queue, Signal}
import fs2.interop.scalaz._

import matryoshka._
import matryoshka.implicits._
import matryoshka.data._
import matryoshka.patterns._
import scalaz._, Scalaz._
import scalaz.concurrent.Task

import org.slf4s.Logging

import pathy.Path._

import delorean._

import scala.Predef.implicitly
import scala.concurrent.ExecutionContext.Implicits.global
import scala.concurrent.Future

import java.util.UUID
import java.util.concurrent.ConcurrentHashMap
import java.util.concurrent.atomic.AtomicLong

object Mimir extends BackendModule with Logging {
  import FileSystemError._
  import PathError._
  import Precog.startTask

  // pessimistically equal to couchbase's
  type QS[T[_[_]]] =
    QScriptCore[T, ?] :\:
    EquiJoin[T, ?] :/:
    Const[ShiftedRead[AFile], ?]

  implicit def qScriptToQScriptTotal[T[_[_]]]: Injectable.Aux[QSM[T, ?], QScriptTotal[T, ?]] =
    ::\::[QScriptCore[T, ?]](::/::[T, EquiJoin[T, ?], Const[ShiftedRead[AFile], ?]])

  private type Cake = Precog with Singleton

  trait Repr {
    type P <: Cake

    val P: P
    val table: P.Table

    /**
     * Given a term which is a type derived from the generic cake,
     * produce the equivalent term which is typed specific to the
     * cake in this repr.  For example:
     *
     * {{{
     * val transM: M[Cake#trans#TransSpec1] = cake.flatMap(_.trans.Single.Value)
     *
     * def foo(repr: Repr) = for {
     *   trans <- repr.unsafeCoerce[λ[`P <: Cake` => P.trans.TransSpec1]](transM).liftM[MT]
     * } yield repr.table.transform(trans)
     * }}}
     */
    def unsafeCoerce[F[_ <: Cake]](term: F[Cake]): Task[F[P]] =
      Task.delay(term.asInstanceOf[F[P]])

    def unsafeMerge(other: Repr): Task[Repr { type P = Repr.this.P.type }] =
      Task.delay(other.asInstanceOf[Repr { type P = Repr.this.P.type }])

    def map(f: P.Table => P.Table): Repr { type P = Repr.this.P.type } =
      Repr(P)(f(table))
  }

  object Repr {
    def apply(P0: Precog)(table0: P0.Table): Repr { type P = P0.type } =
      new Repr {
        type P = P0.type

        val P: P = P0
        val table: P.Table = table0
      }

    def meld[F[_]: Monad](fn: DepFn1[Cake, λ[`P <: Cake` => F[P#Table]]])(
      implicit
        F: MonadReader_[F, Cake]): F[Repr] =
      F.ask.flatMap(cake => fn(cake).map(table => Repr(cake)(table)))
  }

  private type MT[F[_], A] = Kleisli[F, Cake, A]
  type M[A] = MT[Task, A]

  def cake[F[_]](implicit F: MonadReader_[F, Cake]): F[Cake] = F.ask

  def FunctorQSM[T[_[_]]] = Functor[QSM[T, ?]]
  def DelayRenderTreeQSM[T[_[_]]: BirecursiveT: EqualT: ShowT: RenderTreeT] = implicitly[Delay[RenderTree, QSM[T, ?]]]
  def ExtractPathQSM[T[_[_]]: RecursiveT] = ExtractPath[QSM[T, ?], APath]
  def QSCoreInject[T[_[_]]] = implicitly[QScriptCore[T, ?] :<: QSM[T, ?]]
  def MonadM = Monad[M]
  def UnirewriteT[T[_[_]]: BirecursiveT: EqualT: ShowT: RenderTreeT] = implicitly[Unirewrite[T, QS[T]]]
  def UnicoalesceCap[T[_[_]]: BirecursiveT: EqualT: ShowT: RenderTreeT] = Unicoalesce.Capture[T, QS[T]]

  final case class Config(dataDir: java.io.File)

  def parseConfig(uri: ConnectionUri): FileSystemDef.DefErrT[Task, Config] =
    Config(new java.io.File(uri.value)).point[FileSystemDef.DefErrT[Task, ?]]

  def compile(cfg: Config): FileSystemDef.DefErrT[Task, (M ~> Task, Task[Unit])] = {
    val t = for {
      cake <- Precog(cfg.dataDir)
    } yield (λ[M ~> Task](_.run(cake)), cake.shutdown.toTask)

    t.liftM[FileSystemDef.DefErrT]
  }

  val Type = FileSystemType("mimir")

  def plan[T[_[_]]: BirecursiveT: EqualT: ShowT: RenderTreeT](
      cp: T[QSM[T, ?]]): Backend[Repr] = {

// M = Backend
// F[_] = MapFuncCore[T, ?]
// B = Repr
// A = SrcHole
// AlgebraM[M, CoEnv[A, F, ?], B] = AlgebraM[Backend, CoEnv[Hole, MapFuncCore[T, ?], ?], Repr]
//def interpretM[M[_], F[_], A, B](f: A => M[B], φ: AlgebraM[M, F, B]): AlgebraM[M, CoEnv[A, F, ?], B]
// f.cataM(interpretM)

<<<<<<< HEAD
    val mapFuncPlanner = MapFuncPlanner[T, Backend, MapFunc[T, ?]]
=======
    val mapFuncPlanner = new MapFuncPlanner[T, Backend]
>>>>>>> 5f7a7285

    lazy val planQST: AlgebraM[Backend, QScriptTotal[T, ?], Repr] =
      _.run.fold(
        planQScriptCore,
        _.run.fold(
          _ => ???,   // ProjectBucket
          _.run.fold(
            _ => ???,   // ThetaJoin
            _.run.fold(
              planEquiJoin,
              _.run.fold(
                _ => ???,    // ShiftedRead[ADir]
                _.run.fold(
                  planShiftedRead,
                  _.run.fold(
                    _ => ???,   // Read[ADir]
                    _.run.fold(
                      _ => ???,   // Read[AFile]
                      _ => ???))))))))    // DeadEnd

    lazy val planQScriptCore: AlgebraM[Backend, QScriptCore[T, ?], Repr] = {
      case qscript.Map(src, f) =>
        import src.P.trans._

        for {
          trans <- f.cataM[Backend, src.P.trans.TransSpec1](
            interpretM(
              κ(TransSpec1.Id.point[Backend]),
              mapFuncPlanner.plan(src.P)[Source1](TransSpec1.Id)))
        } yield Repr(src.P)(src.table.transform(trans))

      case qscript.LeftShift(src, struct, id, repair) => ???
      case qscript.Reduce(src, bucket, reducers, repair) => ???
      case qscript.Sort(src, bucket, order) => ???

      case qscript.Filter(src, f) =>
        import src.P.trans._

        for {
          trans <- f.cataM[Backend, src.P.trans.TransSpec1](
            interpretM(
              κ(TransSpec1.Id.point[Backend]),
              mapFuncPlanner.plan(src.P)[Source1](TransSpec1.Id)))
        } yield Repr(src.P)(src.table.transform(Filter(TransSpec1.Id, trans)))

      case qscript.Union(src, lBranch, rBranch) =>
        for {
         leftRepr <- lBranch.cataM(interpretM(κ(src.point[Backend]), planQST))
         rightRepr <- rBranch.cataM(interpretM(κ(src.point[Backend]), planQST))
         rightCoerced <- leftRepr.unsafeMerge(rightRepr).liftM[MT].liftB
        } yield Repr(leftRepr.P)(leftRepr.table.concat(rightCoerced.table))

      case qscript.Subset(src, from, op, count) =>
        for {
          fromRepr <- from.cataM(interpretM(κ(src.point[Backend]), planQST))
          countRepr <- count.cataM(interpretM(κ(src.point[Backend]), planQST))
          back <- {
            def result = for {
              vals <- countRepr.table.toJson
              nums = vals collect { case n: JNum => n.toLong.toInt } // TODO error if we get something strange
              number = nums.head
              compacted = fromRepr.table.compact(fromRepr.P.trans.TransSpec1.Id)
              back <- op match {
                case Take =>
                  Future.successful(compacted.takeRange(0, number))

                case Drop =>
                  Future.successful(compacted.takeRange(number, slamdata.Predef.Int.MaxValue.toLong)) // blame precog

                case Sample =>
                  compacted.sample(number, List(fromRepr.P.trans.TransSpec1.Id)).map(_.head) // the number of Reprs returned equals the number of transspecs
              }
            } yield Repr(fromRepr.P)(back)

            result.toTask.liftM[MT].liftB
          }
        } yield back

      // FIXME look for Map(Unreferenced, Constant) and return constant table
      case qscript.Unreferenced() =>
        Repr.meld[M](new DepFn1[Cake, λ[`P <: Cake` => M[P#Table]]] {
          def apply(P: Cake): M[P.Table] =
            P.Table.constLong(Set(0)).point[M]
        }).liftB
    }

    lazy val planEquiJoin: AlgebraM[Backend, EquiJoin[T, ?], Repr] = {
      case qscript.EquiJoin(src, lbranch, rbranch, lkey, rkey, tpe, combine) =>
        import src.P.trans._

        for {
          leftRepr <- lbranch.cataM(interpretM(κ(src.point[Backend]), planQST))
          rightRepr <- rbranch.cataM(interpretM(κ(src.point[Backend]), planQST))

          lmerged <- src.unsafeMerge(leftRepr).liftM[MT].liftB
          ltable = lmerged.table

          rmerged <- src.unsafeMerge(rightRepr).liftM[MT].liftB
          rtable = rmerged.table

          transLKey <- lkey.cataM[Backend, TransSpec1](
            interpretM(
              κ(TransSpec1.Id.point[Backend]),
              mapFuncPlanner.plan(src.P)[Source1](TransSpec1.Id)))

          transRKey <- rkey.cataM[Backend, TransSpec1](
            interpretM(
              κ(TransSpec1.Id.point[Backend]),
              mapFuncPlanner.plan(src.P)[Source1](TransSpec1.Id)))

          transMiddle <- combine.cataM[Backend, TransSpec2](
            interpretM(
              {
                case qscript.LeftSide => TransSpec2.LeftId.point[Backend]
                case qscript.RightSide => TransSpec2.RightId.point[Backend]
              },
              mapFuncPlanner.plan(src.P)[Source2](TransSpec2.LeftId)))    // TODO weirdly left-biases things like constants

          // identify full-cross and avoid cogroup
          result <- if (transLKey == transRKey && transLKey == ConstLiteral(CEmptyArray, TransSpec1.Id)) {
            log.trace("EQUIJOIN: full-cross detected!")

            rtable.cross(ltable)(transMiddle).point[Backend]
          } else {
            log.trace("EQUIJOIN: not a full-cross; sorting and cogrouping")

            for {
              lsorted <- ltable.sort(transLKey).toTask.liftM[MT].liftB
              rsorted <- rtable.sort(transRKey).toTask.liftM[MT].liftB

              transLeft <- combine.cataM[Backend, TransSpec1](
                interpretM(
                  {
                    case qscript.LeftSide =>
                      TransSpec1.Id.point[Backend]

                    case qscript.RightSide =>
                      tpe match {
                        case JoinType.Inner | JoinType.RightOuter => TransSpec1.Undef.point[Backend]
                        case JoinType.FullOuter | JoinType.LeftOuter => TransSpec1.Id.point[Backend]
                      }
                  },
                  mapFuncPlanner.plan(src.P)[Source1](TransSpec1.Id)))

              transRight <- combine.cataM[Backend, src.P.trans.TransSpec1](
                interpretM(
                  {
                    case qscript.LeftSide =>
                      tpe match {
                        case JoinType.Inner | JoinType.LeftOuter => TransSpec1.Undef.point[Backend]
                        case JoinType.FullOuter | JoinType.RightOuter => TransSpec1.Id.point[Backend]
                      }

                    case qscript.RightSide =>
                      TransSpec1.Id.point[Backend]
                  },
                  mapFuncPlanner.plan(src.P)[Source1](TransSpec1.Id)))
            } yield lsorted.cogroup(transLKey, transRKey, rsorted)(transLeft, transRight, transMiddle)
          }
        } yield Repr(src.P)(result)
    }

    lazy val planShiftedRead: AlgebraM[Backend, Const[ShiftedRead[AFile], ?], Repr] = {
      case Const(ShiftedRead(path, status)) => {
        val pathStr: String = pathy.Path.posixCodec.printPath(path)

        val loaded: EitherT[M, FileSystemError, Repr] =
          for {
            precog <- cake[EitherT[M, FileSystemError, ?]]
            apiKey <- precog.RootAPIKey.toTask.liftM[MT].liftM[EitherT[?[_], FileSystemError, ?]]

            repr <-
              Repr.meld[EitherT[M, FileSystemError, ?]](
                new DepFn1[Cake, λ[`P <: Cake` => EitherT[M, FileSystemError, P#Table]]] {
                  def apply(P: Cake): EitherT[M, FileSystemError, P.Table] = {
                    val et =
                      P.Table.constString(Set(pathStr)).load(apiKey, JType.JUniverseT).mapT(_.toTask)

                    et.mapT(_.liftM[MT]) leftMap { err =>
                      val msg = err.messages.toList.reduce(_ + ";" + _)
                      readFailed(posixCodec.printPath(path), msg)
                    }
                  }
                })
          } yield {
            import repr.P.trans._

            status match {
              case IdOnly =>
                repr.map(_.transform(constants.SourceKey.Single))

              case IncludeId =>
                val ids = constants.SourceKey.Single
                val values = constants.SourceValue.Single

                // note that ids are already an array
                repr.map(_.transform(InnerArrayConcat(ids, WrapArray(values))))

              case ExcludeId =>
                repr.map(_.transform(constants.SourceValue.Single))
            }
          }

        val result: FileSystemErrT[M, ?] ~> Backend =
          Hoist[FileSystemErrT].hoist[M, PhaseResultT[Configured, ?]](
            λ[Configured ~> PhaseResultT[Configured, ?]](_.liftM[PhaseResultT])
              compose λ[M ~> Configured](_.liftM[ConfiguredT]))

        result(loaded)
      }
    }

    def planQSM(in: QSM[T, Repr]): Backend[Repr] =
      in.run.fold(planQScriptCore, _.run.fold(planEquiJoin, planShiftedRead))

    cp.cataM(planQSM _)
  }

  private def dirToPath(dir: ADir): Path = Path(pathy.Path.posixCodec.printPath(dir))
  private def fileToPath(file: AFile): Path = Path(pathy.Path.posixCodec.printPath(file))

  object QueryFileModule extends QueryFileModule {
    import QueryFile._

    private val map = new ConcurrentHashMap[ResultHandle, Precog#TablePager]
    private val cur = new AtomicLong(0L)

    def executePlan(repr: Repr, out: AFile): Backend[AFile] = {
      val path = fileToPath(out)

      // TODO it's kind of ugly that we have to page through JValue to get back into NIHDB
      val driver = for {
        q <- async.boundedQueue[Task, Vector[JValue]](1)

        populator = repr.table.slices.trans(λ[Future ~> Task](_.toTask)) foreachRec { slice =>
          if (!slice.isEmpty) {
            val json = slice.toJsonElements
            if (!json.isEmpty)
              q.enqueue1(json)
            else
              Task.now(())
          } else {
            Task.now(())
          }
        }

        populatorWithTermination = populator >> q.enqueue1(Vector.empty)

        ingestor = repr.P.ingest(path, q.dequeue.takeWhile(_.nonEmpty).flatMap(Stream.emits)).run

        // generally this function is bad news (TODO provide a way to ingest as a Stream)
        _ <- Task.gatherUnordered(Seq(populatorWithTermination, ingestor))
      } yield ()

      driver.map(_ => out).liftM[MT].liftB
    }

    def evaluatePlan(repr: Repr): Backend[ResultHandle] = {
      val t = for {
        handle <- Task.delay(ResultHandle(cur.getAndIncrement()))
        pager <- repr.P.TablePager(repr.table)
        _ <- Task.delay(map.put(handle, pager))
      } yield handle

      t.liftM[MT].liftB
    }

    def more(h: ResultHandle): Backend[Vector[Data]] = {
      val t = for {
        pager <- Task.delay(Option(map.get(h)).get)
        chunk <- pager.more
      } yield chunk

      t.liftM[MT].liftB
    }

    def close(h: ResultHandle): Configured[Unit] = {
      val t = for {
        pager <- Task.delay(Option(map.get(h)).get)
        check <- Task.delay(map.remove(h, pager))
        _ <- if (check) pager.close else Task.now(())
      } yield ()

      t.liftM[MT].liftM[ConfiguredT]
    }

    def explain(repr: Repr): Backend[String] = "🤹".point[Backend]

    def listContents(dir: ADir): Backend[Set[PathSegment]] = {
      for {
        precog <- cake[Backend]

        exists <- precog.fs.exists(dir).liftM[MT].liftB

        _ <- if (exists)
          ().point[Backend]
        else
          MonadError_[Backend, FileSystemError].raiseError(pathErr(pathNotFound(dir)))

        back <- precog.fs.listContents(dir).liftM[MT].liftB
      } yield back
    }

    def fileExists(file: AFile): Configured[Boolean] =
      cake[M].flatMap(_.fs.exists(file).liftM[MT]).liftM[ConfiguredT]
  }

  object ReadFileModule extends ReadFileModule {
    import ReadFile._

    private val map = new ConcurrentHashMap[ReadHandle, Precog#TablePager]
    private val cur = new AtomicLong(0L)

    def open(file: AFile, offset: Natural, limit: Option[Positive]): Backend[ReadHandle] = {
      for {
        precog <- cake[Backend]
        handle <- Task.delay(ReadHandle(file, cur.getAndIncrement())).liftM[MT].liftB

        target = precog.Table.constString(Set(posixCodec.printPath(file)))

        // apparently read on a non-existent file is equivalent to reading the empty file??!!
        eitherTable <- precog.Table.load(target, JType.JUniverseT).mapT(_.toTask).run.liftM[MT].liftB
        table = eitherTable.fold(_ => precog.Table.empty, table => table)

        limited = if (offset.value === 0L && !limit.isDefined)
          table
        else
          table.takeRange(offset.value, limit.fold(slamdata.Predef.Int.MaxValue.toLong)(_.value))

        projected = limited.transform(precog.trans.constants.SourceValue.Single)

        pager <- precog.TablePager(projected).liftM[MT].liftB
        _ <- Task.delay(map.put(handle, pager)).liftM[MT].liftB
      } yield handle
    }

    def read(h: ReadHandle): Backend[Vector[Data]] = {
      for {
        maybePager <- Task.delay(Option(map.get(h))).liftM[MT].liftB

        pager <- maybePager match {
          case Some(pager) =>
            pager.point[Backend]

          case None =>
            MonadError_[Backend, FileSystemError].raiseError(unknownReadHandle(h))
        }

        chunk <- pager.more.liftM[MT].liftB
      } yield chunk
    }

    def close(h: ReadHandle): Configured[Unit] = {
      val t = for {
        pager <- Task.delay(Option(map.get(h)).get)
        check <- Task.delay(map.remove(h, pager))
        _ <- if (check) pager.close else Task.now(())
      } yield ()

      t.liftM[MT].liftM[ConfiguredT]
    }
  }

  object WriteFileModule extends WriteFileModule {
    import WriteFile._

    // we set this to 1 because we don't want the table evaluation "running ahead" of
    // quasar's paging logic.  See also: TablePager.apply
    private val QueueLimit = 1

    private val map: ConcurrentHashMap[WriteHandle, (Queue[Task, Vector[Data]], Signal[Task, Boolean])] =
      new ConcurrentHashMap

    private val cur = new AtomicLong(0L)

    def open(file: AFile): Backend[WriteHandle] = {
      val run: Task[M[WriteHandle]] = Task delay {
        log.debug(s"open file $file")

        val id = cur.getAndIncrement()
        val handle = WriteHandle(file, id)

        for {
          queue <- Queue.bounded[Task, Vector[Data]](QueueLimit).liftM[MT]
          signal <- fs2.async.signalOf[Task, Boolean](false).liftM[MT]

          path = fileToPath(file)
          jvs = queue.dequeue.takeWhile(_.nonEmpty).flatMap(Stream.emits).map(JValue.fromData)

          precog <- cake[M]

          ingestion = for {
            _ <- precog.ingest(path, jvs).run   // TODO log resource errors?
            _ <- signal.set(true)
          } yield ()

          // run asynchronously forever
          _ <- startTask(ingestion, ()).liftM[MT]
          _ <- Task.delay(log.debug(s"Started ingest.")).liftM[MT]

          _ <- Task.delay(map.put(handle, (queue, signal))).liftM[MT]
        } yield handle
      }

      run.liftM[MT].join.liftB
    }

    def write(h: WriteHandle, chunk: Vector[Data]): Configured[Vector[FileSystemError]] = {
      log.debug(s"write to $h and $chunk")

      val t = for {
        maybePair <- Task.delay(Option(map.get(h)))

        back <- maybePair match {
          case Some(pair) =>
            if (chunk.isEmpty) {
              Task.now(Vector.empty[FileSystemError])
            } else {
              val (queue, _) = pair
              queue.enqueue1(chunk).map(_ => Vector.empty[FileSystemError])
            }

          case _ =>
            Task.now(Vector(unknownWriteHandle(h)))
        }
      } yield back

      t.liftM[MT].liftM[ConfiguredT]
    }

    def close(h: WriteHandle): Configured[Unit] = {
      val t = for {
        // yolo we crash because quasar
        pair <- Task.delay(Option(map.get(h)).get).liftM[MT]
        (queue, signal) = pair

        _ <- Task.delay(map.remove(h)).liftM[MT]
        _ <- Task.delay(log.debug(s"close $h")).liftM[MT]
        // ask queue to stop
        _ <- queue.enqueue1(Vector.empty).liftM[MT]
        // wait until queue actually stops; task async completes when signal completes
        _ <- signal.discrete.takeWhile(!_).run.liftM[MT]
      } yield ()

      t.liftM[ConfiguredT]
    }
  }

  object ManageFileModule extends ManageFileModule {
    import ManageFile._

    // TODO directory moving and varying semantics
    def move(scenario: MoveScenario, semantics: MoveSemantics): Backend[Unit] = {
      scenario.fold(
        d2d = { (from, to) =>
          for {
            precog <- cake[Backend]

            exists <- precog.fs.exists(from).liftM[MT].liftB

            _ <- if (exists)
              ().point[Backend]
            else
              MonadError_[Backend, FileSystemError].raiseError(pathErr(pathNotFound(from)))

            result <- precog.fs.moveDir(from, to, semantics).liftM[MT].liftB

            _ <- if (result) {
              ().point[Backend]
            } else {
              val error = semantics match {
                case MoveSemantics.FailIfMissing => pathNotFound(to)
                case _ => pathExists(to)
              }

              MonadError_[Backend, FileSystemError].raiseError(pathErr(error))
            }
          } yield ()
        },
        f2f = { (from, to) =>
          for {
            precog <- cake[Backend]

            exists <- precog.fs.exists(from).liftM[MT].liftB

            _ <- if (exists)
              ().point[Backend]
            else
              MonadError_[Backend, FileSystemError].raiseError(pathErr(pathNotFound(from)))

            result <- precog.fs.moveFile(from, to, semantics).liftM[MT].liftB

            _ <- if (result) {
              ().point[Backend]
            } else {
              val error = semantics match {
                case MoveSemantics.FailIfMissing => pathNotFound(to)
                case _ => pathExists(to)
              }

              MonadError_[Backend, FileSystemError].raiseError(pathErr(error))
            }
          } yield ()
        })
    }

    def delete(path: APath): Backend[Unit] = {
      for {
        precog <- cake[Backend]

        exists <- precog.fs.exists(path).liftM[MT].liftB

        _ <- if (exists)
          ().point[Backend]
        else
          MonadError_[Backend, FileSystemError].raiseError(pathErr(pathNotFound(path)))

        _ <- precog.fs.delete(path).liftM[MT].liftB
      } yield ()
    }

    def tempFile(near: APath): Backend[AFile] = {
      for {
        seed <- Task.delay(UUID.randomUUID().toString).liftM[MT].liftB
      } yield refineType(near).fold(p => p, fileParent) </> file(seed)
    }
  }
}<|MERGE_RESOLUTION|>--- conflicted
+++ resolved
@@ -158,11 +158,7 @@
 //def interpretM[M[_], F[_], A, B](f: A => M[B], φ: AlgebraM[M, F, B]): AlgebraM[M, CoEnv[A, F, ?], B]
 // f.cataM(interpretM)
 
-<<<<<<< HEAD
     val mapFuncPlanner = MapFuncPlanner[T, Backend, MapFunc[T, ?]]
-=======
-    val mapFuncPlanner = new MapFuncPlanner[T, Backend]
->>>>>>> 5f7a7285
 
     lazy val planQST: AlgebraM[Backend, QScriptTotal[T, ?], Repr] =
       _.run.fold(
