--- conflicted
+++ resolved
@@ -10,13 +10,8 @@
   val jawnfs2Version      = "1.0.0-RC2"
   val matryoshkaVersion   = "0.18.3"
   val monocleVersion      = "1.6.0"
-<<<<<<< HEAD
-  val pathyVersion        = "0.2.13"
-  val refinedVersion      = "0.9.12"
-=======
   val pathyVersion        = "0.3.0"
   val refinedVersion      = "0.9.10"
->>>>>>> 4976f19f
   val scodecBitsVersion   = "1.1.12"
   val scalacheckVersion   = "1.14.3"
   val scalazVersion       = "7.2.30"
