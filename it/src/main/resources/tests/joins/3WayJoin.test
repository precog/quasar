--- conflicted
+++ resolved
@@ -2,17 +2,10 @@
     "name": "perform 3-way inner equi-join",
 
     "backends": {
-<<<<<<< HEAD
         "couchbase": "pending",
         "marklogic_json": "timeout",
-        "marklogic_xml": "timeout"
-=======
-        "couchbase":         "pending",
-        "marklogic_json":    "timeout",
-        "marklogic_xml":     "timeout",
-        "mimir": "ignoreFieldOrder",
-        "mongodb_q_3_2":     "pending"
->>>>>>> 618bca10
+        "marklogic_xml": "timeout",
+        "mimir": "ignoreFieldOrder"
     },
 
     "NB": "#1587: Disabled in couchbase due to lack of general join.",
