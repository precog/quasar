--- conflicted
+++ resolved
@@ -9,12 +9,7 @@
         "mongodb_3_0":       "pending",
         "mongodb_3_2":       "pending",
         "mongodb_3_4":       "pending",
-<<<<<<< HEAD
         "mongodb_read_only": "pending",
-        "postgresql":        "pending",
-=======
-        "mongodb_q_3_2":     "pending",
->>>>>>> 5f7a7285
         "spark_hdfs":        "pending",
         "spark_local":       "pending"
     },
