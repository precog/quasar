--- conflicted
+++ resolved
@@ -1,10 +1,7 @@
 {
     "name": "flatten array on the left with unflattened field",
     "backends": {
-<<<<<<< HEAD
-=======
         "mimir": "ignoreFieldOrder",
->>>>>>> eaed3027
         "couchbase": "pending",
         "marklogic_json": "ignoreFieldOrder"
     },
