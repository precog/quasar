--- conflicted
+++ resolved
@@ -2,12 +2,6 @@
     "name": "filter on `!= null`",
     "backends": {
         "marklogic_json": "pending",
-<<<<<<< HEAD
-        "mongodb_2_6":    "pending",
-        "mongodb_3_0":    "pending",
-        "mongodb_3_2":    "pending",
-=======
->>>>>>> 518dc93b
         "postgresql":     "pending"
     },
     "data": "nulls.data",
