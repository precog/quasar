--- conflicted
+++ resolved
@@ -93,8 +93,6 @@
   def ??? : Nothing = throw new java.lang.RuntimeException("not implemented")
 
   @SuppressWarnings(Array("org.wartremover.warts.ExplicitImplicitTypes"))
-<<<<<<< HEAD
-  implicit def $conforms[A]: P.<:<[A, A]                             = P.$conforms[A]
   implicit def ArrowAssoc[A]: A => P.ArrowAssoc[A]                   = P.ArrowAssoc[A] _
   implicit def genericArrayOps[T]: Array[T] => C.mutable.ArrayOps[T] = P.genericArrayOps[T] _
 
@@ -104,19 +102,6 @@
   @inline implicit def charWrapper(x: Char): R.RichChar          = P.charWrapper(x)
   @inline implicit def intWrapper(x: Int): R.RichInt             = P.intWrapper(x)
   @inline implicit def doubleWrapper(x: Double): R.RichDouble    = P.doubleWrapper(x)
-=======
-  implicit def ArrowAssoc[A]: A => P.ArrowAssoc[A] = P.ArrowAssoc[A] _
-  implicit def augmentString(x: String): I.StringOps = P.augmentString(x)
-  implicit def genericArrayOps[T]: Array[T] => C.mutable.ArrayOps[T] =
-    P.genericArrayOps[T] _
-  implicit val wrapString: String => I.WrappedString = P.wrapString _
-  implicit val unwrapString: I.WrappedString => String = P.unwrapString _
-  @inline implicit val booleanWrapper: Boolean => R.RichBoolean =
-    P.booleanWrapper _
-  @inline implicit val charWrapper: Char => R.RichChar = P.charWrapper _
-  @inline implicit val intWrapper: Int => R.RichInt = P.intWrapper _
-  @inline implicit val doubleWrapper: Double => R.RichDouble = P.doubleWrapper _
->>>>>>> e0cf1d4e
 
   // would rather not have these, but …
   def print(x: scala.Any)   = scala.Console.print(x)
