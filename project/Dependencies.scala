--- conflicted
+++ resolved
@@ -38,32 +38,6 @@
   private val spireVersion        = "0.14.1"
 
   def foundation = Seq(
-<<<<<<< HEAD
-    CommonDependencies.scalaz.core,
-    CommonDependencies.scalaz.concurrent,
-    CommonDependencies.scalazStream.scalazStream,
-    CommonDependencies.monocle.core,
-    "org.typelevel" %% "algebra"         % algebraVersion,
-    "org.typelevel" %% "spire"           % spireVersion,
-    "io.argonaut"   %% "argonaut"        % argonautVersion,
-    "io.argonaut"   %% "argonaut-scalaz" % argonautVersion,
-    "com.slamdata"  %% "matryoshka-core" % matryoshkaVersion,
-    "com.slamdata"  %% "pathy-core"      % pathyVersion,
-    "com.slamdata"  %% "pathy-argonaut"  % pathyVersion,
-    "com.slamdata"  %% "slamdata-predef" % slamdataPredefVersion,
-    CommonDependencies.refined.refined,
-    CommonDependencies.shapeless.shapeless,
-    CommonDependencies.scalacheck.scalacheck                  % Test,
-    CommonDependencies.simulacrum.simulacrum                  % Test,
-    "org.typelevel" %% "algebra-laws"    % algebraVersion     % Test,
-    "org.typelevel" %% "discipline"      % disciplineVersion  % Test,
-    "org.typelevel" %% "spire-laws"      % spireVersion       % Test,
-    "org.specs2"    %% "specs2-core"     % specsVersion       % Test,
-    "org.typelevel" %% "scalaz-specs2"   % "0.3.0"            % Test,
-    CommonDependencies.scalaz.scalacheckBinding               % Test,
-    CommonDependencies.typelevel.shapelessScalacheck          % Test,
-    CommonDependencies.typelevel.scalazSpecs2                 % Test
-=======
     "com.slamdata"               %% "slamdata-predef"           % "0.0.4",
     "org.scalaz"                 %% "scalaz-core"               % scalazVersion,
     "org.scalaz"                 %% "scalaz-concurrent"         % scalazVersion,
@@ -88,7 +62,6 @@
     "org.scalaz"                 %% "scalaz-scalacheck-binding" % (scalazVersion + "-scalacheck-1.13") % Test,
     "org.typelevel"              %% "shapeless-scalacheck"      % "0.6"                                % Test,
     "org.typelevel"              %% "scalaz-specs2"             % "0.5.0"                              % Test
->>>>>>> 32219bce
   )
 
   def frontend = Seq(
@@ -152,7 +125,6 @@
       .exclude("com.esotericsoftware.minlog", "minlog")       // It's likely this list will need to be updated
       .exclude("org.spark-project.spark", "unused")           // anytime the Spark dependency itselft is updated
       .exclude("org.scalatest", "scalatest_2.11"),
-<<<<<<< HEAD
     "org.apache.parquet"     % "parquet-format"          % "2.3.1",
     "org.apache.parquet"     % "parquet-hadoop"          % "1.9.0",
     "org.http4s"             %% "http4s-core"            % http4sVersion,
@@ -163,11 +135,6 @@
     "com.sksamuel.elastic4s" %% "elastic4s-jackson"      % "5.4.6",
     "com.sksamuel.elastic4s" %% "elastic4s-testkit"      % "5.4.6" % Test,
     "org.apache.logging.log4j"              % "log4j-core"                % "2.6.2"
-=======
-    "org.apache.parquet" % "parquet-format" % "2.3.1",
-    "org.apache.parquet" % "parquet-hadoop" % "1.9.0",
-    "org.http4s"         %% "http4s-core"   % http4sVersion
->>>>>>> 32219bce
   )
 
   def marklogic = Seq(
