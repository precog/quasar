--- conflicted
+++ resolved
@@ -48,10 +48,6 @@
   def lpRead(path: String): Fix[LP] =
     LP.Read(sandboxAbs(posixCodec.parseAbsFile(path).get))
 
-<<<<<<< HEAD
-  def convert(lp: Fix[LP]): Option[Fix[QScriptTotal[Fix, ?]]] =
-    QueryFile.convertToQScript[Fix](lp).toOption.run.copoint
-=======
   // NB: This is the same type as QueryFile.ListContents
   def listContents: ConvertPath.ListContents[Id] =
     d => EitherT((
@@ -84,5 +80,4 @@
   def convert(lc: Option[ConvertPath.ListContents[Id]], lp: Fix[LP]):
       Option[Fix[QScriptTotal[Fix, ?]]] =
     QueryFile.convertToQScript[Fix, Id](lc)(lp).toOption.run.copoint
->>>>>>> 031e2a31
 }