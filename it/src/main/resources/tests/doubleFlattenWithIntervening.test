--- conflicted
+++ resolved
@@ -1,15 +1,10 @@
 {
     "name": "double flatten with intervening field",
     "backends": {
-<<<<<<< HEAD
         "mimir": "pending",
         "mongodb_2_6": "pending",
         "mongodb_3_0": "pending",
-        "mongodb_read_only": "pending",
-        "postgresql": "pending"
-=======
-        "mimir":"pending"
->>>>>>> 5f7a7285
+        "mongodb_read_only": "pending"
     },
     "data": "nested.data",
     "query": "select topObj{*}.botObj{*} from nested",
