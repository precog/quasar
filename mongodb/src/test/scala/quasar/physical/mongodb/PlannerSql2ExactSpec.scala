--- conflicted
+++ resolved
@@ -159,7 +159,6 @@
         qsToWf = Ok,
         fix.LeftShift(
           fix.Filter(fix.ShiftedRead[AFile](rootDir </> dir("db") </> file("zips"), qscript.ExcludeId),
-<<<<<<< HEAD
             func.And(
               func.Eq(
                 func.ProjectKeyS(
@@ -171,9 +170,9 @@
                   func.Typecheck(func.Hole, Type.AnyObject),
                   "memberNumber"),
                 func.Constant(json.int(123456))))),
-          func.Typecheck(
-            func.ProjectKeyS(
-              func.Typecheck(func.Hole, Type.AnyObject),
+          recFunc.Typecheck(
+            recFunc.ProjectKeyS(
+              recFunc.Typecheck(recFunc.Hole, Type.AnyObject),
               "measureEnrollments"),
             Type.FlexArr(0, None, Type.AnyObject)),
           qscript.ExcludeId,
@@ -181,35 +180,6 @@
           OnUndefined.Omit,
           func.ProjectKeyS(func.RightSide, "measureKey"))
       ).some,
-=======
-            func.Guard(
-              func.Hole,
-              Type.Obj(Map(), Some(Type.Top)),
-              func.And(
-                func.Eq(
-                  func.ProjectKey(func.Hole, func.Constant(json.str("year"))),
-                  func.Constant(json.int(2017))),
-                func.Eq(
-                  func.ProjectKey(func.Hole, func.Constant(json.str("memberNumber"))),
-                  func.Constant(json.int(123456)))),
-              func.Undefined)),
-          recFunc.Guard(
-            recFunc.Guard(
-              recFunc.Hole,
-              Type.Obj(Map(), Some(Type.Top)),
-              recFunc.ProjectKey(
-                recFunc.Hole,
-                recFunc.Constant(json.str("measureEnrollments"))),
-              recFunc.Undefined),
-            Type.FlexArr(0, None, Type.Obj(Map(), Some(Type.Top))),
-            recFunc.ProjectKey(recFunc.Hole, recFunc.Constant(json.str("measureEnrollments"))),
-            recFunc.Undefined),
-          qscript.ExcludeId,
-          ShiftType.Array,
-          OnUndefined.Omit,
-          func.ProjectKey(
-            func.RightSide, func.Constant(json.str("measureKey"))))).some,
->>>>>>> bcfb4466
       chain[Workflow](
         $read(collection("db", "zips")),
         $match(Selector.And(
