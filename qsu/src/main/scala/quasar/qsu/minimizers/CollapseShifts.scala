--- conflicted
+++ resolved
@@ -418,17 +418,17 @@
         }
       }
 
-      def fixCompatible(repair: FreeMapA[ShiftTarget[T]], idStatus: IdStatus, resultIdStatus: IdStatus): FreeMapA[ShiftTarget[T]] =
+      def fixCompatible(repair: FreeMapA[ShiftTarget], idStatus: IdStatus, resultIdStatus: IdStatus): FreeMapA[ShiftTarget] =
         (idStatus, resultIdStatus) match {
           case (IdOnly, IncludeId) => repair flatMap {
-            case ShiftTarget.LeftTarget() => scala.sys.error("ShiftTarget.LeftTarget in CollapseShifts")
-            case ShiftTarget.RightTarget() => func.ProjectIndexI(RightTarget, 0)
+            case ShiftTarget.LeftTarget => scala.sys.error("ShiftTarget.LeftTarget in CollapseShifts")
+            case ShiftTarget.RightTarget => func.ProjectIndexI(RightTarget, 0)
             case access @ ShiftTarget.AccessLeftTarget(_) => Free.pure(access)
           }
 
           case (ExcludeId, IncludeId) => repair flatMap {
-            case ShiftTarget.LeftTarget() => scala.sys.error("ShiftTarget.LeftTarget in CollapseShifts")
-            case ShiftTarget.RightTarget() => func.ProjectIndexI(RightTarget, 1)
+            case ShiftTarget.LeftTarget => scala.sys.error("ShiftTarget.LeftTarget in CollapseShifts")
+            case ShiftTarget.RightTarget => func.ProjectIndexI(RightTarget, 1)
             case access @ ShiftTarget.AccessLeftTarget(_) => Free.pure(access)
           }
           case _ => repair
@@ -713,12 +713,7 @@
 
       case Map(MultiLeftShift(src, shifts, onUndefined, repair), fm) =>
         val repair2 = fm.linearize >> repair
-<<<<<<< HEAD
         g.overwriteAtRoot(QSU.MultiLeftShift(src.root, shifts, onUndefined, N.freeMF0(repair2))).some
-=======
-        g.overwriteAtRoot(QSU.MultiLeftShift(src.root, shifts, onUndefined, repair2)).some
-
->>>>>>> c25f9aee
       case _ => none
     }
 
