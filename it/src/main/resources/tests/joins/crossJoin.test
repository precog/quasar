{
    "name": "simple join written in 'cross join' form (must be optimized to an inner join or else the join explodes, taking several minutes to complete)",

    "backends": {
        "mimir": "skip",
<<<<<<< HEAD
        "couchbase":         "skip",
        "marklogic_json":    "skip",
        "marklogic_xml":     "skip",
        "mongodb_read_only": "pending",
=======
        "couchbase":         "pending",
        "marklogic_json":    "timeout",
        "marklogic_xml":     "timeout",
        "mongodb_q_3_2":     "pending",
>>>>>>> ca6018f1
        "postgresql":        "pending"
    },

    "NB": "#1587: Disabled in couchbase due to lack of general join.",

    "data": ["../smallZips.data", "../zips.data"],

    "query": "select smallZips.city, zips.state
              from `../smallZips`, `../zips`
              where smallZips.`_id` = zips.`_id`",

    "predicate": "atLeast",
    "ignoreResultOrder": true,

    "expected": [{ "city": "AGAWAM",  "state": "MA" },
                 { "city": "CUSHMAN", "state": "MA" }]
}<|MERGE_RESOLUTION|>--- conflicted
+++ resolved
@@ -2,18 +2,13 @@
     "name": "simple join written in 'cross join' form (must be optimized to an inner join or else the join explodes, taking several minutes to complete)",
 
     "backends": {
-        "mimir": "skip",
-<<<<<<< HEAD
-        "couchbase":         "skip",
-        "marklogic_json":    "skip",
-        "marklogic_xml":     "skip",
-        "mongodb_read_only": "pending",
-=======
         "couchbase":         "pending",
         "marklogic_json":    "timeout",
         "marklogic_xml":     "timeout",
-        "mongodb_q_3_2":     "pending",
->>>>>>> ca6018f1
+        "mimir": "skip",
+        "mongodb_3_2":       "timeout",
+        "mongodb_3_4":       "timeout",
+        "mongodb_read_only": "pending",
         "postgresql":        "pending"
     },
 
