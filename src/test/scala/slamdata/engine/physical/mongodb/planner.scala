package slamdata.engine.physical.mongodb

import slamdata.engine._
import slamdata.engine.fp._
import slamdata.engine.fs.Path
import slamdata.engine.analysis.fixplate._
import slamdata.engine.analysis._
import slamdata.engine.sql.{SQLParser, Query}
import slamdata.engine.std._

import scalaz._

import collection.immutable.ListMap

import org.specs2.mutable._
import org.specs2.matcher.{Matcher, Expectable}
import slamdata.specs2._

class PlannerSpec extends Specification with CompilerHelpers with PendingWithAccurateCoverage {
  import StdLib._
  import structural._
  import math._
  import LogicalPlan._
  import SemanticAnalysis._
  import WorkflowOp._
  import WorkflowTask._
  import PipelineOp._
  import ExprOp._

  case class equalToWorkflow(expected: WorkflowTask)
      extends Matcher[WorkflowTask] {
    def apply[S <: WorkflowTask](s: Expectable[S]) = {
      def diff(l: S, r: WorkflowTask): String = {
        val lt = RenderTree[WorkflowTask].render(l)
        val rt = RenderTree[WorkflowTask].render(r)
        RenderTree.show(lt diff rt)(new RenderTree[RenderedTree] {
          override def render(v: RenderedTree) = v
        }).toString
      }
      result(expected == s.value,
             "\ntrees are equal:\n" + diff(s.value, expected),
             "\ntrees are not equal:\n" + diff(s.value, expected),
             s)
    }
  }

  val queryPlanner = MongoDbPlanner.queryPlanner((_, _) => Cord.empty)

  def plan(query: String): Either[Error, WorkflowTask] = {
    queryPlanner(QueryRequest(Query(query), Path("out")))._2.toEither
  }

  def plan(logical: Term[LogicalPlan]): Either[Error, WorkflowTask] =
    (for {
      simplified <- \/-(Optimizer.simplify(logical))
      phys <- MongoDbPlanner.plan(simplified)
    } yield phys).toEither

  def beWorkflow(task: WorkflowTask) = beRight(equalToWorkflow(task))

  "plan from query string" should {
    "plan simple constant example 1" in {
      plan("select 1") must
        beWorkflow(PureTask(Bson.Doc(ListMap("0" -> Bson.Int64(1)))))
    }.pendingUntilFixed

    "plan simple select *" in {
      plan("select * from foo") must beWorkflow(ReadTask(Collection("foo")))
    }

    "plan count(*)" in {
      plan("select count(*) from foo") must beWorkflow( 
        PipelineTask(
          ReadTask(Collection("foo")),
          Pipeline(List(
            Group(
              Grouped(ListMap(BsonField.Name("0") -> Count)),
              -\/(Literal(Bson.Int32(1))))))))
    }

    "plan simple field projection on single set" in {
      plan("select foo.bar from foo") must
        beWorkflow(
          PipelineTask(
            ReadTask(Collection("foo")),
            Pipeline(List(
              Project(Reshape.Doc(ListMap(BsonField.Name("bar") -> -\/(DocField(BsonField.Name("bar"))))))
            ))
          )
        )
    }

    "plan simple field projection on single set when table name is inferred" in {
      plan("select bar from foo") must
       beWorkflow(
          PipelineTask(
            ReadTask(Collection("foo")),
            Pipeline(List(
              Project(Reshape.Doc(ListMap(BsonField.Name("bar") -> -\/(DocField(BsonField.Name("bar"))))))
            ))
          )
        )
    }
    
    "plan multiple field projection on single set when table name is inferred" in {
      plan("select bar, baz from foo") must
       beWorkflow(
          PipelineTask(
            ReadTask(Collection("foo")),
            Pipeline(List(
              Project(Reshape.Doc(ListMap(
                BsonField.Name("bar") -> -\/(DocField(BsonField.Name("bar"))),
                BsonField.Name("baz") -> -\/(DocField(BsonField.Name("baz")))
              )))
            ))
          )
        )
    }

    "plan simple addition on two fields" in {
      plan("select foo + bar from baz") must
       beWorkflow(
          PipelineTask(
            ReadTask(Collection("baz")),
            Pipeline(List(
              Project(Reshape.Doc(ListMap(BsonField.Name("0") -> -\/ (ExprOp.Add(DocField(BsonField.Name("foo")), DocField(BsonField.Name("bar")))))))
            ))
          )
        )
    }
    
    "plan concat" in {
      plan("select concat(bar, baz) from foo") must
       beWorkflow(
          PipelineTask(
            ReadTask(Collection("foo")),
            Pipeline(List(
              Project(Reshape.Doc(ListMap(
                BsonField.Name("0") -> -\/ (ExprOp.Concat(
                  DocField(BsonField.Name("bar")),
                  DocField(BsonField.Name("baz")),
                  Nil
                ))
              )))
            ))
          )
        )
    }

    "plan lower" in {
      plan("select lower(bar) from foo") must
       beWorkflow(
          PipelineTask(
            ReadTask(Collection("foo")),
            Pipeline(List(
              Project(Reshape.Doc(ListMap(
                BsonField.Name("0") ->
                  -\/(ExprOp.ToLower(DocField(BsonField.Name("bar")))))))))))
    }

    "plan coalesce" in {
      plan("select coalesce(bar, baz) from foo") must
       beWorkflow(
          PipelineTask(
            ReadTask(Collection("foo")),
            Pipeline(List(
              Project(Reshape.Doc(ListMap(
                BsonField.Name("0") ->
                  -\/(ExprOp.IfNull(
                    DocField(BsonField.Name("bar")),
                    DocField(BsonField.Name("baz")))))))))))
    }

    "plan date field extraction" in {
      plan("select date_part('day', baz) from foo") must
       beWorkflow(
          PipelineTask(
            ReadTask(Collection("foo")),
            Pipeline(List(
              Project(Reshape.Doc(ListMap(
                BsonField.Name("0") ->
                  -\/(ExprOp.DayOfMonth(DocField(BsonField.Name("baz")))))))))))
    }

    "plan complex date field extraction" in {
      plan("select date_part('quarter', baz) from foo") must
       beWorkflow(
          PipelineTask(
            ReadTask(Collection("foo")),
            Pipeline(List(
              Project(Reshape.Doc(ListMap(
                BsonField.Name("0") ->
                  -\/(
                    ExprOp.Add(
                      ExprOp.Divide(
                        ExprOp.DayOfYear(DocField(BsonField.Name("baz"))),
                        ExprOp.Literal(Bson.Int32(92))),
                      ExprOp.Literal(Bson.Int32(1)))))))))))
    }

    "plan date field extraction: 'dow'" in {
      plan("select date_part('dow', baz) from foo") must
       beWorkflow(
          PipelineTask(
            ReadTask(Collection("foo")),
            Pipeline(List(
              Project(Reshape.Doc(ListMap(
                BsonField.Name("0") ->
                  -\/ (ExprOp.Add(
                        ExprOp.DayOfWeek(ExprOp.DocField(BsonField.Name("baz"))),
                        ExprOp.Literal(Bson.Int64(-1)))))))))))
    }

    "plan date field extraction: 'isodow'" in {
      plan("select date_part('isodow', baz) from foo") must
       beWorkflow(
          PipelineTask(
            ReadTask(Collection("foo")),
            Pipeline(List(
              Project(Reshape.Doc(ListMap(
                BsonField.Name("0") ->
                  -\/ (ExprOp.Cond(
                        ExprOp.Eq(
                          ExprOp.DayOfWeek(ExprOp.DocField(BsonField.Name("baz"))),
                          ExprOp.Literal(Bson.Int64(1))),
                        ExprOp.Literal(Bson.Int64(7)),
                        ExprOp.Add(
                          ExprOp.DayOfWeek(ExprOp.DocField(BsonField.Name("baz"))),
                          ExprOp.Literal(Bson.Int64(-1))))))))))))
    }

    "plan filter array element" in {
      plan("select loc from zips where loc[0] < -73") must
      beWorkflow(
        PipelineTask(ReadTask(Collection("zips")),
          Pipeline(List(
            Match(Selector.Doc(
              BsonField.Name("loc") \ BsonField.Index(0) -> Selector.Lt(Bson.Int64(-73)))),
            Project(Reshape.Doc(ListMap(
              BsonField.Name("loc") -> -\/(ExprOp.DocField(BsonField.Name("loc"))))))))))
    }

    "plan select array element" in {
      import Js._
      plan("select loc[0] from zips") must
      beWorkflow(
        PipelineTask(
          MapReduceTask(ReadTask(Collection("zips")),
            MapReduce(
              MapOp.mapFn(
                MapOp.compose(
                  MapOp.mapMap("value",
                    Access(
                      Access(Ident("value"), Str("value")),
                      Num(0.0, false))),
                  MapOp.mapMap("value",
                    Call(
                      AnonFunDecl(Nil, List(
                        VarDef(List("rez" -> AnonObjDecl(Nil))),
                        BinOp("=",
                          Access(Ident("rez"), Str("value")),
                          Access(Ident("value"), Str("loc"))),
                        Return(Ident("rez")))),
                      Nil)))),
              ReduceOp.reduceNOP)),
          Pipeline(List(Project(Reshape.Doc(ListMap(
            BsonField.Name("0") -> -\/(ExprOp.DocField(BsonField.Name("value"))))))))))
    }

    "plan array length" in {
      plan("select array_length(bar, 1) from foo") must
       beWorkflow(
          PipelineTask(
            ReadTask(Collection("foo")),
            Pipeline(List(
              Project(Reshape.Doc(ListMap(
                BsonField.Name("0") ->
                  -\/(ExprOp.Size(DocField(BsonField.Name("bar")))))))))))
    }

    "plan sum in expression" in {
      plan("select sum(pop) * 100 from zips") must
      beWorkflow(
        PipelineTask(ReadTask(Collection("foo")),
          Pipeline(List(
            Group(
              Grouped(ListMap(BsonField.Name("0") -> Sum(ExprOp.DocField(BsonField.Name("pop"))))),
              -\/(Literal(Bson.Int32(1)))),
            Project(Reshape.Doc(ListMap(
              BsonField.Name("0") ->
                -\/(ExprOp.Multiply(
                  DocField(BsonField.Name("0")),
                  ExprOp.Literal(Bson.Int32(100)))))))))))
    }.pendingUntilFixed("#351")

    "plan conditional" in {
      plan("select case when pop < 10000 then city else loc end from zips") must
       beWorkflow(
          PipelineTask(
            ReadTask(Collection("zips")),
            Pipeline(List(
              Project(Reshape.Doc(ListMap(
                BsonField.Name("0") ->
                  -\/(Cond(
                    Lt(
                      DocField(BsonField.Name("pop")),
                      ExprOp.Literal(Bson.Int64(10000))),
                    DocField(BsonField.Name("city")),
                    DocField(BsonField.Name("loc")))))))))))
    }

    "plan negate" in {
      plan("select -bar from foo") must
       beWorkflow(
          PipelineTask(
            ReadTask(Collection("foo")),
            Pipeline(List(
              Project(Reshape.Doc(ListMap(
                BsonField.Name("0") ->
                  -\/(ExprOp.Multiply(ExprOp.Literal(Bson.Int32(-1)), DocField(BsonField.Name("bar")))))))))))
    }

    "plan simple filter" in {
      plan("select * from foo where bar > 10") must
       beWorkflow(
          PipelineTask(
            ReadTask(Collection("foo")),
            Pipeline(List(
              Match(Selector.Doc(BsonField.Name("bar") -> Selector.Gt(Bson.Int64(10))))
            ))
          )
        )
    }
    
    "plan simple filter with expression in projection" in {
      plan("select a + b from foo where bar > 10") must
       beWorkflow(
          PipelineTask(
            ReadTask(Collection("foo")),
            Pipeline(List(
              Match(Selector.Doc(BsonField.Name("bar") -> Selector.Gt(Bson.Int64(10)))),
              Project(Reshape.Doc(ListMap(BsonField.Name("0") -> -\/ (ExprOp.Add(
                                                                    DocField(BsonField.Name("a")), 
                                                                    DocField(BsonField.Name("b"))
                                                                  ))
              )))
            ))
          )
        )
    }

    "plan simple js filter" in {
      import Js._
      plan("select * from zips where length(city) < 4") must
      beWorkflow(
        MapReduceTask(ReadTask(Collection("zips")),
          MapReduce(
            MapOp.mapFn(MapOp.mapNOP),
            ReduceOp.reduceNOP,
            selection = Some(Selector.Where(BinOp("<",
              Select(Select(Ident("this"), "city"), "length"),
              Num(4, false)))))))
    }

    "plan filter with js and non-js" in {
      import Js._
      plan("select * from zips where length(city) < 4 and pop < 20000") must
      beWorkflow(
        MapReduceTask(ReadTask(Collection("zips")),
          MapReduce(
            MapOp.mapFn(MapOp.mapNOP),
            ReduceOp.reduceNOP,
            selection = Some(Selector.And(
              Selector.Where(BinOp("<",
                Select(Select(Ident("this"), "city"), "length"),
                Num(4, false))),
              Selector.Doc(BsonField.Name("pop") ->
                Selector.Lt(Bson.Int64(20000))))))))
    }

    "plan filter with between" in {
      plan("select * from foo where bar between 10 and 100") must
       beWorkflow(
          PipelineTask(
            ReadTask(Collection("foo")),
            Pipeline(List(
              Match(
                Selector.And(
                  Selector.Doc(BsonField.Name("bar") -> Selector.Gte(Bson.Int64(10))),
                  Selector.Doc(BsonField.Name("bar") -> Selector.Lte(Bson.Int64(100)))
                )
              )
            ))
          )
        )
    }
    
    "plan filter with like" in {
      plan("select * from foo where bar like 'A%'") must
       beWorkflow(
          PipelineTask(
            ReadTask(Collection("foo")),
            Pipeline(List(
              Match(
                Selector.Doc(BsonField.Name("bar") -> Selector.Regex("^A.*$", false, false, false, false))
              )
            ))
          )
        )
    }
    
    "plan filter with LIKE and OR" in {
      plan("select * from foo where bar like 'A%' or bar like 'Z%'") must
       beWorkflow(
          PipelineTask(
            ReadTask(Collection("foo")),
            Pipeline(List(
              Match(
                Selector.Or(
                  Selector.Doc(BsonField.Name("bar") -> Selector.Regex("^A.*$", false, false, false, false)),
                  Selector.Doc(BsonField.Name("bar") -> Selector.Regex("^Z.*$", false, false, false, false))
                )
              )
            ))
          )
        )
    }
    
    "plan filter with negate(s)" in {
      plan("select * from foo where bar != -10 and baz > -1.0") must
       beWorkflow(
          PipelineTask(
            ReadTask(Collection("foo")),
            Pipeline(List(
              Match(
                Selector.And(
                  Selector.Doc(BsonField.Name("bar") -> Selector.Neq(Bson.Int64(-10))),
                  Selector.Doc(BsonField.Name("baz") -> Selector.Gt(Bson.Dec(-1.0)))
                )
              )
            ))
          )
        )
    }
    
    "plan complex filter" in {
      plan("select * from foo where bar > 10 and (baz = 'quux' or foop = 'zebra')") must
       beWorkflow(
          PipelineTask(
            ReadTask(Collection("foo")),
            Pipeline(List(
              Match(Selector.And(
                Selector.Doc(BsonField.Name("bar") -> Selector.Gt(Bson.Int64(10))),
                Selector.Or(
                  Selector.Doc(BsonField.Name("baz") -> Selector.Eq(Bson.Text("quux"))),
                  Selector.Doc(BsonField.Name("foop") -> Selector.Eq(Bson.Text("zebra")))
                )
              ))
            ))
          )
        )
    }

    "plan simple sort with field in projection" in {
      plan("select bar from foo order by bar") must
        beWorkflow(
          PipelineTask(
            ReadTask(Collection("foo")),
            Pipeline(List(Project(Reshape.Doc(ListMap(
              BsonField.Name("lEft") -> \/- (Reshape.Doc(ListMap(
                BsonField.Name("bar") -> -\/ (ExprOp.DocField(BsonField.Name("bar")))))), 
              BsonField.Name("rIght") -> \/- (Reshape.Arr(ListMap(
                BsonField.Index(0) -> \/- (Reshape.Doc(ListMap(
                  BsonField.Name("key") -> -\/ (ExprOp.DocField(BsonField.Name("bar")))))))))))), 
            Sort(NonEmptyList(BsonField.Name("rIght") \ BsonField.Index(0) \ BsonField.Name("key") -> Ascending)), 
            Project(Reshape.Doc(ListMap(
              BsonField.Name("bar") -> -\/ (ExprOp.DocField(BsonField.Name("lEft") \ BsonField.Name("bar")))))))))
        )
    }
    
    
    "plan simple sort with wildcard" in {
      plan("select * from zips order by pop") must
        beWorkflow(
          PipelineTask(
            ReadTask(Collection("zips")),
            Pipeline(List(
              // TODO: Simplify to this once we identify sort keys in projection
              // Sort(NonEmptyList(BsonField.Name("pop") -> Ascending))
              Project(Reshape.Doc(ListMap(
                BsonField.Name("lEft") -> \/-(Reshape.Arr(ListMap(
                  BsonField.Index(0) -> \/-(Reshape.Doc(ListMap(
                    BsonField.Name("key") -> -\/(ExprOp.DocField(BsonField.Name("pop"))))))))),
                BsonField.Name("rIght") -> -\/(ExprOp.DocVar(DocVar.ROOT, None))))),
              Sort(NonEmptyList(BsonField.Name("lEft") \ BsonField.Index(0) \ BsonField.Name("key") -> Ascending)),
              Project(Reshape.Doc(ListMap (
                BsonField.Name("value") -> -\/(ExprOp.DocField(BsonField.Name ("rIght"))))))))))
    }

    "plan sort with expression in key" in {
      plan("select baz from foo order by bar/10") must
        beWorkflow(
          PipelineTask(
            ReadTask(Collection("foo")),
            Pipeline(List(
              Project(Reshape.Doc(ListMap(
                BsonField.Name("lEft") -> \/- (Reshape.Doc(ListMap(
                  BsonField.Name("baz") -> -\/(ExprOp.DocField(BsonField.Name("baz")))))), 
                BsonField.Name("rIght") -> \/- (Reshape.Arr(ListMap(
                  BsonField.Index(0) -> \/- (Reshape.Doc(ListMap(
                    BsonField.Name("key") -> -\/ (ExprOp.Divide(ExprOp.DocField(BsonField.Name("bar")), ExprOp.Literal(Bson.Int64(10))))))))))))), 
              Sort(NonEmptyList(BsonField.Name("rIght") \ BsonField.Index(0) \ BsonField.Name("key") -> Ascending)), 
              Project(Reshape.Doc(ListMap(
                BsonField.Name("baz") -> -\/(ExprOp.DocField(BsonField.Name("lEft") \ BsonField.Name("baz")))))))))
        )
    }

    "plan select with wildcard and field" in {
      import Js._

      plan("select *, pop from zips") must
      beWorkflow(
        MapReduceTask(
          ReadTask(Collection("zips")),
          MapReduce(
            MapOp.mapFn(
              MapOp.compose(
                MapOp.mapMap("leftUnknown",
                  Call(AnonFunDecl(List("rez"),
                    List(
                      ForIn(
                        Ident("attr"),
                        Select(Ident("leftUnknown"), "rIght"),
                        If(
                          Call(
                            Select(Select(Ident("leftUnknown"), "rIght"),
                              "hasOwnProperty"),
                            List(Ident("attr"))),
                          BinOp("=",
                            Access(Ident("rez"), Ident("attr")),
                            Access(Select(Ident("leftUnknown"), "rIght"),
                              Ident("attr"))),
                          None)),
                      BinOp("=",
                        Access(Ident("rez"), Str("pop")),
                        Select(
                          Select(Ident("leftUnknown"), "lEft"),
                          "pop")),
                      Return(Ident("rez")))),
                    List(AnonObjDecl(Nil)))),
                MapOp.mapMap("value",
                  Call(
                    AnonFunDecl(Nil, List(
                      VarDef(List("rez" -> AnonObjDecl(Nil))),
                      BinOp("=",
                        Access(Ident("rez"),Str("lEft")),
                        Call(AnonFunDecl(Nil,List(
                          VarDef(List("rez" -> AnonObjDecl(Nil))),
                          BinOp("=",
                            Access(Ident("rez"),Str("pop")),
                            Access(Ident("value"),Str("pop"))),
                          Return(Ident("rez")))),List())),
                      BinOp("=",
                        Access(Ident("rez"),Str("rIght")),
                        Ident("value")),
                      Return(Ident("rez")))),
                    Nil)))),
            ReduceOp.reduceNOP)))
    }

    "plan sort with wildcard and expression in key" in {
      import Js._

      plan("select * from zips order by pop/10 desc") must
      beWorkflow(
        PipelineTask(
          MapReduceTask(
            PipelineTask(
              ReadTask(Collection("zips")),
              Pipeline(List(
                Project(Reshape.Doc(ListMap(
                  BsonField.Name("lEft") -> \/-(Reshape.Doc(ListMap(
                    BsonField.Name("__sd__0") -> -\/(ExprOp.Divide(
                      ExprOp.DocField(BsonField.Name("pop")),
                      ExprOp.Literal(Bson.Int64(10))))))),
                  BsonField.Name("rIght") -> -\/(ExprOp.DocVar(DocVar.ROOT, None)))))))),
            MapReduce(
              MapOp.mapFn(MapOp.mapMap("leftUnknown",
                Call(AnonFunDecl(List("rez"),
                  List(
                    ForIn(Ident("attr"),Select(Ident("leftUnknown"), "rIght"),If(Call(Select(Select(Ident("leftUnknown"), "rIght"), "hasOwnProperty"),List(Ident("attr"))),BinOp("=",Access(Ident("rez"),Ident("attr")),Access(Select(Ident("leftUnknown"), "rIght"),Ident("attr"))),None)),
                    BinOp("=",Access(Ident("rez"),Str("__sd__0")),Select(Select(Ident("leftUnknown"),"lEft"),"__sd__0")), Return(Ident("rez")))),
                  List(AnonObjDecl(Nil))))),
              ReduceOp.reduceNOP)),
          Pipeline(List(
            Project(Reshape.Doc(ListMap(
<<<<<<< HEAD
              BsonField.Name("lEft") -> -\/(ExprOp.DocField(BsonField.Name("value"))),
              BsonField.Name("rIght") -> \/-(Reshape.Arr(ListMap(
=======
              BsonField.Name("lEft") -> \/-(Reshape.Arr(ListMap(
>>>>>>> f827b6c1
                BsonField.Index(0) -> \/-(Reshape.Doc(ListMap(
                  BsonField.Name("key") -> -\/(ExprOp.DocField(BsonField.Name("value") \ BsonField.Name("__sd__0"))))))))),
              BsonField.Name("rIght") -> -\/(ExprOp.DocVar(DocVar.ROOT, None))))),
            Sort(NonEmptyList(BsonField.Name("lEft") \ BsonField.Index(0) \ BsonField.Name("key") -> Descending)),
            Project(Reshape.Doc(ListMap(
<<<<<<< HEAD
              BsonField.Name("value") -> -\/(ExprOp.DocField(BsonField.Name("lEft"))))))))))
=======
              BsonField.Name("value") -> -\/(ExprOp.DocField(BsonField.Name("rIght") \ BsonField.Name("value"))))))))))
>>>>>>> f827b6c1
    }
    
    "plan simple sort with field not in projections" in {
      plan("select name from person order by height") must
        beWorkflow(
          PipelineTask(
            ReadTask(Collection("person")),
            Pipeline(List(
              Project(Reshape.Doc(ListMap(
                BsonField.Name("lEft") -> \/- (Reshape.Doc(ListMap(
                  BsonField.Name("name") -> -\/ (ExprOp.DocField(BsonField.Name("name"))) ))), 
                BsonField.Name("rIght") -> \/- (Reshape.Arr(ListMap(
                  BsonField.Index(0) -> \/- (Reshape.Doc(ListMap(
                    BsonField.Name("key") -> -\/ (ExprOp.DocField(BsonField.Name("height")))))))))))), 
              Sort(NonEmptyList(BsonField.Name("rIght") \ BsonField.Index(0) \ BsonField.Name("key") -> Ascending)), 
              Project(Reshape.Doc(ListMap(
                BsonField.Name("name") -> -\/ (ExprOp.DocField(BsonField.Name("lEft") \ BsonField.Name("name")))))))))
        )
    }
    
    "plan sort with expression and alias" in {
      plan("select pop/1000 as popInK from zips order by popInK") must
        beWorkflow(
          PipelineTask(
            ReadTask(Collection("zips")),
            Pipeline(List(
              Project(Reshape.Doc(ListMap(
                BsonField.Name("lEft") -> \/- (Reshape.Doc(ListMap(
                  BsonField.Name("popInK") -> -\/ (ExprOp.Divide(ExprOp.DocField(BsonField.Name("pop")), ExprOp.Literal(Bson.Int64(1000))))))), 
                BsonField.Name("rIght") -> \/- (Reshape.Arr(ListMap(
                  BsonField.Index(0) -> \/- (Reshape.Doc(ListMap(
                    BsonField.Name("key") -> -\/ (ExprOp.Divide(ExprOp.DocField(
                      BsonField.Name("pop")), ExprOp.Literal(Bson.Int64(1000)))) ))))))))), 
              Sort(NonEmptyList(BsonField.Name("rIght") \ BsonField.Index(0) \ BsonField.Name("key") -> Ascending)), 
              Project(Reshape.Doc(ListMap(
                BsonField.Name("popInK") -> -\/ (ExprOp.DocField(BsonField.Name("lEft") \ BsonField.Name("popInK")))))))))
        )
    }
    
    "plan sort with filter" in {
      plan("select city, pop from zips where pop <= 1000 order by pop desc, city") must
        beWorkflow(
          PipelineTask(
            ReadTask(Collection("zips")),
            Pipeline(List(
              Match(Selector.Doc(BsonField.Name("pop") -> Selector.Lte(Bson.Int64(1000)))), 
              Project(Reshape.Doc(ListMap(
                BsonField.Name("lEft") -> \/-  (Reshape.Doc(ListMap(
                    BsonField.Name("city") -> -\/(ExprOp.DocField(BsonField.Name("city"))),
                    BsonField.Name("pop") -> -\/(ExprOp.DocField(BsonField.Name("pop")))))),
                BsonField.Name("rIght") -> \/- (Reshape.Arr(ListMap(
                  BsonField.Index(0) -> \/- (Reshape.Doc(ListMap(
                    BsonField.Name("key") -> -\/ (ExprOp.DocField(BsonField.Name("pop")))))),
                  BsonField.Index(1) -> \/- (Reshape.Doc(ListMap(
                    BsonField.Name("key") -> -\/ (ExprOp.DocField(BsonField.Name("city")))))))))))),
              Sort(NonEmptyList(
                BsonField.Name("rIght") \ BsonField.Index(0) \ BsonField.Name("key") -> Descending,
                BsonField.Name("rIght") \ BsonField.Index(1) \ BsonField.Name("key") -> Ascending)),
              Project(Reshape.Doc(ListMap(
                BsonField.Name("city") -> -\/ (ExprOp.DocField(BsonField.Name("lEft") \ BsonField.Name("city"))), 
                BsonField.Name("pop") -> -\/ (ExprOp.DocField(BsonField.Name("lEft") \ BsonField.Name("pop")))))))))
        )
    }
    
    "plan sort with expression, alias, and filter" in {
      plan("select pop/1000 as popInK from zips where pop >= 1000 order by popInK") must
        beWorkflow(
          PipelineTask(
            ReadTask(Collection("zips")),
            Pipeline(List(
              Match(Selector.Doc(BsonField.Name("pop") -> Selector.Gte(Bson.Int64(1000)))), 
              Project(Reshape.Doc(ListMap(
                BsonField.Name("lEft") -> \/-(Reshape.Doc(ListMap(BsonField.Name("popInK") -> -\/(ExprOp.Divide(ExprOp.DocField(BsonField.Name("pop")), ExprOp.Literal(Bson.Int64(1000))))))),
                BsonField.Name("rIght") -> \/-(Reshape.Arr(ListMap(BsonField.Index(0) -> \/-(Reshape.Doc(ListMap(BsonField.Name("key") -> -\/(ExprOp.Divide(ExprOp.DocField(BsonField.Name("pop")), ExprOp.Literal(Bson.Int64(1000))))))))))))),
              Sort(NonEmptyList(BsonField.Name("rIght") \ BsonField.Index(0) \ BsonField.Name("key") -> Ascending)),
              Project(Reshape.Doc(ListMap(BsonField.Name("popInK") -> -\/(ExprOp.DocField(BsonField.Name("lEft") \ BsonField.Name("popInK")))))))))  
        )
    }

    "plan multiple column sort with wildcard" in {
      plan("select * from zips order by pop, city desc") must
       beWorkflow(
          PipelineTask(
            ReadTask(Collection("zips")),
            Pipeline(List(
              // TODO: Simplify to this once we identify sort keys in projection
              // Sort(NonEmptyList(BsonField.Name("pop") -> Ascending, 
              //                   BsonField.Name("city") -> Descending
              Project(Reshape.Doc(ListMap(
                BsonField.Name("lEft") -> \/-(Reshape.Arr(ListMap(
                  BsonField.Index(0) -> \/-(Reshape.Doc(ListMap(
                    BsonField.Name("key") -> -\/(ExprOp.DocField(BsonField.Name("pop")))))),
                  BsonField.Index(1) -> \/-(Reshape.Doc(ListMap(
                    BsonField.Name("key") -> -\/(ExprOp.DocField(BsonField.Name("city"))))))))),
                BsonField.Name("rIght") -> -\/(ExprOp.DocVar(DocVar.ROOT, None))))),
              Sort(NonEmptyList(
                BsonField.Name("lEft") \ BsonField.Index(0) \ BsonField.Name("key") -> Ascending,
                BsonField.Name("lEft") \ BsonField.Index(1) \ BsonField.Name("key") -> Descending)),
              Project(Reshape.Doc(ListMap (
                BsonField.Name("value") -> -\/(ExprOp.DocField(BsonField.Name ("rIght"))))))))))
    }
    
    "plan many sort columns" in {
      plan("select * from zips order by pop, state, city, a4, a5, a6") must
       beWorkflow(
          PipelineTask(
            ReadTask(Collection("zips")),
            Pipeline(List(
              // TODO: Simplify to this once we identify sort keys in projection
              // Sort(NonEmptyList(BsonField.Name("pop") -> Ascending, 
              //                   BsonField.Name("state") -> Ascending, 
              //                   BsonField.Name("city") -> Ascending, 
              //                   BsonField.Name("a4") -> Ascending, 
              //                   BsonField.Name("a5") -> Ascending, 
              //                   BsonField.Name("a6") -> Ascending
              Project(Reshape.Doc(ListMap(
                BsonField.Name("lEft") -> \/-(Reshape.Arr(ListMap(
                  BsonField.Index(0) -> \/-(Reshape.Doc(ListMap(
                    BsonField.Name("key") -> -\/(ExprOp.DocField(BsonField.Name("pop")))))),
                  BsonField.Index(1) -> \/-(Reshape.Doc(ListMap(
                    BsonField.Name("key") -> -\/(ExprOp.DocField(BsonField.Name("state")))))),
                  BsonField.Index(2) -> \/-(Reshape.Doc(ListMap(
                    BsonField.Name("key") -> -\/(ExprOp.DocField(BsonField.Name("city")))))),
                  BsonField.Index(3) -> \/-(Reshape.Doc(ListMap(
                    BsonField.Name("key") -> -\/(ExprOp.DocField(BsonField.Name("a4")))))),
                  BsonField.Index(4) -> \/-(Reshape.Doc(ListMap(
                    BsonField.Name("key") -> -\/(ExprOp.DocField(BsonField.Name("a5")))))),
                  BsonField.Index(5) -> \/-(Reshape.Doc(ListMap(
                    BsonField.Name("key") -> -\/(ExprOp.DocField(BsonField.Name("a6"))))))))),
                BsonField.Name("rIght") -> -\/(ExprOp.DocVar(DocVar.ROOT, None))))),
              Sort(NonEmptyList(
                BsonField.Name("lEft") \ BsonField.Index(0) \ BsonField.Name("key") -> Ascending,
                BsonField.Name("lEft") \ BsonField.Index(1) \ BsonField.Name("key") -> Ascending,
                BsonField.Name("lEft") \ BsonField.Index(2) \ BsonField.Name("key") -> Ascending,
                BsonField.Name("lEft") \ BsonField.Index(3) \ BsonField.Name("key") -> Ascending,
                BsonField.Name("lEft") \ BsonField.Index(4) \ BsonField.Name("key") -> Ascending,
                BsonField.Name("lEft") \ BsonField.Index(5) \ BsonField.Name("key") -> Ascending)),
              Project(Reshape.Doc(ListMap (
                BsonField.Name("value") -> -\/(ExprOp.DocField(BsonField.Name ("rIght"))))))))))
    }

    "plan efficient count and field ref" in {
      plan("SELECT city, COUNT(*) AS cnt FROM zips ORDER BY cnt DESC") must
        beWorkflow {
          PipelineTask(
            ReadTask(Collection("zips")),
            Pipeline(List(
              Project(Reshape.Doc(ListMap(
                BsonField.Name("lEft") -> \/-(Reshape.Doc(ListMap(
                  BsonField.Name("city") -> -\/(ExprOp.DocField(BsonField.Name("city"))))))))),
              Group(Grouped(ListMap(
                BsonField.Name("cnt") -> ExprOp.Sum(ExprOp.Literal(Bson.Int32(1))),
                BsonField.Name("__sd_tmp_1") -> ExprOp.Push(ExprOp.DocField(BsonField.Name("lEft"))))),
                -\/ (ExprOp.Literal(Bson.Int32(1)))),
              Unwind(ExprOp.DocField(BsonField.Name("__sd_tmp_1"))), 
              Project(Reshape.Doc(ListMap(
                BsonField.Name("lEft") -> \/- (Reshape.Doc(ListMap(
                  BsonField.Name("city") -> -\/ (ExprOp.DocField(BsonField.Name("__sd_tmp_1") \ BsonField.Name("city"))), 
                  BsonField.Name("cnt") -> -\/ (ExprOp.DocField(BsonField.Name("cnt")))))),
                BsonField.Name("rIght") -> \/- (Reshape.Arr(ListMap(
                  BsonField.Index(0) -> \/- (Reshape.Doc(ListMap(
                    BsonField.Name("key") -> -\/(ExprOp.DocField(BsonField.Name("cnt")))))))))))),
              Sort(NonEmptyList(BsonField.Name("rIght") \ BsonField.Index(0) \ BsonField.Name("key") -> Descending)), 
              Project(Reshape.Doc(ListMap(
                BsonField.Name("city") -> -\/ (ExprOp.DocField(BsonField.Name("lEft") \ BsonField.Name("city"))), 
                BsonField.Name("cnt") -> -\/ (ExprOp.DocField(BsonField.Name("lEft") \ BsonField.Name("cnt"))),
                BsonField.Name("_id") -> -\/ (ExprOp.Exclude)))))))
        }
    }

    "plan trivial group by" in {
      plan("select city from zips group by city") must
      beWorkflow(
        PipelineTask(
          ReadTask(Collection("zips")),
          Pipeline(List(
            Project(Reshape.Doc(ListMap(
              BsonField.Name("lEft") -> \/- (Reshape.Doc(ListMap(
                BsonField.Name("value") -> \/- (Reshape.Doc(ListMap(
                  BsonField.Name("city") -> -\/ (ExprOp.DocField(BsonField.Name("city"))))))))),
              BsonField.Name("rIght") -> \/- (Reshape.Doc(ListMap(
                BsonField.Name("city") -> -\/ (ExprOp.DocField(BsonField.Name("city"))))))))),
          Group(
            Grouped(ListMap(
              BsonField.Name("value") -> ExprOp.First(ExprOp.DocField(BsonField.Name("lEft") \ BsonField.Name("value"))))),
              -\/ (ExprOp.DocField(BsonField.Name("rIght"))))))))
    }.pendingUntilFixed("should group and not unwind; currenly just ignored, effectively")

    "plan count grouped by single field" in {
      plan("select count(*) from bar group by baz") must
        beWorkflow {
          PipelineTask(
            ReadTask(Collection("bar")),
            Pipeline(List(
              Project(Reshape.Doc(ListMap(
                BsonField.Name("lEft") -> \/- (Reshape.Doc(ListMap(
                  BsonField.Name("value") -> -\/ (ExprOp.Literal(Bson.Int32(1)))))), 
                BsonField.Name("rIght") -> \/- (Reshape.Arr(ListMap(
                  BsonField.Index(0) -> -\/ (ExprOp.DocField(BsonField.Name("baz"))))))))), 
              Group(Grouped(ListMap(
                BsonField.Name("0") -> ExprOp.Sum(ExprOp.DocField(BsonField.Name("lEft") \ BsonField.Name("value"))))),
                -\/(ExprOp.DocField(BsonField.Name("rIght")))))))
        }
    }

    "plan count and sum grouped by single field" in {
      plan("select count(*) as cnt, sum(biz) as sm from bar group by baz") must
        beWorkflow {
          PipelineTask(
            ReadTask(Collection("bar")),
            Pipeline(List(
              Group(Grouped(ListMap(BsonField.Name("__sd_tmp_1") -> ExprOp.Sum(ExprOp.Literal(Bson.Int32(1))), BsonField.Name("__sd_tmp_2") -> ExprOp.Sum(ExprOp.DocField(BsonField.Name("biz"))))),\/-(Reshape.Arr(ListMap(BsonField.Index(0) -> \/-(Reshape.Arr(ListMap(BsonField.Index(0) -> -\/(ExprOp.DocField(BsonField.Name("baz")))))), BsonField.Index(1) -> \/-(Reshape.Arr(ListMap(BsonField.Index(0) -> -\/(ExprOp.DocField(BsonField.Name("baz")))))))))), 
              Project(Reshape.Doc(ListMap(
                BsonField.Name("cnt") -> -\/ (ExprOp.DocField(BsonField.Name("__sd_tmp_1"))), 
                BsonField.Name("sm") -> -\/(ExprOp.DocField(BsonField.Name("__sd_tmp_2")))))))))
        }
    }

    "plan count and field when grouped" in {
      // TODO: Technically we need a 'distinct by city' here
      plan("select count(*) as cnt, city from zips group by city") must
        beWorkflow {
          PipelineTask(
            ReadTask(Collection("zips")),
            Pipeline(List(
              Project(Reshape.Doc(ListMap(
                BsonField.Name("lEft") -> \/- (Reshape.Doc(ListMap(
                  BsonField.Name("lEft") -> \/- (Reshape.Doc(ListMap(
                    BsonField.Name("value") -> -\/ (ExprOp.Literal(Bson.Int32(1)))))), 
                  BsonField.Name("rIght") -> \/- (Reshape.Arr(ListMap(
                    BsonField.Index(0) -> -\/ (ExprOp.DocField(BsonField.Name("city"))))))))), 
                BsonField.Name("rIght") -> \/-(Reshape.Doc(ListMap(
                  BsonField.Name("city") -> -\/(ExprOp.DocField(BsonField.Name("city"))))))))), 
              Group(Grouped(ListMap(
                BsonField.Name("cnt") -> ExprOp.Sum(ExprOp.DocField(BsonField.Name("lEft") \ BsonField.Name("lEft") \ BsonField.Name("value"))), 
                BsonField.Name("__sd_tmp_1") -> ExprOp.Push(ExprOp.DocField(BsonField.Name("rIght"))))),
                -\/(ExprOp.DocField(BsonField.Name("lEft") \ BsonField.Name("rIght")))), 
              Unwind(ExprOp.DocField(BsonField.Name("__sd_tmp_1"))), 
              Project(Reshape.Doc(ListMap(
                BsonField.Name("cnt") -> -\/(ExprOp.DocField(BsonField.Name("cnt"))), 
                BsonField.Name("city") -> -\/(ExprOp.DocField(BsonField.Name("__sd_tmp_1") \ BsonField.Name("city"))), 
                BsonField.Name("_id") -> -\/(ExprOp.Exclude)))))))
        }
    }

    "plan object flatten" in {
      import Js._

      plan("select geo{*} from usa_factbook") must
        beWorkflow {
          PipelineTask(
            MapReduceTask(
              ReadTask(Collection("usa_factbook")),
              MapReduce(
                FlatMapOp.mapFn(
                  MapOp.compose(
                    AnonFunDecl(List("key", "value"),
                      List(
                        VarDef(List("rez" -> AnonElem(Nil))),
                        ForIn(
                          Ident("attr"),
                          Access(Ident("value"), Str("value")),
                          Call(
                            Select(Ident("rez"), "push"),
                            List(
                              AnonElem(List(
                                Call(Ident("ObjectId"), Nil),
                                Access(
                                  Access(Ident("value"), Str("value")),
                                  Ident("attr"))))))),
                        Return(Ident("rez")))),
                    MapOp.mapMap("value",
                      Call(
                        AnonFunDecl(Nil, List(
                          VarDef(List("rez" -> AnonObjDecl(List()))),
                          BinOp("=",
                            Access(Ident("rez"),Str("value")),
                            Access(Ident("value"),Str("geo"))),
                          Return(Ident("rez")))),
                        Nil)))),
                ReduceOp.reduceNOP)),
            Pipeline(List(
              Project(Reshape.Doc(ListMap(
                BsonField.Name("geo") ->
                  -\/(ExprOp.DocField(BsonField.Name("value")))))))))
        }
    }

    "plan array project with concat" in {
      import Js._
      plan("select city, loc[0] from zips") must
        beWorkflow {
          PipelineTask(
            FoldLeftTask(
              PipelineTask(
                ReadTask(Collection("zips")),
                Pipeline(List(
                  Project(Reshape.Doc(ListMap(
                    BsonField.Name("value") -> \/-(Reshape.Doc(ListMap(
                      BsonField.Name("lEft") -> \/-(Reshape.Doc(ListMap(
                        BsonField.Name("rIght") ->
                          -\/(ExprOp.DocVar.ROOT()))))))))))))),
              NonEmptyList(
                MapReduceTask(
                  ReadTask(Collection("zips")),
                  MapReduce(
                    MapOp.mapFn(
                      MapOp.compose(
                        MapOp.compose(
                          MapOp.mapMap("value",
                            Call(
                              AnonFunDecl(Nil, List(
                                VarDef(List("rez" -> AnonObjDecl(Nil))),
                                BinOp("=",
                                  Access(Ident("rez"), Str("rIght")),
                                  Ident("value")),
                                Return(Ident("rez")))),
                              Nil)),
                          MapOp.mapMap("value",
                            Access(
                              Access(Ident("value"), Str("value")),
                              Num(0, false)))),
                        MapOp.mapMap("value",
                          Call(
                            AnonFunDecl(Nil, List(
                              VarDef(List("rez" -> AnonObjDecl(Nil))),
                              BinOp("=",
                                Access(Ident("rez"), Str("value")),
                                Access(Ident("value"), Str("loc"))),
                              Return(Ident("rez")))),
                            Nil)))),
                    AnonFunDecl(List("key", "values"),List(VarDef(List(("rez",AnonObjDecl(Nil)))), Call(Select(Ident("values"), "forEach"),List(AnonFunDecl(List("value"),List(ForIn(Ident("attr"),Ident("value"),If(Call(Select(Ident("value"), "hasOwnProperty"),List(Ident("attr"))),BinOp("=",Access(Ident("rez"),Ident("attr")),Access(Ident("value"),Ident("attr"))),None)))))), Return(Ident("rez")))),Some(MapReduce.WithAction(MapReduce.Action.Reduce)))))),
            Pipeline(List(
              Project(Reshape.Doc(ListMap(
                BsonField.Name("city") -> -\/(ExprOp.DocField(BsonField.Name("value") \ BsonField.Name("lEft") \ BsonField.Name("rIght") \ BsonField.Name("city"))),
                BsonField.Name("1") -> -\/(ExprOp.DocField(BsonField.Name("value") \ BsonField.Name("rIght")))))))))
        }
    }

    "plan array flatten" in {
      plan("select loc[*] from zips") must
        beWorkflow {
          PipelineTask(
            ReadTask(Collection("zips")),
            Pipeline(List(
              Project(Reshape.Doc(ListMap(BsonField.Name("value") -> -\/ (ExprOp.DocField(BsonField.Name("loc")))))), 
              Unwind(ExprOp.DocField(BsonField.Name("value"))), 
              Project(Reshape.Doc(ListMap(
                BsonField.Name("loc") -> -\/(ExprOp.DocField(BsonField.Name("value"))),
                BsonField.Name("_id") -> -\/ (ExprOp.Exclude)))))))
        }
    }

    "plan limit with offset" in {
      plan("SELECT * FROM zips LIMIT 5 OFFSET 100") must
      beWorkflow(
        PipelineTask(ReadTask(Collection("zips")),
          Pipeline(List(Limit(105), Skip(100)))))
    }

    "plan filter and limit" in {
      plan("SELECT city, pop FROM zips ORDER BY pop DESC LIMIT 5") must
        beWorkflow {
          PipelineTask(
            ReadTask(Collection("zips")),
            Pipeline(List(
              Project(Reshape.Doc(ListMap(
                BsonField.Name("lEft") -> \/-(Reshape.Doc(ListMap(
                  BsonField.Name("city") -> -\/(ExprOp.DocField(BsonField.Name("city"))), 
                  BsonField.Name("pop") -> -\/(ExprOp.DocField(BsonField.Name("pop")))))), 
                BsonField.Name("rIght") -> \/-(Reshape.Arr(ListMap(BsonField.Index(0) -> \/-(Reshape.Doc(ListMap(
                  BsonField.Name("key") -> -\/(ExprOp.DocField(BsonField.Name("pop"))) ))))))))),
              Sort(NonEmptyList(BsonField.Name("rIght") \ BsonField.Index(0) \ BsonField.Name("key") -> Descending)),
              Limit(5),
              Project(Reshape.Doc(ListMap(
                BsonField.Name("city") -> -\/(ExprOp.DocField(BsonField.Name("lEft") \ BsonField.Name("city"))), 
                BsonField.Name("pop") -> -\/(ExprOp.DocField(BsonField.Name("lEft") \ BsonField.Name("pop")))))))))
        }
    }

    "plan simple single field selection and limit" in {
      plan("SELECT city FROM zips LIMIT 5") must
        beWorkflow {
          PipelineTask(
            ReadTask(Collection("zips")),
            Pipeline(List(
              Project(Reshape.Doc(ListMap(BsonField.Name("city") -> -\/ (ExprOp.DocField(BsonField.Name("city")))))),
              Limit(5))))
        }
    }

    "plan complex group by with sorting and limiting" in {
      plan("SELECT city, SUM(pop) AS pop FROM zips GROUP BY city ORDER BY pop") must
        beWorkflow {
          PipelineTask(
            ReadTask(Collection("zips")),
            Pipeline(List()))
        }
    }.pendingUntilFixed

    "plan simple distinct" in {
      plan("select distinct city, state from zips") must 
      beWorkflow(
        PipelineTask(
          ReadTask(Collection("zips")),
          Pipeline(List(
            Project(
              Reshape.Doc(ListMap(
                BsonField.Name("city") -> -\/ (ExprOp.DocField(BsonField.Name("city"))),
                BsonField.Name("state") -> -\/ (ExprOp.DocField(BsonField.Name("state")))))),
            Group(
              Grouped(ListMap(
                BsonField.Name("value") -> ExprOp.First(ExprOp.DocVar.ROOT()))),
              \/- (Reshape.Arr(ListMap(
                BsonField.Index(0) -> -\/ (ExprOp.DocField(BsonField.Name("city"))),
                BsonField.Index(1) -> -\/ (ExprOp.DocField(BsonField.Name("state"))))))),
            Project(
              Reshape.Doc(ListMap(
                BsonField.Name("city") -> -\/ (ExprOp.DocField(BsonField.Name("value") \ BsonField.Name("city"))),
                BsonField.Name("state") -> -\/ (ExprOp.DocField(BsonField.Name("value") \ BsonField.Name("state"))))))))))
    }

    "plan distinct as expression" in {
      plan("select count(distinct(city)) from zips") must 
        beWorkflow(
          PipelineTask(
            ReadTask(Collection("zips")),
            Pipeline(List(
              Group(
                Grouped(ListMap(
                  BsonField.Name("value") -> ExprOp.First(ExprOp.DocField(BsonField.Name("city"))))),
                -\/ (ExprOp.DocField(BsonField.Name("city")))),
              Group(
                Grouped(ListMap(
                  BsonField.Name("0") -> ExprOp.Sum(ExprOp.Literal(Bson.Int32(1))))),
                -\/ (ExprOp.Literal(Bson.Int32(1))))))))
    }

    "plan distinct of expression as expression" in {
      plan("select count(distinct substring(city, 0, 1)) from zips") must 
        beWorkflow(
          PipelineTask(
            ReadTask(Collection("zips")),
            Pipeline(List(
              Group(
                Grouped(ListMap(
                  BsonField.Name("value") -> ExprOp.First(
                                                ExprOp.Substr(
                                                  ExprOp.DocField(BsonField.Name("city")),
                                                  ExprOp.Literal(Bson.Int64(0)),
                                                  ExprOp.Literal(Bson.Int64(1)))))),
                -\/ (ExprOp.Substr(
                      ExprOp.DocField(BsonField.Name("city")),
                      ExprOp.Literal(Bson.Int64(0)),
                      ExprOp.Literal(Bson.Int64(1))))),
              Group(
                Grouped(ListMap(
                  BsonField.Name("0") -> ExprOp.Sum(ExprOp.Literal(Bson.Int32(1))))),
                -\/ (ExprOp.Literal(Bson.Int32(1))))))))
    }

    "plan distinct of wildcard" in {
      plan("select distinct * from zips") must 
        beWorkflow(
          PipelineTask(
            ReadTask(Collection("zips")),
            Pipeline(List(???))))
    }.pendingUntilFixed("#283")

    "plan distinct of wildcard as expression" in {
      plan("select count(distinct *) from zips") must 
        beWorkflow(
          PipelineTask(
            ReadTask(Collection("zips")),
            Pipeline(List(???))))
    }.pendingUntilFixed("#283")

    "plan distinct with order by" in {
      plan("select distinct city from zips order by pop desc") must
        beWorkflow(
          PipelineTask(
            ReadTask(Collection("zips")),
            Pipeline(List(
              Project(
                Reshape.Doc(ListMap(
                  BsonField.Name("lEft") -> \/- (Reshape.Doc(ListMap(
                    BsonField.Name("city") -> -\/ (ExprOp.DocField(BsonField.Name("city"))),
                    BsonField.Name("__sd__0") -> -\/ (ExprOp.DocField(BsonField.Name("pop")))))),
                  BsonField.Name("rIght") -> \/- (Reshape.Arr(ListMap(
                    BsonField.Index(0) -> -\/ (ExprOp.DocField(BsonField.Name("city"))))))))),
              Sort(NonEmptyList(
                BsonField.Name("foo") \ BsonField.Index(0) \ BsonField.Name("key") -> Descending)),
              Group(
                Grouped(ListMap(
                  BsonField.Name("value") -> ExprOp.First(ExprOp.DocField(BsonField.Name("lEft"))))),
                -\/(ExprOp.DocField(BsonField.Name("rIght")))),
              Project(
                Reshape.Doc(ListMap(
                  BsonField.Name("lEft") -> \/- (Reshape.Arr(ListMap(
                    BsonField.Index(0) -> \/- (Reshape.Doc(ListMap(
                      BsonField.Name("key") -> -\/ (ExprOp.DocField(BsonField.Name("value") \ BsonField.Name("__sd__0"))))))))),
                  BsonField.Name("rIght") -> -\/ (ExprOp.DocVar.ROOT())))),
              Sort(NonEmptyList(
                BsonField.Name("lEft") \ BsonField.Index(0) \ BsonField.Name("key") -> Descending)),
              Project(
                Reshape.Doc(ListMap(
                  BsonField.Name("city") -> -\/ (ExprOp.DocField(BsonField.Name("rIght") \ BsonField.Name("value") \ BsonField.Name("city"))))))))))
    }.pendingUntilFixed("#284: need to sort before and after grouping by unrelated key")


    "plan distinct as function with group" in {
      plan("select state, count(distinct(city)) from zips group by state") must 
        beWorkflow(
          PipelineTask(
            ReadTask(Collection("zips")),
            Pipeline(List(???))))
    }.pendingUntilFixed
    
    "plan distinct with sum and group" in {
      plan("SELECT DISTINCT SUM(pop) AS totalPop, city FROM zips GROUP BY city") must
        beWorkflow(
          PipelineTask(
            ReadTask(Collection("zips")),
            Pipeline(List(
              Project(
                Reshape.Doc(ListMap(
                  BsonField.Name("lEft") -> \/-(Reshape.Doc(ListMap(
                    BsonField.Name("lEft") -> \/-(Reshape.Doc(ListMap(
                      BsonField.Name("value") -> -\/(ExprOp.DocField(BsonField.Name("pop")))))),
                  BsonField.Name("rIght") -> \/-(Reshape.Arr(ListMap(
                    BsonField.Index(0) -> -\/(ExprOp.DocField(BsonField.Name("city"))))))))),
                BsonField.Name("rIght") -> \/-(Reshape.Doc(ListMap(
                  BsonField.Name("city") -> -\/(ExprOp.DocField(BsonField.Name("city"))))))))),
              Group(
                Grouped(ListMap(
                  BsonField.Name("totalPop") -> ExprOp.Sum(ExprOp.DocField(BsonField.Name("lEft") \ BsonField.Name("lEft") \ BsonField.Name("value"))),
                  BsonField.Name("__sd_tmp_1") -> ExprOp.Push(ExprOp.DocField(BsonField.Name("rIght"))))),
                -\/ (ExprOp.DocField(BsonField.Name("lEft") \ BsonField.Name("rIght")))),
              Unwind(ExprOp.DocField(BsonField.Name("__sd_tmp_1"))),
              Project(
                Reshape.Doc(ListMap(
                  BsonField.Name("totalPop") -> -\/ (ExprOp.DocField(BsonField.Name("totalPop"))),
                  BsonField.Name("city") -> -\/ (ExprOp.DocField(BsonField.Name("__sd_tmp_1") \ BsonField.Name("city")))))),
              Group(
                Grouped(ListMap(
                  BsonField.Name("value") -> ExprOp.First(ExprOp.DocVar.ROOT()))),
                \/-(Reshape.Arr(ListMap(
                  BsonField.Index(0) -> -\/ (ExprOp.DocField(BsonField.Name("totalPop"))),
                  BsonField.Index(1) -> -\/ (ExprOp.DocField(BsonField.Name("city"))))))),
              Project(
                Reshape.Doc(ListMap(
                  BsonField.Name("totalPop") -> -\/ (ExprOp.DocField(BsonField.Name("value") \ BsonField.Name("totalPop"))),
                  BsonField.Name("city") -> -\/ (ExprOp.DocField(BsonField.Name("value") \ BsonField.Name("city"))),
                  BsonField.Name("_id") -> -\/(ExprOp.Exclude))))))))
    }
    
    "plan distinct with sum, group, and orderBy" in {
      plan("SELECT DISTINCT SUM(pop) AS totalPop, city FROM zips GROUP BY city ORDER BY totalPop DESC") must
        beWorkflow(
          PipelineTask(
            ReadTask(Collection("zips")),
            Pipeline(List(
              Project(
                Reshape.Doc(ListMap(
                  BsonField.Name("lEft") -> \/-(Reshape.Doc(ListMap(
                    BsonField.Name("lEft") -> \/-(Reshape.Doc(ListMap(
                      BsonField.Name("value") -> -\/(ExprOp.DocField(BsonField.Name("pop")))))),
                  BsonField.Name("rIght") -> \/-(Reshape.Arr(ListMap(
                    BsonField.Index(0) -> -\/(ExprOp.DocField(BsonField.Name("city"))))))))),
                BsonField.Name("rIght") -> \/-(Reshape.Doc(ListMap(
                  BsonField.Name("city") -> -\/(ExprOp.DocField(BsonField.Name("city"))))))))), 
              Group(
                Grouped(ListMap(
                  BsonField.Name("totalPop") -> ExprOp.Sum(ExprOp.DocField(BsonField.Name("lEft") \ BsonField.Name("lEft") \ BsonField.Name("value"))),
                  BsonField.Name("__sd_tmp_1") -> ExprOp.Push(ExprOp.DocField(BsonField.Name("rIght"))))),
                -\/ (ExprOp.DocField(BsonField.Name("lEft") \ BsonField.Name("rIght")))),
              Unwind(ExprOp.DocField(BsonField.Name("__sd_tmp_1"))),
              Project(
                Reshape.Doc(ListMap(
                  BsonField.Name("totalPop") -> -\/ (ExprOp.DocField(BsonField.Name("totalPop"))),
                  BsonField.Name("city") -> -\/ (ExprOp.DocField(BsonField.Name("__sd_tmp_1") \ BsonField.Name("city")))))),
              Group(
                Grouped(ListMap(
                  BsonField.Name("value") -> ExprOp.First(ExprOp.DocVar.ROOT()))),
                \/- (Reshape.Arr(ListMap(
                  BsonField.Index(0) -> -\/ (ExprOp.DocField(BsonField.Name("totalPop"))),
                  BsonField.Index(1) -> -\/ (ExprOp.DocField(BsonField.Name("city"))))))),
              Project(
                Reshape.Doc(ListMap(
                  BsonField.Name("lEft") -> \/- (Reshape.Arr(ListMap(
                    BsonField.Index(0) -> \/- (Reshape.Doc(ListMap(
                      BsonField.Name("key") -> -\/ (ExprOp.DocField(BsonField.Name("value") \ BsonField.Name("totalPop"))))))))),
                  BsonField.Name("rIght") -> -\/(ExprOp.DocVar.ROOT())))),
              Sort(NonEmptyList(
                BsonField.Name("lEft") \ BsonField.Index(0) \ BsonField.Name("key") -> Descending)), 
              Project(
                Reshape.Doc(ListMap(
                  BsonField.Name("totalPop") -> -\/ (ExprOp.DocField(BsonField.Name("rIght") \ BsonField.Name("value") \ BsonField.Name("totalPop"))),
                  BsonField.Name("city") -> -\/(ExprOp.DocField(BsonField.Name("rIght") \ BsonField.Name("value") \ BsonField.Name("city"))),
                  BsonField.Name("_id") -> -\/(ExprOp.Exclude))))))))
    }
    
    "plan combination of two distinct sets" in {
      plan("SELECT (DISTINCT foo.bar) + (DISTINCT foo.baz) FROM foo") must
        beWorkflow(
          PipelineTask(
            ReadTask(Collection("zips")),
            Pipeline(List()))) // TODO
    }.pendingUntilFixed
    
    import Js._

    def joinStructure(
      left: WorkflowTask, right: WorkflowTask,
      leftKey: ExprOp, rightKey: Js.Expr,
      fin: WorkflowTask => WorkflowTask,
      base: DocVar = ExprOp.DocVar(DocVar.ROOT, None)) = {
      val initialPipeOps =
        List(
          Group(
            Grouped(ListMap(
              BsonField.Name("left") ->
                ExprOp.AddToSet(base))),
            -\/(leftKey)),
          Project(Reshape.Doc(ListMap(
            BsonField.Name("value") -> \/-(Reshape.Doc(ListMap(
              BsonField.Name("left") ->
                -\/(ExprOp.DocField(BsonField.Name("left"))),
              BsonField.Name("right") ->
                -\/(ExprOp.Literal(Bson.Arr(List()))))))))))
      fin(
        FoldLeftTask(
          left match {
            case PipelineTask(src, pipe) =>
              PipelineTask(src, Pipeline(pipe.ops ++ initialPipeOps))
            case _ => PipelineTask(left, Pipeline(initialPipeOps))
          },
          NonEmptyList(MapReduceTask(
            right,
            MapReduce(
              MapOp.mapFn(MapOp.mapKeyVal(("key", "value"),
                rightKey,
                AnonObjDecl(List(
                  ("left", AnonElem(List())),
                  ("right", AnonElem(List(Ident("value")))))))),
              AnonFunDecl(List("key", "values"),
                List(
                  VarDef(List(
                    ("result", AnonObjDecl(List(
                      ("left", AnonElem(List())),
                      ("right", AnonElem(List()))))))),
                  Call(Select(Ident("values"), "forEach"),
                    List(AnonFunDecl(List("value"),
                      List(
                        BinOp("=",
                          Select(Ident("result"), "left"),
                          Call(
                            Select(Select(Ident("result"), "left"), "concat"),
                            List(Select(Ident("value"), "left")))),
                        BinOp("=",
                          Select(Ident("result"), "right"),
                          Call(
                            Select(Select(Ident("result"), "right"), "concat"),
                            List(Select(Ident("value"), "right")))))))),
                  Return(Ident("result")))),
              Some(MapReduce.WithAction(MapReduce.Action.Reduce)))))))
    }
            
    "plan simple join" in {
      plan("select zips2.city from zips join zips2 on zips._id = zips2._id") must
        beWorkflow(
          joinStructure(
            ReadTask(Collection("zips")),
            ReadTask(Collection("zips2")),
            ExprOp.DocField(BsonField.Name("_id")),
            Select(Ident("value"), "_id"),
            PipelineTask(_,
              Pipeline(List(
                Match(Selector.Doc(ListMap[BsonField, Selector.SelectorExpr](
                  BsonField.Name("value") \ BsonField.Name("left") -> Selector.NotExpr(Selector.Size(0)),
                  BsonField.Name("value") \ BsonField.Name("right") -> Selector.NotExpr(Selector.Size(0))))),
                Unwind(ExprOp.DocField(BsonField.Name("value") \ BsonField.Name("left"))),
                Unwind(ExprOp.DocField(BsonField.Name("value") \ BsonField.Name("right"))),
                Project(Reshape.Doc(ListMap(
                  BsonField.Name("city") -> -\/(ExprOp.DocField(BsonField.Name("value") \ BsonField.Name("right") \ BsonField.Name("city"))),
                  BsonField.Name("_id") -> -\/(ExprOp.Exclude)))))))))
    }

    "plan non-equi join" in {
      plan("select zips2.city from zips join zips2 on zips._id < zips2._id") must beLeft
    }

    "plan simple inner equi-join" in {
      plan(
        "select foo.name, bar.address from foo join bar on foo.id = bar.foo_id") must
      beWorkflow(
        joinStructure(
          ReadTask(Collection("foo")),
          ReadTask(Collection("bar")),
          ExprOp.DocField(BsonField.Name("id")),
          Select(Ident("value"), "foo_id"),
          PipelineTask(_,
            Pipeline(List(
              Match(Selector.Doc(ListMap[BsonField, Selector.SelectorExpr](
                BsonField.Name("value") \ BsonField.Name("left") -> Selector.NotExpr(Selector.Size(0)),
                BsonField.Name("value") \ BsonField.Name("right") -> Selector.NotExpr(Selector.Size(0))))),
              Unwind(ExprOp.DocField(BsonField.Name("value") \ BsonField.Name("left"))),
              Unwind(ExprOp.DocField(BsonField.Name("value") \ BsonField.Name("right"))),
              Project(Reshape.Doc(ListMap(
                BsonField.Name("name") -> -\/(ExprOp.DocField(BsonField.Name("value") \ BsonField.Name("left") \ BsonField.Name("name"))),
                BsonField.Name("address") -> -\/(ExprOp.DocField(BsonField.Name("value") \ BsonField.Name("right") \ BsonField.Name("address"))),
                BsonField.Name("_id") -> -\/(ExprOp.Exclude)))))))))
    }

    "plan simple inner equi-join with wildcard" in {
      plan("select * from foo join bar on foo.id = bar.foo_id") must
      beWorkflow(
        joinStructure(
          ReadTask(Collection("foo")),
          ReadTask(Collection("bar")),
          ExprOp.DocField(BsonField.Name("id")),
          Select(Ident("value"), "foo_id"),
          x => PipelineTask(MapReduceTask(x,
            MapReduce(
              FlatMapOp.mapFn(
                AnonFunDecl(List("key", "value"), List(
                  Return(Call(Select(
                    FlatMapOp.kleisliCompose(
                      FlatMapOp.mapCompose(
                        AnonFunDecl(List("key", "value"), List(
                          Return(Call(Select(
                            AnonFunDecl(List("key", "bothProjects"), List(
                              Return(AnonElem(List(Ident("key"), Call(
                                AnonFunDecl(List("rez"), List(
                                  ForIn(Ident("attr"),Select(Ident("bothProjects"), "left"),If(Call(Select(Select(Ident("bothProjects"), "left"), "hasOwnProperty"), List(Ident("attr"))), BinOp("=",Access(Ident("rez"), Ident("attr")), Access(Select(Ident("bothProjects"), "left"), Ident("attr"))), None)),
                                  ForIn(Ident("attr"), Select(Ident("bothProjects"), "right"), If(Call(Select(Select(Ident("bothProjects"), "right"), "hasOwnProperty"), List(Ident("attr"))), BinOp("=", Access(Ident("rez"), Ident("attr")), Access(Select(Ident("bothProjects"), "right"), Ident("attr"))), None)),
                                  Return(Ident("rez")))),
                                List(AnonObjDecl(List())))))))), "apply"),List(Null, Call(
                                  AnonFunDecl(List("key", "value"), List(
                                    Return(AnonElem(List(Ident("key"), Call(
                                      AnonFunDecl(List(), List(
                                        VarDef(List(("rez",AnonObjDecl(List())))),
                                        BinOp("=",Access(Ident("rez"),Str("left")),Access(Ident("value"),Str("left"))),
                                        BinOp("=",Access(Ident("rez"),Str("right")),Access(Ident("value"),Str("right"))),
                                        Return(Ident("rez")))),List())))))),List(Ident("key"), Ident("value")))))))),
                        AnonFunDecl(List("key", "value"), List(
                                  VarDef(List(("each",AnonObjDecl(List())))),
                                  ForIn(Ident("attr"),Ident("value"),If(Call(Select(Ident("value"),"hasOwnProperty"),List(Ident("attr"))),BinOp("=",Access(Ident("each"),Ident("attr")),Access(Ident("value"),Ident("attr"))),None)),
                                  Return(Call(Select(Access(Ident("value"),Str("right")), "map"),List(
                                    AnonFunDecl(List("elem"), List(
                                      BinOp("=",Access(Ident("each"),Str("right")),Ident("elem")),
                                      Return(AnonElem(List(Call(Ident("ObjectId"),List()), Ident("each")))))))))))),
                      AnonFunDecl(List("key", "value"), List(
                          VarDef(List(("each",AnonObjDecl(List())))),
                          ForIn(Ident("attr"),Ident("value"),If(Call(Select(Ident("value"),"hasOwnProperty"),List(Ident("attr"))),BinOp("=",Access(Ident("each"),Ident("attr")),Access(Ident("value"),Ident("attr"))),None)),
                          Return(Call(Select(Access(Ident("value"),Str("left")),"map"),List(
                            AnonFunDecl(List("elem"), List(
                              BinOp("=", Access(Ident("each"), Str("left")), Ident("elem")),
                              Return(AnonElem(List(Call(Ident("ObjectId"),List()), Ident("each")))))))))))),
                    "apply"),List(Null, Call(
                                                      AnonFunDecl(List("key", "value"), List(
                                                        Return(AnonElem(List(Ident("key"), Access(Ident("value"), Str("value"))))))), List(Ident("key"), Ident("value"))))))))),
              ReduceOp.reduceNOP,
            selection = Some(Selector.Doc(ListMap[BsonField, Selector.SelectorExpr](
              BsonField.Name("value") \ BsonField.Name("left") -> Selector.NotExpr(Selector.Size(0)),
              BsonField.Name("value") \ BsonField.Name("right") -> Selector.NotExpr(Selector.Size(0))))))),
            Pipeline(List(
              Project(Reshape.Doc(ListMap(
                BsonField.Name("value") -> -\/(ExprOp.DocField(BsonField.Name("value"))),
                BsonField.Name("_id") -> -\/(ExprOp.Exclude)))))))))
    }

    "plan simple left equi-join" in {
      plan(
        "select foo.name, bar.address " +
          "from foo left join bar on foo.id = bar.foo_id") must
      beWorkflow(
        joinStructure(
          ReadTask(Collection("foo")),
          ReadTask(Collection("bar")),
          ExprOp.DocField(BsonField.Name("id")),
          Select(Ident("value"), "foo_id"),
          PipelineTask(_,
            Pipeline(List(
              Match(Selector.Doc(ListMap[BsonField, Selector.SelectorExpr](
                BsonField.Name("value") \ BsonField.Name("left") -> Selector.NotExpr(Selector.Size(0))))),
              Project(Reshape.Doc(ListMap(
                BsonField.Name("left") -> -\/(ExprOp.DocField(BsonField.Name("value") \ BsonField.Name("left"))),
                BsonField.Name("right") -> -\/(ExprOp.Cond(
                  ExprOp.Eq(
                    ExprOp.Size(ExprOp.DocField(BsonField.Name("value") \ BsonField.Name("right"))),
                    ExprOp.Literal(Bson.Int32(0))),
                  ExprOp.Literal(Bson.Arr(List(Bson.Doc(ListMap())))),
                  ExprOp.DocField(BsonField.Name("value") \ BsonField.Name("right"))))))),
              Unwind(ExprOp.DocField(BsonField.Name("left"))),
              Unwind(ExprOp.DocField(BsonField.Name("right"))),
              Project(Reshape.Doc(ListMap(
                BsonField.Name("name") -> -\/(ExprOp.DocField(BsonField.Name("left") \ BsonField.Name("name"))),
                BsonField.Name("address") -> -\/(ExprOp.DocField(BsonField.Name("right") \ BsonField.Name("address"))),
                BsonField.Name("_id") -> -\/(ExprOp.Exclude)))))))))
    }
 
    "plan 3-way equi-join" in {
      plan(
        "select foo.name, bar.address " +
          "from foo join bar on foo.id = bar.foo_id " +
          "join baz on bar.id = baz.bar_id") must
      beWorkflow(
        joinStructure(
          joinStructure(
            ReadTask(Collection("foo")),
            ReadTask(Collection("bar")),
            ExprOp.DocField(BsonField.Name("id")),
            Select(Ident("value"), "foo_id"),
            PipelineTask(_,
              Pipeline(List(
                Match(Selector.Doc(ListMap[BsonField, Selector.SelectorExpr](
                  BsonField.Name("value") \ BsonField.Name("left") -> Selector.NotExpr(Selector.Size(0)),
                  BsonField.Name("value") \ BsonField.Name("right") -> Selector.NotExpr(Selector.Size(0))))),
                Unwind(ExprOp.DocField(BsonField.Name("value") \ BsonField.Name("left"))),
                Unwind(ExprOp.DocField(BsonField.Name("value") \ BsonField.Name("right"))))))),
          ReadTask(Collection("baz")),
          ExprOp.DocField(BsonField.Name("value") \ BsonField.Name("right") \ BsonField.Name("id")),
          Select(Ident("value"), "bar_id"),
          PipelineTask(_,
            Pipeline(List(
              Match(Selector.Doc(ListMap[BsonField, Selector.SelectorExpr](
                BsonField.Name("value") \ BsonField.Name("left") -> Selector.NotExpr(Selector.Size(0)),
                BsonField.Name("value") \ BsonField.Name("right") -> Selector.NotExpr(Selector.Size(0))))),
              Unwind(ExprOp.DocField(BsonField.Name("value") \ BsonField.Name("left"))),
              Unwind(ExprOp.DocField(BsonField.Name("value") \ BsonField.Name("right"))),
              Project(Reshape.Doc(ListMap(
                BsonField.Name("name") -> -\/(ExprOp.DocField(BsonField.Name("value") \ BsonField.Name("left") \ BsonField.Name("left") \ BsonField.Name("name"))),
                BsonField.Name("address") -> -\/(ExprOp.DocField(BsonField.Name("value") \ BsonField.Name("left") \ BsonField.Name("right") \ BsonField.Name("address"))),
                BsonField.Name("_id") -> -\/(ExprOp.Exclude))))))),
        ExprOp.DocField(BsonField.Name("value"))))
    }

    "plan simple cross" in {
      import Js._
      plan("select zips2.city from zips, zips2 where zips._id = zips2._id") must
      beWorkflow(
        joinStructure(
          ReadTask(Collection("zips")),
          ReadTask(Collection("zips2")),
          ExprOp.Literal(Bson.Int64(1)),
          Num(1, false),
          src => PipelineTask(
            MapReduceTask(
              PipelineTask(src,
                Pipeline(List(
                  Match(Selector.Doc(ListMap[BsonField, Selector.SelectorExpr](
                    BsonField.Name("value") \ BsonField.Name("left") -> Selector.NotExpr(Selector.Size(0)),
                    BsonField.Name("value") \ BsonField.Name("right") -> Selector.NotExpr(Selector.Size(0))))),
                  Unwind(ExprOp.DocField(BsonField.Name("value") \ BsonField.Name("left"))),
                  Unwind(ExprOp.DocField(BsonField.Name("value") \ BsonField.Name("right")))))),
              MapReduce(
                MapOp.mapFn(MapOp.mapMap("value",
                  Access(Ident("value"), Str("value")))),
                ReduceOp.reduceNOP,
                selection =
                  Some(Selector.Where(BinOp("==",
                    Select(Select(Ident("this"), "left"), "_id"),
                    Select(Select(Ident("this"), "right"), "_id")))))),
            Pipeline(List(
              Project(Reshape.Doc(ListMap(
                BsonField.Name("city") -> -\/(ExprOp.DocField(BsonField.Name("value") \ BsonField.Name("right") \ BsonField.Name("city"))),
                BsonField.Name("_id") -> -\/(ExprOp.Exclude)))))))))
    }
  }

/*
  "plan from LogicalPlan" should {
    "plan simple OrderBy" in {
      val lp = LogicalPlan.Let(
                  'tmp0, read("foo"),
                  LogicalPlan.Let(
                    'tmp1, makeObj("bar" -> ObjectProject(Free('tmp0), Constant(Data.Str("bar")))),
                    LogicalPlan.Let('tmp2, 
                      set.OrderBy(
                        Free('tmp1),
                        MakeArrayN(
                          makeObj(
                            "key" -> ObjectProject(Free('tmp1), Constant(Data.Str("bar"))),
                            "order" -> Constant(Data.Str("ASC"))
                          )
                        )
                      ),
                      Free('tmp2)
                    )
                  )
                )

      val exp = PipelineTask(
        ReadTask(Collection("foo")),
        Pipeline(List(
          Project(Reshape.Doc(ListMap(
            BsonField.Name("lEft") -> \/- (Reshape.Doc(ListMap(
              BsonField.Name("bar") -> -\/ (ExprOp.DocField(BsonField.Name("bar")))))), 
            BsonField.Name("rIght") -> \/- (Reshape.Arr(ListMap(
              BsonField.Index(0) -> \/- (Reshape.Doc(ListMap(
                BsonField.Name("key") -> -\/ (ExprOp.DocField(
                  BsonField.Name("bar"))), 
                BsonField.Name("order") -> -\/ (ExprOp.Literal(Bson.Text("ASC")))))))))))), 
          Sort(NonEmptyList(BsonField.Name("rIght") \ BsonField.Index(0) \ BsonField.Name("key") -> Ascending)), 
          Project(Reshape.Doc(ListMap(BsonField.Name("bar") -> -\/(ExprOp.DocField(BsonField.Name("lEft") \ BsonField.Name("bar")))))))))

      plan(lp) must beWorkflow(exp)
    }

    "plan OrderBy with expression" in {
      val lp = LogicalPlan.Let('tmp0, 
                  read("foo"),
                  set.OrderBy(
                    Free('tmp0),
                    MakeArrayN(
                      makeObj(
                        "key" -> math.Divide(
                                  ObjectProject(Free('tmp0), Constant(Data.Str("bar"))),
                                  Constant(Data.Dec(10.0))),
                        "order" -> Constant(Data.Str("ASC"))
                      )
                    )
                  )
                )

      val exp = PipelineTask(
                  ReadTask(Collection("foo")),
                  Pipeline(List(
                    Project(Reshape.Doc(ListMap(
                      BsonField.Name("__sd_tmp_1") ->  \/- (Reshape.Arr(ListMap(
                        BsonField.Index(0) -> -\/ (ExprOp.Divide(
                                                            DocField(BsonField.Name("bar")), 
                                                            Literal(Bson.Dec(10.0))))
                      )))
                    ))),
                    Sort(NonEmptyList(BsonField.Name("__sd_tmp_1") \ BsonField.Index(0) -> Ascending))
                    // We'll want another Project here to remove the temporary field
                  ))
                )

      plan(lp) must beWorkflow(exp)
    }.pendingUntilFixed

    "plan OrderBy with expression and earlier pipeline op" in {
      val lp = LogicalPlan.Let('tmp0,
                  read("foo"),
                  LogicalPlan.Let('tmp1,
                    set.Filter(
                      Free('tmp0),
                      relations.Eq(
                        ObjectProject(Free('tmp0), Constant(Data.Str("baz"))),
                        Constant(Data.Int(0))
                      )
                    ),
                    set.OrderBy(
                      Free('tmp1),
                      MakeArrayN(
                        makeObj(
                          "key" -> ObjectProject(Free('tmp1), Constant(Data.Str("bar"))),
                          "order" -> Constant(Data.Str("ASC"))
                        )
                      )
                    )
                  )
                )

      val exp = PipelineTask(
                  ReadTask(Collection("foo")),
                  Pipeline(List(
                    Match(
                      Selector.Doc(
                        BsonField.Name("baz") -> Selector.Eq(Bson.Int64(0))
                      )
                    ),
                    Sort(NonEmptyList(BsonField.Name("bar") -> Ascending))
                  ))
                )

      plan(lp) must beWorkflow(exp)
    }.pendingUntilFixed

    "plan OrderBy with expression (and extra project)" in {
      val lp = LogicalPlan.Let('tmp0, 
                  read("foo"),
                  LogicalPlan.Let('tmp9,
                    makeObj(
                      "bar" -> ObjectProject(Free('tmp0), Constant(Data.Str("bar")))
                    ),
                    set.OrderBy(
                      Free('tmp9),
                      MakeArrayN(
                        makeObj(
                          "key" -> math.Divide(
                                    ObjectProject(Free('tmp9), Constant(Data.Str("bar"))),
                                    Constant(Data.Dec(10.0))),
                          "order" -> Constant(Data.Str("ASC"))
                        )
                      )
                    )
                  )
                )

      val exp = PipelineTask(
        ReadTask(Collection("foo")),
        Pipeline(List(
          Project(Reshape.Doc(ListMap(BsonField.Name("lEft") -> \/-(Reshape.Doc(ListMap(BsonField.Name("bar") -> -\/(ExprOp.DocField(BsonField.Name("bar")))))), BsonField.Name("rIght") -> \/-(Reshape.Arr(ListMap(BsonField.Index(0) -> \/-(Reshape.Doc(ListMap(BsonField.Name("key") -> -\/(ExprOp.Divide(ExprOp.DocField(BsonField.Name("bar")), ExprOp.Literal(Bson.Dec(10.0)))), BsonField.Name("order") -> -\/(ExprOp.Literal(Bson.Text("ASC")))))))))))), 
          Sort(NonEmptyList(BsonField.Name("rIght") \ BsonField.Index(0) \ BsonField.Name("key") -> Ascending)), 
          Project(Reshape.Doc(ListMap(BsonField.Name("bar") -> -\/(ExprOp.DocField(BsonField.Name("lEft") \ BsonField.Name("bar")))))))))

      plan(lp) must beWorkflow(exp)
    }
  }
  */
}<|MERGE_RESOLUTION|>--- conflicted
+++ resolved
@@ -594,22 +594,13 @@
               ReduceOp.reduceNOP)),
           Pipeline(List(
             Project(Reshape.Doc(ListMap(
-<<<<<<< HEAD
-              BsonField.Name("lEft") -> -\/(ExprOp.DocField(BsonField.Name("value"))),
-              BsonField.Name("rIght") -> \/-(Reshape.Arr(ListMap(
-=======
               BsonField.Name("lEft") -> \/-(Reshape.Arr(ListMap(
->>>>>>> f827b6c1
                 BsonField.Index(0) -> \/-(Reshape.Doc(ListMap(
                   BsonField.Name("key") -> -\/(ExprOp.DocField(BsonField.Name("value") \ BsonField.Name("__sd__0"))))))))),
-              BsonField.Name("rIght") -> -\/(ExprOp.DocVar(DocVar.ROOT, None))))),
+              BsonField.Name("rIght") -> -\/(ExprOp.DocField(BsonField.Name("value")))))),
             Sort(NonEmptyList(BsonField.Name("lEft") \ BsonField.Index(0) \ BsonField.Name("key") -> Descending)),
             Project(Reshape.Doc(ListMap(
-<<<<<<< HEAD
-              BsonField.Name("value") -> -\/(ExprOp.DocField(BsonField.Name("lEft"))))))))))
-=======
-              BsonField.Name("value") -> -\/(ExprOp.DocField(BsonField.Name("rIght") \ BsonField.Name("value"))))))))))
->>>>>>> f827b6c1
+              BsonField.Name("value") -> -\/(ExprOp.DocField(BsonField.Name("rIght"))))))))))
     }
     
     "plan simple sort with field not in projections" in {
