/*
 * Copyright 2014–2016 SlamData Inc.
 *
 * Licensed under the Apache License, Version 2.0 (the "License");
 * you may not use this file except in compliance with the License.
 * You may obtain a copy of the License at
 *
 *     http://www.apache.org/licenses/LICENSE-2.0
 *
 * Unless required by applicable law or agreed to in writing, software
 * distributed under the License is distributed on an "AS IS" BASIS,
 * WITHOUT WARRANTIES OR CONDITIONS OF ANY KIND, either express or implied.
 * See the License for the specific language governing permissions and
 * limitations under the License.
 */

package quasar.qscript

import quasar.Predef._
import quasar.{LogicalPlan => LP, Data, CompilerHelpers}
import quasar.ejson
import quasar.fp._
import quasar.qscript.MapFuncs._
import quasar.std.StdLib
import quasar.std.StdLib._

import matryoshka._
import pathy.Path._
import scalaz._, Scalaz._

class QScriptSpec extends quasar.Qspec with CompilerHelpers with QScriptHelpers {
  // TODO instead of calling `.toOption` on the `\/`
  // write an `Equal[PlannerError]` and test for specific errors too
  "replan" should {
    "convert a constant boolean" in {
       // "select true"
       convert(listContents.some, LP.Constant(Data.Bool(true))) must
         equal(chain(
           RootR,
           QC.inj(Map((), BoolLit(true)))).some)
    }

    "fail to convert a constant set" in {
      // "select {\"a\": 1, \"b\": 2, \"c\": 3, \"d\": 4, \"e\": 5}{*} limit 3 offset 1"
      convert(
        listContents.some,
        LP.Constant(Data.Set(List(
          Data.Obj(ListMap("0" -> Data.Int(2))),
          Data.Obj(ListMap("0" -> Data.Int(3))))))) must
      equal(None)
    }

    "convert a simple read" in {
      convert(listContents.some, lpRead("/foo/bar")) must
      equal(chain(
        ReadR(rootDir </> dir("foo") </> file("bar")),
        SP.inj(LeftShift((),
          HoleF,
          Free.point(RightSide)))).some)
    }

    // FIXME: This can be simplified to a Union of the Reads - the LeftShift
    //        cancels out the MakeMaps.
    "convert a directory read" in {
      convert(listContents.some, lpRead("/foo")) must
      equal(chain(
        RootR,
        SP.inj(Union((),
          Free.roll(QC.inj(Map(Free.roll(R.inj(Const[Read, FreeQS[Fix]](Read(rootDir </> dir("foo") </> file("city"))))), Free.roll(MakeMap(StrLit("city"), HoleF))))),
          Free.roll(SP.inj(Union(Free.roll(DE.inj(Const[DeadEnd, FreeQS[Fix]](Root))),
            Free.roll(QC.inj(Map(Free.roll(R.inj(Const[Read, FreeQS[Fix]](Read(rootDir </> dir("foo") </> file("zips"))))), Free.roll(MakeMap(StrLit("zips"), HoleF))))),
            Free.roll(SP.inj(Union(Free.roll(DE.inj(Const[DeadEnd, FreeQS[Fix]](Root))),
              Free.roll(QC.inj(Map(Free.roll(R.inj(Const[Read, FreeQS[Fix]](Read(rootDir </> dir("foo") </> file("car"))))), Free.roll(MakeMap(StrLit("car"), HoleF))))),
              Free.roll(SP.inj(Union(Free.roll(DE.inj(Const[DeadEnd, FreeQS[Fix]](Root))),
                Free.roll(QC.inj(Map(Free.roll(R.inj(Const[Read, FreeQS[Fix]](Read(rootDir </> dir("foo") </> file("person"))))), Free.roll(MakeMap(StrLit("person"), HoleF))))),
                Free.roll(QC.inj(Map(Free.roll(R.inj(Const[Read, FreeQS[Fix]](Read(rootDir </> dir("foo") </> file("bar"))))), Free.roll(MakeMap(StrLit("bar"), HoleF)))))))))))))))),

        SP.inj(LeftShift((),
          HoleF,
          Free.point(RightSide)))).some)
    }

    "convert a squashed read" in {
      // "select * from foo"
      convert(listContents.some, identity.Squash(lpRead("/foo/bar"))) must
      equal(chain(
        ReadR(rootDir </> dir("foo") </> file("bar")),
        SP.inj(LeftShift((),
          HoleF,
          Free.point(RightSide)))).some)
    }

    "convert a simple take" in pending {
      convert(listContents.some, StdLib.set.Take(lpRead("/foo/bar"), LP.Constant(Data.Int(10)))) must
      equal(
        chain(
          ReadR(rootDir </> dir("foo") </> file("bar")),
          SP.inj(LeftShift((), HoleF, Free.point(RightSide))),
          QC.inj(Take((),
            Free.point(SrcHole),
            Free.roll(QC.inj(Map(
              Free.roll(DE.inj(Const[DeadEnd, FreeQS[Fix]](Root))),
              IntLit[Fix, Hole](10))))))).some)
    }

    "convert a simple read with path projects" in {
      convert(listContents.some, lpRead("/some/bar/car")) must
      equal(chain(
        ReadR(rootDir </> dir("some") </> file("bar")),
        SP.inj(LeftShift((),
          ProjectFieldR(HoleF, StrLit("car")),
          Free.point(RightSide)))).some)
    }

    "convert a basic invoke" in {
      convert(None, math.Add(lpRead("/foo"), lpRead("/bar")).embed) must
      equal(chain(
        RootR,
        TJ.inj(ThetaJoin((),
          chain[Free[?[_], Hole], QS](
            QC.inj(Map(Free.point(SrcHole),
              ProjectFieldR(HoleF, StrLit("foo")))),
            SP.inj(LeftShift((),
              Free.roll(ZipMapKeys(HoleF)),
              Free.roll(ConcatArrays(
                Free.roll(MakeArray(Free.point(LeftSide))),
                Free.roll(MakeArray(Free.point(RightSide)))))))),
          chain[Free[?[_], Hole], QS](
            QC.inj(Map(Free.point(SrcHole),
              ProjectFieldR(HoleF, StrLit("bar")))),
            SP.inj(LeftShift((),
              Free.roll(ZipMapKeys(HoleF)),
              Free.roll(ConcatArrays(
                Free.roll(MakeArray(Free.point(LeftSide))),
                Free.roll(MakeArray(Free.point(RightSide)))))))),
          BoolLit(true),
          Inner,
          Free.roll(Add(
            Free.roll(ProjectIndex(
              Free.roll(ProjectIndex(Free.point(LeftSide), IntLit(1))),
              IntLit(1))),
            Free.roll(ProjectIndex(
              Free.roll(ProjectIndex(Free.point(RightSide), IntLit(1))),
              IntLit(1)))))))).some)
    }

    "convert project object and make object" in {
      convert(
        None,
        identity.Squash(
          makeObj(
            "name" -> structural.ObjectProject(
              lpRead("/city"),
              LP.Constant(Data.Str("name")))))) must
      equal(chain(
        RootR,
        SP.inj(LeftShift((),
          ProjectFieldR(HoleF, StrLit("city")),
          Free.roll(MakeMap[Fix, JoinFunc[Fix]](
            StrLit[Fix, JoinSide]("name"),
            ProjectFieldR(
              Free.point[MapFunc[Fix, ?], JoinSide](RightSide),
              StrLit[Fix, JoinSide]("name"))))))).some)
    }

    "convert a basic reduction" in {
      convert(
        listContents.some,
        agg.Sum[FLP](lpRead("/person"))) must
      equal(chain(
        ReadR(rootDir </> file("person")),
        SP.inj(LeftShift((),
          Free.roll(ZipMapKeys(HoleF)),
          Free.roll(ConcatArrays(
            Free.roll(MakeArray(Free.point(LeftSide))),
            Free.roll(MakeArray(Free.point(RightSide))))))),
        QC.inj(Reduce((),
          Free.roll(MakeArray(Free.roll(MakeMap(StrLit("f"), StrLit("person"))))),
          List(ReduceFuncs.Sum[FreeMap[Fix]](
            Free.roll(ProjectIndex(
              Free.roll(ProjectIndex(HoleF, IntLit(1))),
              IntLit(1))))),
          Free.point(ReduceIndex(0))))).some)
    }

    "convert a basic reduction wrapped in an object" in {
      // "select sum(height) from person"
      convert(
        None,
        makeObj(
          "0" ->
            agg.Sum[FLP](structural.ObjectProject(lpRead("/person"), LP.Constant(Data.Str("height")))))) must
      equal(chain(
        RootR,
        SP.inj(LeftShift((),
          ProjectFieldR(HoleF, StrLit("person")),
          ProjectFieldR(
            Free.point(RightSide),
            StrLit("height")))),
        QC.inj(Reduce((),
          Free.roll(MakeArray(
            Free.roll(MakeMap(
              StrLit("j"),
              Free.roll(ConcatArrays(
                Free.roll(MakeArray(Free.roll(MakeMap(StrLit("f"), StrLit("person"))))),
                Free.roll(MakeArray(NullLit())))))))),
          List(ReduceFuncs.Sum[FreeMap[Fix]](HoleF)),
          Free.roll(MakeMap(StrLit("0"), Free.point(ReduceIndex(0))))))).some)
    }

    "convert a flatten array" in {
      // "select loc[:*] from zips",
      convert(
        None,
        makeObj(
          "loc" ->
            structural.FlattenArray[FLP](
              structural.ObjectProject(lpRead("/zips"), LP.Constant(Data.Str("loc")))))) must
      equal(chain(
        RootR,
        SP.inj(LeftShift((),
          ProjectFieldR(HoleF, StrLit("zips")),
          ProjectFieldR(
            Free.point(RightSide),
            StrLit("loc")))),
        SP.inj(LeftShift((),
          HoleF,
          Free.roll(MakeMap(StrLit("loc"), Free.point(RightSide)))))).some)
    }

    "convert a constant shift array" in pending {
      // this query never makes it to LP->QS transform because it's a constant value
      // "foo := (1,2,3); select * from foo"
      convert(
        None,
        identity.Squash[FLP](
          structural.ShiftArray[FLP](
            structural.ArrayConcat[FLP](
              structural.ArrayConcat[FLP](
                structural.MakeArrayN[Fix](LP.Constant(Data.Int(1))),
                structural.MakeArrayN[Fix](LP.Constant(Data.Int(2)))),
              structural.MakeArrayN[Fix](LP.Constant(Data.Int(3))))))) must
<<<<<<< HEAD
      equal(chain(
        RootR,
        SP.inj(LeftShift((),
          Free.roll(Nullary(
=======
      equal(
        SP.inj(LeftShift(
          RootR,
          Free.roll(Constant(
>>>>>>> 8568a5fe
            CommonEJson.inj(ejson.Arr(List(
              ExtEJson.inj(ejson.Int[Fix[ejson.EJson]](1)).embed,
              ExtEJson.inj(ejson.Int[Fix[ejson.EJson]](2)).embed,
              ExtEJson.inj(ejson.Int[Fix[ejson.EJson]](3)).embed))).embed)),
          Free.point(RightSide)))).some)
    }

    "convert a read shift array" in pending {
      convert(
        None,
        LP.Let('x, lpRead("/foo/bar"),
          structural.ShiftArray[FLP](
            structural.ArrayConcat[FLP](
              structural.ArrayConcat[FLP](
                structural.ObjectProject[FLP](LP.Free('x), LP.Constant(Data.Str("baz"))),
                structural.ObjectProject[FLP](LP.Free('x), LP.Constant(Data.Str("quux")))),
              structural.ObjectProject[FLP](LP.Free('x), LP.Constant(Data.Str("ducks"))))))) must
      equal(chain(RootR).some) // TODO incorrect expectation
    }

    "convert a shift/unshift array" in pending {
      // "select [loc[_:] * 10 ...] from zips",
      convert(
        None,
        makeObj(
          "0" ->
            structural.UnshiftArray[FLP](
              math.Multiply[FLP](
                structural.ShiftArrayIndices[FLP](
                  structural.ObjectProject(lpRead("/zips"), LP.Constant(Data.Str("loc")))),
                LP.Constant(Data.Int(10)))))) must
      equal(chain(
        RootR,
        SP.inj(LeftShift((),
          Free.roll(DupArrayIndices(
            ProjectFieldR(
              ProjectFieldR(HoleF, StrLit("zips")),
              StrLit("loc")))),
          Free.roll(Multiply(Free.point(RightSide), IntLit(10))))),
        QC.inj(Reduce((),
          HoleF,
          List(ReduceFuncs.UnshiftArray(HoleF[Fix])),
          Free.roll(MakeMap[Fix, Free[MapFunc[Fix, ?], ReduceIndex]](
            StrLit[Fix, ReduceIndex]("0"),
            Free.point(ReduceIndex(0))))))).some)
    }

    "convert a filter" in pending {
      // "select * from foo where bar between 1 and 10"
      convert(
        listContents.some,
        StdLib.set.Filter[FLP](
          lpRead("/bar"),
          relations.Between[FLP](
            structural.ObjectProject(lpRead("/bar"), LP.Constant(Data.Str("baz"))),
            LP.Constant(Data.Int(1)),
            LP.Constant(Data.Int(10))))) must
      equal(chain(
        ReadR(rootDir </> file("bar")),
        SP.inj(LeftShift((),
          HoleF,
          Free.point(RightSide))),
        QC.inj(Filter((),
          Free.roll(Between(
            ProjectFieldR(HoleF, StrLit("baz")),
            IntLit(1),
            IntLit(10)))))).some)
    }

    // an example of how logical plan expects magical "left" and "right" fields to exist
    "convert magical query" in pending {
      // "select * from person, car",
      convert(
        None,
        LP.Let('__tmp0,
          StdLib.set.InnerJoin(lpRead("/person"), lpRead("/car"), LP.Constant(Data.Bool(true))),
          identity.Squash[FLP](
            structural.ObjectConcat[FLP](
              structural.ObjectProject(LP.Free('__tmp0), LP.Constant(Data.Str("left"))),
              structural.ObjectProject(LP.Free('__tmp0), LP.Constant(Data.Str("right"))))))) must
      equal(chain(RootR).some) // TODO incorrect expectation
    }

    "convert basic join with explicit join condition" in pending {
      //"select foo.name, bar.address from foo join bar on foo.id = bar.foo_id",

      val lp = LP.Let('__tmp0, lpRead("/foo"),
        LP.Let('__tmp1, lpRead("/bar"),
          LP.Let('__tmp2,
            StdLib.set.InnerJoin[FLP](LP.Free('__tmp0), LP.Free('__tmp1),
              relations.Eq[FLP](
                structural.ObjectProject(LP.Free('__tmp0), LP.Constant(Data.Str("id"))),
                structural.ObjectProject(LP.Free('__tmp1), LP.Constant(Data.Str("foo_id"))))),
            makeObj(
              "name" ->
                structural.ObjectProject[FLP](
                  structural.ObjectProject(LP.Free('__tmp2), LP.Constant(Data.Str("left"))),
                  LP.Constant(Data.Str("name"))),
              "address" ->
                structural.ObjectProject[FLP](
                  structural.ObjectProject(LP.Free('__tmp2), LP.Constant(Data.Str("right"))),
                  LP.Constant(Data.Str("address")))))))
      convert(None, lp) must
      equal(chain(
        RootR,
        QC.inj(Map((), ProjectFieldR(HoleF, StrLit("foo"))))).some)
    }
  }
}<|MERGE_RESOLUTION|>--- conflicted
+++ resolved
@@ -240,17 +240,10 @@
                 structural.MakeArrayN[Fix](LP.Constant(Data.Int(1))),
                 structural.MakeArrayN[Fix](LP.Constant(Data.Int(2)))),
               structural.MakeArrayN[Fix](LP.Constant(Data.Int(3))))))) must
-<<<<<<< HEAD
-      equal(chain(
-        RootR,
-        SP.inj(LeftShift((),
-          Free.roll(Nullary(
-=======
-      equal(
-        SP.inj(LeftShift(
-          RootR,
+      equal(chain(
+        RootR,
+        SP.inj(LeftShift((),
           Free.roll(Constant(
->>>>>>> 8568a5fe
             CommonEJson.inj(ejson.Arr(List(
               ExtEJson.inj(ejson.Int[Fix[ejson.EJson]](1)).embed,
               ExtEJson.inj(ejson.Int[Fix[ejson.EJson]](2)).embed,
