--- conflicted
+++ resolved
@@ -2,11 +2,6 @@
     "name": "flatten array with unflattened field",
     "backends": {
         "couchbase":  "skip",
-<<<<<<< HEAD
-        "marklogic_json": "skip",
-        "marklogic_xml":  "skip",
-=======
->>>>>>> b00813cb
         "mongodb_q_3_2": "pending",
         "postgresql": "pending",
         "spark_local": "skip",
@@ -15,6 +10,7 @@
     "data": "zips.data",
     "query": "SELECT _id as zip, loc as loc, loc[*] as coord FROM zips",
     "predicate": "containsAtLeast",
+    "ignoreFieldOrder": ["marklogic_json"],
     "expected": [
         {"zip": "01001", "loc": [-72.622739, 42.070206], "coord": -72.622739},
         {"zip": "01001", "loc": [-72.622739, 42.070206], "coord": 42.070206},
