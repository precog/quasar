{
    "name": "merge differently-nested flattens",
    "backends": {
<<<<<<< HEAD
        "lwc_local":         "ignoreFieldOrder",
        "mimir":             "ignoreFieldOrder",
        "mongodb_3_4":       "pending",
        "mongodb_3_4_13":    "pending",
        "mongodb_3_6":       "pending"
=======
        "lwc_local": "skip",
        "mimir": "skip"
>>>>>>> f3f24f2f
    },
    "data": "user_comments.data",
    "query": "select profile from user_comments where (
                userId                 LIKE \"%Dr%\" OR
                profile.name           LIKE \"%Dr%\" OR
                profile.age            LIKE \"%Dr%\" OR
                profile.title          LIKE \"%Dr%\" OR
                comments[*].id         LIKE \"%Dr%\" OR
                comments[*].text       LIKE \"%Dr%\" OR
                comments[*].replyTo[*] LIKE \"%Dr%\" OR
                comments[*].`time`     LIKE \"%Dr%\")",
     "NB": "`exactly` with `ignoreResultOrder` has a bug that gets confused on
          duplicate results (#732), so we currently don’t ignore the result
          order.",
    "predicate": "exactly",
    "expected": [{ "name": "Mary Jane", "age": 29, "title": "Dr" },
                 { "name": "Mary Jane", "age": 29, "title": "Dr" },
                 { "name": "Mary Jane", "age": 29, "title": "Dr" },
                 { "name": "Mary Jane", "age": 29, "title": "Dr" }]
}<|MERGE_RESOLUTION|>--- conflicted
+++ resolved
@@ -1,16 +1,10 @@
 {
     "name": "merge differently-nested flattens",
     "backends": {
-<<<<<<< HEAD
         "lwc_local":         "ignoreFieldOrder",
         "mimir":             "ignoreFieldOrder",
-        "mongodb_3_4":       "pending",
         "mongodb_3_4_13":    "pending",
         "mongodb_3_6":       "pending"
-=======
-        "lwc_local": "skip",
-        "mimir": "skip"
->>>>>>> f3f24f2f
     },
     "data": "user_comments.data",
     "query": "select profile from user_comments where (
